PROGRAM UFEMISM_program
! The Utrecht FinitE voluMe Ice Sheet Model (UFEMISM), by Tijn Berends, 2019.
! Institute for Marine and Atmospheric Research Utrecht (IMAU)
!
! e-mail: c.j.berends@uu.nl
!
! After some initialisation work (starting the program on multiple cores using MPI_INIT,
! reading the config file, creating an output folder, etc.), this program runs the four
! copies of the ice-sheet model (North America, Eurasia, Greenland and Antarctica).
! These are all run individually for 100 years (the "coupling interval"), after which
! control is passed back to this program. At this point, the sea-level model SELEN will be
! called (not implemented yet), some global output data is calculated and written to the
! output file, and the coupling loop is run again.
!
! The four ice-sheet models are four instances of the "model_region" data type (declared in
! the data_types module), which is accepted as an argument by the "run_model" subroutine.
!
! Some general notes:
! - Model data is arranged into several large structures, all of which are declared in the 
!   data_types module, and USEd by the different model subroutines. This prevents dependency
!   problems during compiling, and makes the modules very clean and easy to read.
! - The general rule is that any kind of data that is a property only of the adaptive mesh,
!   not of the ice-sheet model in particular (vertex coordinates, neighbour functions, etc.),
!   is stored in the "mesh" data type. Likewise, any subroutines that perform operations on
!   the mesh which are not exclusive to the ice-sheet model (such as calculation of derivatives
!   or remapping) are contained in the different "mesh_XXXX" modules.
! - Because of the adaptive mesh, memory for the different model data fields needs to be
!   reallocated when the mesh is updated. Since this concerns data fields that are a property
!   of the ice-sheet model components, rather than the mesh itself, this is done in the
!   "remap_COMPONENT" routines contained in the different model component modules.

#include <petsc/finclude/petscksp.h>
  USE mpi
  USE petscksp
  USE, INTRINSIC :: ISO_C_BINDING, ONLY: C_PTR, C_F_POINTER
  USE petsc_module,                ONLY: perr
<<<<<<< HEAD
  USE configuration_module,        ONLY: dp, C, initialise_model_configuration, write_total_model_time_to_screen
  USE parallel_module,             ONLY: par, sync, ierr, cerr, initialise_parallelisation, reset_memory_use_tracker
  USE data_types_module,           ONLY: type_model_region, type_climate_matrix_global, type_ocean_matrix_global
  USE forcing_module,              ONLY: forcing, initialise_global_forcing, update_global_forcing, &
                                         update_global_mean_temperature_change_history, calculate_modelled_d18O
  USE climate_module,              ONLY: initialise_climate_model_global
  USE ocean_module,                ONLY: initialise_ocean_model_global, initialise_ocean_vertical_grid
=======
  USE configuration_module,        ONLY: dp, C, routine_path, crash, warning, initialise_model_configuration, write_total_model_time_to_screen, &
                                         reset_resource_tracker
  USE parallel_module,             ONLY: par, sync, ierr, cerr, initialise_parallelisation
  USE data_types_module,           ONLY: type_model_region, type_climate_matrix, type_netcdf_resource_tracker
  USE forcing_module,              ONLY: forcing, initialise_insolation_data, update_insolation_data, initialise_CO2_record, update_CO2_at_model_time, &
                                         initialise_d18O_record, update_d18O_at_model_time, initialise_d18O_data, update_global_mean_temperature_change_history, &
                                         calculate_modelled_d18O, initialise_inverse_routine_data, inverse_routine_global_temperature_offset, inverse_routine_CO2, &
                                         initialise_geothermal_heat_flux
  USE climate_module,              ONLY: initialise_climate_matrix
>>>>>>> 32b3a2ff
  USE zeta_module,                 ONLY: initialise_zeta_discretisation
  USE global_text_output_module,   ONLY: create_text_output_files, write_text_output
  USE UFEMISM_main_model,          ONLY: initialise_model, run_model
  USE netcdf_module,               ONLY: create_resource_tracking_file, write_to_resource_tracking_file

  IMPLICIT NONE

  CHARACTER(LEN=256), PARAMETER          :: version_number = '1.2'

  ! The four model regions
  TYPE(type_model_region)                :: NAM, EAS, GRL, ANT

  ! The global climate matrix
<<<<<<< HEAD
  TYPE(type_climate_matrix_global)       :: climate_matrix_global
  TYPE(type_ocean_matrix_global)         :: ocean_matrix_global

  REAL(dp)                               :: t_coupling, t_end_models
  REAL(dp)                               :: GMSL_NAM, GMSL_EAS, GMSL_GRL, GMSL_ANT, GMSL_glob
  REAL(dp)                               :: tstart, tstop

  ! ======================================================================================

=======
  TYPE(type_climate_matrix)              :: matrix
  
  ! Coupling timer
  REAL(dp)                               :: t_coupling, t_end_models
  REAL(dp)                               :: GMSL_NAM, GMSL_EAS, GMSL_GRL, GMSL_ANT, GMSL_glob
  
  ! Computation time tracking
  TYPE(type_netcdf_resource_tracker)     :: resources
  REAL(dp)                               :: tstart, tstop, t1, tcomp_loop
  
  ! ======================================================================================
  
  routine_path = 'UFEMISM_program'
  
>>>>>>> 32b3a2ff
  ! Initialise MPI and PETSc
  CALL initialise_parallelisation
  CALL PetscInitialize( PETSC_NULL_CHARACTER, perr)

  IF (par%master) WRITE(0,*) ''
  IF (par%master) WRITE(0,*) '=================================================='
  IF (par%master) WRITE(0,'(A,A,A,I3,A)') ' ===== Running UFEMISM v', TRIM(version_number), ' on ', par%n, ' cores ====='
  IF (par%master) WRITE(0,*) '=================================================='
  IF (par%master) WRITE(0,*) ''

  tstart = MPI_WTIME()
<<<<<<< HEAD

=======
  t1     = MPI_WTIME()
    
>>>>>>> 32b3a2ff
  ! Set up the model configuration from the provided config file(s) and create an output directory
  ! ==============================================================================================

  CALL initialise_model_configuration( version_number)

  ! ===== Initialise parameters for the vertical scaled coordinate transformation =====
  ! (the same for all model regions, so stored in the "C" structure)
  ! ===================================================================================

  CALL initialise_zeta_discretisation
<<<<<<< HEAD

  ! ===== Initialise global forcing data (d18O, CO2, insolation, geothermal heat flux) =====
  ! ========================================================================================

  CALL initialise_global_forcing

=======
  
  ! ===== Initialise forcing data =====
  ! ===================================
  
  CALL initialise_d18O_data
  CALL initialise_insolation_data
  CALL initialise_CO2_record
  CALL initialise_d18O_record
  CALL initialise_inverse_routine_data
  CALL initialise_geothermal_heat_flux
  
  ! ===== Create the resource tracking output file =====
  ! ====================================================
  
  CALL create_resource_tracking_file( resources)
  
>>>>>>> 32b3a2ff
  ! ===== Initialise the climate matrix =====
  ! =========================================

  CALL initialise_climate_model_global( climate_matrix_global)

  ! ===== Initialise the ocean matrix =====
  ! =======================================

  CALL initialise_ocean_vertical_grid
  CALL initialise_ocean_model_global( ocean_matrix_global)

  ! ===== Initialise the model regions ======
  ! =========================================

  IF (C%do_NAM) CALL initialise_model( NAM, 'NAM', climate_matrix_global, ocean_matrix_global)
  IF (C%do_EAS) CALL initialise_model( EAS, 'EAS', climate_matrix_global, ocean_matrix_global)
  IF (C%do_GRL) CALL initialise_model( GRL, 'GRL', climate_matrix_global, ocean_matrix_global)
  IF (C%do_ANT) CALL initialise_model( ANT, 'ANT', climate_matrix_global, ocean_matrix_global)

  ! ===== Initial contributions ======
  ! ==================================

  ! Determine GMSL contributions of all simulated ice sheets
  GMSL_NAM = 0._dp
  GMSL_EAS = 0._dp
  GMSL_GRL = 0._dp
  GMSL_ANT = 0._dp
  IF (C%do_NAM) GMSL_NAM = NAM%GMSL_contribution
  IF (C%do_EAS) GMSL_EAS = EAS%GMSL_contribution
  IF (C%do_GRL) GMSL_GRL = GRL%GMSL_contribution
  IF (C%do_ANT) GMSL_ANT = ANT%GMSL_contribution
  GMSL_glob = GMSL_NAM + GMSL_EAS + GMSL_GRL + GMSL_ANT

  ! Determine d18O contributions of all simulated ice sheets
  IF (C%do_calculate_benthic_d18O) THEN
    CALL update_global_mean_temperature_change_history( NAM, EAS, GRL, ANT)
    CALL calculate_modelled_d18O( NAM, EAS, GRL, ANT)
  END IF

  ! ===== Initial global output =====
  ! =================================

  ! Write global data at t=0 to output file
  CALL write_text_output( &
    C%start_time_of_run,               &  ! time
    GMSL_glob,                         &  ! global mean sea level
    forcing%CO2_obs,                   &  ! observed CO2  from prescribed record (if any)
    forcing%CO2_mod,                   &  ! modelled CO2     (if any)
    forcing%d18O_obs,                  &  ! observed d18O from prescribed record (if any)
    forcing%d18O_mod,                  &  ! modelled d18O    (always)
    forcing%d18O_from_ice_volume_mod,  &  ! contribution to modelled d18O from ice volume
    forcing%d18O_from_temperature_mod, &  !     ""            ""          ""   deep-sea temperature change
    GMSL_NAM,                          &  ! contribution to GMSL from North America
    GMSL_EAS,                          &  ! contribution to GMSL from Eurasia
    GMSL_GRL,                          &  ! contribution to GMSL from Greenland
    GMSL_ANT,                          &  ! contribution to GMSL from Antarctica
    forcing%d18O_NAM,                  &  ! mean isotope content of North America
    forcing%d18O_EAS,                  &  ! mean isotope content of Eurasia
    forcing%d18O_GRL,                  &  ! mean isotope content of Greenland
    forcing%d18O_ANT,                  &  ! mean isotope content of Antarctica
    forcing%dT_glob,                   &  ! global mean surface temperature anomaly
    forcing%dT_deepwater               )  ! deep-water temperature anomaly

! =============================
! ===== The big time loop =====
! =============================

  t_coupling = C%start_time_of_run

  DO WHILE (t_coupling < C%end_time_of_run)

    IF (par%master) WRITE(0,*) ''
    IF (par%master) WRITE(0,'(A,F9.3,A)') ' Coupling model: t = ', t_coupling/1000._dp, ' kyr'
<<<<<<< HEAD

    ! Keep track of how much shared memory was used at the highest point of this coupling interval
    CALL reset_memory_use_tracker

=======
  
>>>>>>> 32b3a2ff
    ! Update global insolation forcing, CO2, and d18O at the current model time
    CALL update_global_forcing( NAM, EAS, GRL, ANT, t_coupling, switch = 'pre')

    ! Update regional sea level (needs to be moved to separate subroutine at some point!)
    IF (C%choice_sealevel_model == 'fixed') THEN
      IF (C%do_NAM) NAM%ice%SL_a( NAM%mesh%vi1:NAM%mesh%vi2) = C%fixed_sealevel
      IF (C%do_EAS) EAS%ice%SL_a( EAS%mesh%vi1:EAS%mesh%vi2) = C%fixed_sealevel
      IF (C%do_GRL) GRL%ice%SL_a( GRL%mesh%vi1:GRL%mesh%vi2) = C%fixed_sealevel
      IF (C%do_ANT) ANT%ice%SL_a( ANT%mesh%vi1:ANT%mesh%vi2) = C%fixed_sealevel
    ELSEIF (C%choice_sealevel_model == 'eustatic') THEN
      IF (C%do_NAM) NAM%ice%SL_a( NAM%mesh%vi1:NAM%mesh%vi2) = GMSL_glob
      IF (C%do_EAS) EAS%ice%SL_a( EAS%mesh%vi1:EAS%mesh%vi2) = GMSL_glob
      IF (C%do_GRL) GRL%ice%SL_a( GRL%mesh%vi1:GRL%mesh%vi2) = GMSL_glob
      IF (C%do_ANT) ANT%ice%SL_a( ANT%mesh%vi1:ANT%mesh%vi2) = GMSL_glob
    ELSE
      IF (par%master) WRITE(0,*) '  ERROR: choice_sealevel_model "', TRIM(C%choice_sealevel_model), '" not implemented in IMAU_ICE_program!'
      CALL MPI_ABORT( MPI_COMM_WORLD, cerr, ierr)
    END IF

    ! Run all four model regions for 100 years
    t_end_models = MIN(C%end_time_of_run, t_coupling + C%dt_coupling)

    IF (C%do_NAM) CALL run_model( NAM, climate_matrix_global, t_end_models)
    IF (C%do_EAS) CALL run_model( EAS, climate_matrix_global, t_end_models)
    IF (C%do_GRL) CALL run_model( GRL, climate_matrix_global, t_end_models)
    IF (C%do_ANT) CALL run_model( ANT, climate_matrix_global, t_end_models)

    ! Advance coupling time
    t_coupling = t_end_models

    ! Determine GMSL contributions
    GMSL_NAM = 0._dp
    GMSL_EAS = 0._dp
    GMSL_GRL = 0._dp
    GMSL_ANT = 0._dp
    IF (C%do_NAM) GMSL_NAM = NAM%GMSL_contribution
    IF (C%do_EAS) GMSL_EAS = EAS%GMSL_contribution
    IF (C%do_GRL) GMSL_GRL = GRL%GMSL_contribution
    IF (C%do_ANT) GMSL_ANT = ANT%GMSL_contribution
    GMSL_glob = GMSL_NAM + GMSL_EAS + GMSL_GRL + GMSL_ANT

    ! Calculate contributions to benthic d18O from the different ice sheets and,
    ! if applicable, call the inverse routine to update the climate forcing parameter
    CALL update_global_forcing( NAM, EAS, GRL, ANT, t_coupling, switch = 'post')

    ! Write global data to output file
    CALL write_text_output( &
      t_coupling,  &  ! time
      GMSL_glob,   &  ! global mean sea level
      forcing%CO2_obs,                   &  ! observed CO2  from prescribed record (if any)
      forcing%CO2_mod,                   &  ! modelled CO2   (if any)
      forcing%d18O_obs,                  &  ! observed d18O from prescribed record (if any)
      forcing%d18O_mod,                  &  ! modelled d18O  (always)
      forcing%d18O_from_ice_volume_mod,  &  ! contribution to modelled d18O from ice volume
      forcing%d18O_from_temperature_mod, &  !     ""            ""          ""   deep-sea temperature change
      GMSL_NAM,    &  ! contribution to GMSL from North America
      GMSL_EAS,    &  ! contribution to GMSL from Eurasia
      GMSL_GRL,    &  ! contribution to GMSL from Greenland
      GMSL_ANT,    &  ! contribution to GMSL from Antarctica
      forcing%d18O_NAM,                  &  ! mean isotope content of North America
      forcing%d18O_EAS,                  &  ! mean isotope content of Eurasia
      forcing%d18O_GRL,                  &  ! mean isotope content of Greenland
      forcing%d18O_ANT,                  &  ! mean isotope content of Antarctica
      forcing%dT_glob,                   &  ! global mean surface temperature anomaly
      forcing%dT_deepwater               )  ! deep-water temperature anomaly
<<<<<<< HEAD

=======
  
    ! Write resource use to the resource tracking file
    tcomp_loop = MPI_WTIME() - t1
    CALL write_to_resource_tracking_file( resources, t_coupling, tcomp_loop)
    t1 = MPI_WTIME()
    CALL reset_resource_tracker
      
>>>>>>> 32b3a2ff
  END DO ! DO WHILE (t_coupling < C%end_time_of_run)

! ====================================
! ===== End of the big time loop =====
! ====================================

  ! Write total elapsed time to screen
  tstop = MPI_WTIME()
  IF (par%master) CALL write_total_model_time_to_screen( tstart, tstop)
  CALL sync

  ! Finalise MPI and PETSc
  CALL PetscFinalize( perr)
  CALL MPI_FINALIZE( ierr)

END PROGRAM UFEMISM_program<|MERGE_RESOLUTION|>--- conflicted
+++ resolved
@@ -34,25 +34,17 @@
   USE petscksp
   USE, INTRINSIC :: ISO_C_BINDING, ONLY: C_PTR, C_F_POINTER
   USE petsc_module,                ONLY: perr
-<<<<<<< HEAD
-  USE configuration_module,        ONLY: dp, C, initialise_model_configuration, write_total_model_time_to_screen
-  USE parallel_module,             ONLY: par, sync, ierr, cerr, initialise_parallelisation, reset_memory_use_tracker
-  USE data_types_module,           ONLY: type_model_region, type_climate_matrix_global, type_ocean_matrix_global
+  USE configuration_module,        ONLY: dp, C, routine_path, crash, warning, initialise_model_configuration, write_total_model_time_to_screen, &
+                                         reset_resource_tracker
+  USE parallel_module,             ONLY: par, sync, ierr, cerr, initialise_parallelisation
+  USE data_types_module,           ONLY: type_model_region, type_netcdf_resource_tracker, &
+                                         type_climate_matrix_global, type_ocean_matrix_global
   USE forcing_module,              ONLY: forcing, initialise_global_forcing, update_global_forcing, &
                                          update_global_mean_temperature_change_history, calculate_modelled_d18O
   USE climate_module,              ONLY: initialise_climate_model_global
   USE ocean_module,                ONLY: initialise_ocean_model_global, initialise_ocean_vertical_grid
-=======
-  USE configuration_module,        ONLY: dp, C, routine_path, crash, warning, initialise_model_configuration, write_total_model_time_to_screen, &
-                                         reset_resource_tracker
-  USE parallel_module,             ONLY: par, sync, ierr, cerr, initialise_parallelisation
-  USE data_types_module,           ONLY: type_model_region, type_climate_matrix, type_netcdf_resource_tracker
-  USE forcing_module,              ONLY: forcing, initialise_insolation_data, update_insolation_data, initialise_CO2_record, update_CO2_at_model_time, &
-                                         initialise_d18O_record, update_d18O_at_model_time, initialise_d18O_data, update_global_mean_temperature_change_history, &
-                                         calculate_modelled_d18O, initialise_inverse_routine_data, inverse_routine_global_temperature_offset, inverse_routine_CO2, &
-                                         initialise_geothermal_heat_flux
-  USE climate_module,              ONLY: initialise_climate_matrix
->>>>>>> 32b3a2ff
+
+
   USE zeta_module,                 ONLY: initialise_zeta_discretisation
   USE global_text_output_module,   ONLY: create_text_output_files, write_text_output
   USE UFEMISM_main_model,          ONLY: initialise_model, run_model
@@ -66,32 +58,21 @@
   TYPE(type_model_region)                :: NAM, EAS, GRL, ANT
 
   ! The global climate matrix
-<<<<<<< HEAD
   TYPE(type_climate_matrix_global)       :: climate_matrix_global
   TYPE(type_ocean_matrix_global)         :: ocean_matrix_global
 
-  REAL(dp)                               :: t_coupling, t_end_models
-  REAL(dp)                               :: GMSL_NAM, GMSL_EAS, GMSL_GRL, GMSL_ANT, GMSL_glob
-  REAL(dp)                               :: tstart, tstop
-
-  ! ======================================================================================
-
-=======
-  TYPE(type_climate_matrix)              :: matrix
-  
   ! Coupling timer
   REAL(dp)                               :: t_coupling, t_end_models
   REAL(dp)                               :: GMSL_NAM, GMSL_EAS, GMSL_GRL, GMSL_ANT, GMSL_glob
-  
+
   ! Computation time tracking
   TYPE(type_netcdf_resource_tracker)     :: resources
   REAL(dp)                               :: tstart, tstop, t1, tcomp_loop
-  
+
   ! ======================================================================================
-  
+
   routine_path = 'UFEMISM_program'
-  
->>>>>>> 32b3a2ff
+
   ! Initialise MPI and PETSc
   CALL initialise_parallelisation
   CALL PetscInitialize( PETSC_NULL_CHARACTER, perr)
@@ -103,12 +84,8 @@
   IF (par%master) WRITE(0,*) ''
 
   tstart = MPI_WTIME()
-<<<<<<< HEAD
-
-=======
   t1     = MPI_WTIME()
-    
->>>>>>> 32b3a2ff
+
   ! Set up the model configuration from the provided config file(s) and create an output directory
   ! ==============================================================================================
 
@@ -119,31 +96,17 @@
   ! ===================================================================================
 
   CALL initialise_zeta_discretisation
-<<<<<<< HEAD
 
   ! ===== Initialise global forcing data (d18O, CO2, insolation, geothermal heat flux) =====
   ! ========================================================================================
 
   CALL initialise_global_forcing
 
-=======
-  
-  ! ===== Initialise forcing data =====
-  ! ===================================
-  
-  CALL initialise_d18O_data
-  CALL initialise_insolation_data
-  CALL initialise_CO2_record
-  CALL initialise_d18O_record
-  CALL initialise_inverse_routine_data
-  CALL initialise_geothermal_heat_flux
-  
   ! ===== Create the resource tracking output file =====
   ! ====================================================
-  
+
   CALL create_resource_tracking_file( resources)
-  
->>>>>>> 32b3a2ff
+
   ! ===== Initialise the climate matrix =====
   ! =========================================
 
@@ -217,14 +180,7 @@
 
     IF (par%master) WRITE(0,*) ''
     IF (par%master) WRITE(0,'(A,F9.3,A)') ' Coupling model: t = ', t_coupling/1000._dp, ' kyr'
-<<<<<<< HEAD
-
-    ! Keep track of how much shared memory was used at the highest point of this coupling interval
-    CALL reset_memory_use_tracker
-
-=======
-  
->>>>>>> 32b3a2ff
+
     ! Update global insolation forcing, CO2, and d18O at the current model time
     CALL update_global_forcing( NAM, EAS, GRL, ANT, t_coupling, switch = 'pre')
 
@@ -290,17 +246,13 @@
       forcing%d18O_ANT,                  &  ! mean isotope content of Antarctica
       forcing%dT_glob,                   &  ! global mean surface temperature anomaly
       forcing%dT_deepwater               )  ! deep-water temperature anomaly
-<<<<<<< HEAD
-
-=======
-  
+
     ! Write resource use to the resource tracking file
     tcomp_loop = MPI_WTIME() - t1
     CALL write_to_resource_tracking_file( resources, t_coupling, tcomp_loop)
     t1 = MPI_WTIME()
     CALL reset_resource_tracker
-      
->>>>>>> 32b3a2ff
+
   END DO ! DO WHILE (t_coupling < C%end_time_of_run)
 
 ! ====================================
