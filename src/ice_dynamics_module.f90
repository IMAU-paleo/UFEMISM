MODULE ice_dynamics_module

  ! Contains all the routines needed to calculate ice-sheet geometry at the next time
  ! step, including routines to determine said time step.
  ! NOTE: routines for calculating ice velocities             have been moved to the ice_velocity_module;
  !       routines for integrating the ice thickness equation have been moved to the ice_thickness_module.

#include <petsc/finclude/petscksp.h>

! ===== Preamble =====
! ====================

  USE mpi
  USE parameters_module,                     ONLY: ice_density, seawater_density
  USE configuration_module,                  ONLY: dp, C, routine_path, init_routine, finalise_routine, crash, warning
  USE petsc_module,                          ONLY: perr
  USE parallel_module,                       ONLY: par, sync, ierr, cerr, partition_list, &
                                                   allocate_shared_int_0D,   allocate_shared_dp_0D, &
                                                   allocate_shared_int_1D,   allocate_shared_dp_1D, &
                                                   allocate_shared_int_2D,   allocate_shared_dp_2D, &
                                                   allocate_shared_int_3D,   allocate_shared_dp_3D, &
                                                   allocate_shared_bool_0D,  allocate_shared_bool_1D, &
                                                   reallocate_shared_int_0D, reallocate_shared_dp_0D, &
                                                   reallocate_shared_int_1D, reallocate_shared_dp_1D, &
                                                   reallocate_shared_int_2D, reallocate_shared_dp_2D, &
                                                   reallocate_shared_int_3D, reallocate_shared_dp_3D, &
                                                   deallocate_shared
  USE utilities_module,                      ONLY: check_for_NaN_dp_1D,  check_for_NaN_dp_2D,  check_for_NaN_dp_3D, &
                                                   check_for_NaN_int_1D, check_for_NaN_int_2D, check_for_NaN_int_3D, &
                                                   vertical_average, surface_elevation, thickness_above_floatation
  USE netcdf_module,                         ONLY: debug, write_to_debug_file
  USE data_types_module,                     ONLY: type_model_region, type_mesh, type_ice_model, type_reference_geometry, &
                                                   type_remapping_mesh_mesh, type_restart_data
  USE mesh_mapping_module,                   ONLY: remap_field_dp_2D, remap_field_dp_3D
  USE general_ice_model_data_module,         ONLY: update_general_ice_model_data, determine_masks
  USE mesh_operators_module,                 ONLY: map_a_to_c_2D, ddx_a_to_c_2D, ddy_a_to_c_2D
  USE ice_velocity_module,                   ONLY: solve_SIA, solve_SSA, solve_DIVA, initialise_velocity_solver, remap_velocities, &
                                                   map_velocities_b_to_c_2D, map_velocities_b_to_c_3D, calc_3D_vertical_velocities, &
                                                   map_velocities_b_to_a_2D, map_velocities_b_to_a_3D
  USE ice_thickness_module,                  ONLY: calc_dHi_dt
  USE basal_conditions_and_sliding_module,   ONLY: initialise_basal_conditions, remap_basal_conditions
  USE thermodynamics_module,                 ONLY: calc_ice_rheology, remap_ice_temperature
  USE calving_module,                        ONLY: run_calving_model, remove_unconnected_shelves, imposed_shelf_removal
  USE forcing_module,                        ONLY: forcing

  IMPLICIT NONE

CONTAINS

! ===== Run ice dynamics =====
! ============================

  SUBROUTINE run_ice_model( region, t_end)
    ! Calculate ice velocities and the resulting change in ice geometry

    IMPLICIT NONE

    ! In/output variables:
    TYPE(type_model_region),             INTENT(INOUT) :: region
    REAL(dp),                            INTENT(IN)    :: t_end

    ! Local variables:
    CHARACTER(LEN=256), PARAMETER                      :: routine_name = 'run_ice_model'

    ! Add routine to path
    CALL init_routine( routine_name)

    IF (C%choice_timestepping == 'direct') THEN
      CALL run_ice_dynamics_direct( region, t_end)
    ELSEIF (C%choice_timestepping == 'pc') THEN
      CALL run_ice_dynamics_pc( region, t_end)
    ELSE
      CALL crash('unknown choice_timestepping "' // TRIM( C%choice_timestepping) // '"!')
    END IF

    ! Finalise routine path
    CALL finalise_routine( routine_name)

  END SUBROUTINE run_ice_model

  SUBROUTINE run_ice_dynamics_direct( region, t_end)
    ! Ice dynamics and time-stepping with the "direct" method
    ! NOTE: this does not work for DIVA ice dynamics!

    IMPLICIT NONE

    ! In/output variables:
    TYPE(type_model_region),             INTENT(INOUT) :: region
    REAL(dp),                            INTENT(IN)    :: t_end

    ! Local variables:
    CHARACTER(LEN=256), PARAMETER                      :: routine_name = 'run_ice_dynamics_direct'
<<<<<<< HEAD
    INTEGER                                            :: vi1, vi2
    REAL(dp)                                           :: dt_crit_SIA, dt_crit_SSA
    REAL(dp)                                           :: r_solver_acc, dt_max
=======
    REAL(dp)                                           :: dt_crit_SIA, dt_crit_SSA, r_solver_acc, dt_max
>>>>>>> 0cdbf329

    ! Add routine to path
    CALL init_routine( routine_name)

<<<<<<< HEAD
    ! Abbreviations for cleaner code
    vi1 = region%mesh%vi1
    vi2 = region%mesh%vi2

=======
>>>>>>> 0cdbf329
    ! Start-up phase
    ! ==============

    ! Get a more accurate velocity solution during the start-up phase to prevent initialisation "bumps"
    IF (region%time <= C%start_time_of_run + C%dt_startup_phase) THEN
      r_solver_acc = 0.01_dp * 0.99_dp * (region%time - C%start_time_of_run) / C%dt_startup_phase
    ELSE
      r_solver_acc = 1._dp
    END IF

    region%ice%DIVA_SOR_nit      = C%DIVA_SOR_nit      * CEILING( 1._dp / r_solver_acc)
    region%ice%DIVA_SOR_tol      = C%DIVA_SOR_tol      * r_solver_acc
    region%ice%DIVA_SOR_omega    = C%DIVA_SOR_omega
    region%ice%DIVA_PETSc_rtol   = C%DIVA_PETSc_rtol   * r_solver_acc
    region%ice%DIVA_PETSc_abstol = C%DIVA_PETSc_abstol * r_solver_acc

    ! Reduce the time-step during the start-up phase
    IF     (region%time <= C%start_time_of_run + C%dt_startup_phase) THEN
      dt_max = C%dt_min + (C%dt_max - C%dt_min) * ((region%time - C%start_time_of_run) / C%dt_startup_phase)**2
    ELSEIF (region%time >= C%end_time_of_run   - C%dt_startup_phase) THEN
      dt_max = C%dt_min + (C%dt_max - C%dt_min) * ((C%end_time_of_run - region%time  ) / C%dt_startup_phase)**2
    ELSE
      dt_max = C%dt_max
    END IF

    ! Calculate ice velocities with the selected ice-dynamical approximation
    ! ======================================================================

    IF     (C%choice_ice_dynamics == 'none') THEN
      ! Fixed ice geometry

    ELSEIF (C%choice_ice_dynamics == 'SIA') THEN
      ! Shallow ice approximation

      IF (region%time == region%t_next_SIA) THEN

        ! Calculate new ice velocities
        CALL solve_SIA( region%mesh, region%ice)

        ! Calculate critical time step
        CALL calc_critical_timestep_SIA( region%mesh, region%ice, dt_crit_SIA)

        IF (par%master) THEN

          ! Apply conditions to the time step
          dt_crit_SIA = MAX( C%dt_min, MIN( dt_max, dt_crit_SIA))

          ! Update timer
          region%dt_crit_SIA = dt_crit_SIA
          region%t_last_SIA  = region%time
          region%t_next_SIA  = region%time + region%dt_crit_SIA

        END IF
        CALL sync

      END IF ! IF (ABS(region%time - region%t_next_SIA) < dt_tol) THEN

    ELSEIF (C%choice_ice_dynamics == 'SSA') THEN
      ! Shallow shelf approximation

      IF (region%time == region%t_next_SSA) THEN

        ! Calculate new ice velocities
        CALL solve_SSA( region%mesh, region%ice, region%SMB)

        ! Calculate critical time step
        CALL calc_critical_timestep_adv( region%mesh, region%ice, dt_crit_SSA)

        IF (par%master) THEN

          ! Apply conditions to the time step
          dt_crit_SSA = MAX( C%dt_min, MIN( dt_max, dt_crit_SSA))

          ! Update timer
          region%dt_crit_SSA = dt_crit_SSA
          region%t_last_SSA  = region%time
          region%t_next_SSA  = region%time + region%dt_crit_SSA

        END IF
        CALL sync

      END IF ! IF (ABS(region%time - region%t_next_SSA) < dt_tol) THEN

    ELSEIF (C%choice_ice_dynamics == 'SIA/SSA') THEN
      ! Hybrid SIA/SSA (Bueler and Brown, 2009)

      IF (region%time == region%t_next_SIA) THEN

        ! Calculate new ice velocities
        CALL solve_SIA( region%mesh, region%ice)

        ! Calculate critical time step
        CALL calc_critical_timestep_SIA( region%mesh, region%ice, dt_crit_SIA)

        IF (par%master) THEN

          ! Apply conditions to the time step
          dt_crit_SIA = MAX( C%dt_min, MIN( dt_max, dt_crit_SIA))

          ! Update timer
          region%dt_crit_SIA = dt_crit_SIA
          region%t_last_SIA  = region%time
          region%t_next_SIA  = region%time + region%dt_crit_SIA

        END IF
        CALL sync

      END IF ! IF (ABS(region%time - region%t_next_SIA) < dt_tol) THEN

      IF (region%time == region%t_next_SSA) THEN

        ! Calculate new ice velocities
        CALL solve_SSA( region%mesh, region%ice, region%SMB)

        ! Calculate critical time step
        CALL calc_critical_timestep_adv( region%mesh, region%ice, dt_crit_SSA)

        IF (par%master) THEN

          ! Apply conditions to the time step
          dt_crit_SSA = MAX( C%dt_min, MIN( dt_max, dt_crit_SSA))

          ! Update timer
          region%dt_crit_SSA = dt_crit_SSA
          region%t_last_SSA  = region%time
          region%t_next_SSA  = region%time + region%dt_crit_SSA

        END IF
        CALL sync

      END IF ! IF (ABS(region%time - region%t_next_SSA) < dt_tol) THEN

    ELSE ! IF     (C%choice_ice_dynamics == 'SIA') THEN
      CALL crash('"direct" time stepping works only with SIA, SSA, or SIA/SSA ice dynamics, not with DIVA!')
    END IF ! IF     (C%choice_ice_dynamics == 'SIA') THEN

    ! Adjust the time step to prevent overshooting other model components (thermodynamics, SMB, output, etc.)
    CALL determine_timesteps_and_actions( region, t_end)

    ! Calculate new ice geometry
    ! ==========================

    IF (C%choice_ice_dynamics == 'none') THEN

      ! Fixed ice geometry
      region%ice%dHi_dt_a( vi1:vi2) = 0._dp
      region%ice%Hi_tplusdt_a( vi1:vi2) = region%ice%Hi_a( vi1:vi2)
      CALL sync

    ELSE

      ! Compute new dHi_dt and corresponding Hi_tplusdt_a
      CALL calc_dHi_dt( region%mesh, region%ice, region%SMB, region%BMB, region%dt, region%mask_noice, region%refgeo_PD)

      ! Calculate ice thickness at the end of this model loop
      region%ice%Hi_tplusdt_a( vi1:vi2) = MAX( 0._dp, region%ice%Hi_a( vi1:vi2) + region%dt * region%ice%dHi_dt_a( vi1:vi2))
      CALL sync

    END IF

<<<<<<< HEAD
    ! Running dHi_dt average
    ! ======================

    ! Update the running window: drop oldest record and push the rest to the back
    region%ice%dHi_dt_window_a(vi1:vi2,2:C%dHi_dt_window_size) = region%ice%dHi_dt_window_a(vi1:vi2,1:C%dHi_dt_window_size-1)

    ! Update the running window: add new record to beginning of window
    region%ice%dHi_dt_window_a(vi1:vi2,1) = region%ice%dHi_dt_a(vi1:vi2)

    ! Compute running average
    region%ice%dHi_dt_ave_a( vi1:vi2) = SUM(region%ice%dHi_dt_window_a(vi1:vi2,:),2) / REAL(C%dHi_dt_window_size,dp)
=======
    ! Calculate ice thickness at the end of this model loop
    region%ice%Hi_tplusdt_a( region%mesh%vi1:region%mesh%vi2) = MAX( 0._dp, &
      region%ice%Hi_a( region%mesh%vi1:region%mesh%vi2) + region%dt * region%ice%dHi_dt_a( region%mesh%vi1:region%mesh%vi2))
    CALL sync
>>>>>>> 0cdbf329

    ! Finalise routine path
    CALL finalise_routine( routine_name)

  END SUBROUTINE run_ice_dynamics_direct

  SUBROUTINE run_ice_dynamics_pc( region, t_end)
    ! Ice dynamics and time-stepping with the predictor/correct method
    ! (adopted from Yelmo, originally based on Cheng et al., 2017)

    IMPLICIT NONE

    ! In/output variables:
    TYPE(type_model_region),             INTENT(INOUT) :: region
    REAL(dp),                            INTENT(IN)    :: t_end

    ! Local variables:
    CHARACTER(LEN=256), PARAMETER                      :: routine_name = 'run_ice_dynamics_pc'
    INTEGER                                            :: vi1,vi2
    LOGICAL                                            :: do_update_ice_velocity
    REAL(dp)                                           :: dt_from_pc, dt_crit_adv
    REAL(dp)                                           :: r_solver_acc, dt_max

    ! == Initialisation
    ! =================

    ! Add routine to path
    CALL init_routine( routine_name)

    ! Abbreviations for cleaner code
    vi1 = region%mesh%vi1
    vi2 = region%mesh%vi2

    ! Determine whether or not we need to update ice velocities
    do_update_ice_velocity = .FALSE.
    IF     (C%choice_ice_dynamics == 'none') THEN
      region%ice%dHi_dt_a(     vi1:vi2) = 0._dp
      region%ice%Hi_corr(      vi1:vi2) = region%ice%Hi_a( vi1:vi2)
      region%ice%Hi_tplusdt_a( vi1:vi2) = region%ice%Hi_a( vi1:vi2)
    ELSEIF (C%choice_ice_dynamics == 'SIA') THEN
      IF (region%time == region%t_next_SIA ) do_update_ice_velocity = .TRUE.
    ELSEIF (C%choice_ice_dynamics == 'SSA') THEN
      IF (region%time == region%t_next_SSA ) do_update_ice_velocity = .TRUE.
    ELSEIF (C%choice_ice_dynamics == 'SIA/SSA') THEN
      IF (region%time == region%t_next_SIA ) do_update_ice_velocity = .TRUE.
    ELSEIF (C%choice_ice_dynamics == 'DIVA') THEN
      IF (region%time == region%t_next_DIVA) do_update_ice_velocity = .TRUE.
    ELSE
      CALL crash('unknown choice_ice_dynamics "' // TRIM( C%choice_ice_dynamics) // '"!')
    END IF
    CALL sync

    ! == Start-up / Cool-down
    ! =======================

    ! Default velocity accuracy
    r_solver_acc = 1._dp

    ! Default max time step
    dt_max = C%dt_max

    ! Start-up
    IF (C%dt_startup_phase > 0._dp) THEN
      IF (region%time < C%start_time_of_run) THEN
        ! Wind-up
        dt_max = C%dt_min
        r_solver_acc = 0.01_dp
      ELSEIF (region%time <= C%start_time_of_run + C%dt_startup_phase) THEN
        ! Reduce time maximum time step
        dt_max = C%dt_min + (C%dt_max - C%dt_min) * ((region%time - C%start_time_of_run) / C%dt_startup_phase)**2
        ! Enforce higher accuracy
        r_solver_acc = 0.01_dp + 0.99_dp * (region%time - C%start_time_of_run) / C%dt_startup_phase
      END IF
    END IF

    ! Cool-down
    IF (C%dt_cooldown_phase > 0._dp) THEN
      IF (region%time >= C%end_time_of_run - C%dt_cooldown_phase) THEN
        ! Reduce time maximum time step
        dt_max = C%dt_min + (C%dt_max - C%dt_min) * ((C%end_time_of_run - region%time) / C%dt_cooldown_phase)**2
        ! Enforce higher accuracy
        r_solver_acc = 0.01_dp + 0.99_dp * (C%end_time_of_run - region%time) / C%dt_cooldown_phase
      END IF
    END IF

    ! Accuracy for the SSA/DIVA solution
    region%ice%DIVA_SOR_nit      = C%DIVA_SOR_nit      * CEILING( 1._dp / r_solver_acc)
    region%ice%DIVA_SOR_tol      = C%DIVA_SOR_tol      * r_solver_acc
    region%ice%DIVA_SOR_omega    = C%DIVA_SOR_omega
    region%ice%DIVA_PETSc_rtol   = C%DIVA_PETSc_rtol   * r_solver_acc
    region%ice%DIVA_PETSc_abstol = C%DIVA_PETSc_abstol * r_solver_acc

    ! == Velocity update
    ! ==================

    IF (do_update_ice_velocity) THEN

      ! Calculate time step based on the truncation error in ice thickness (Robinson et al., 2020, Eq. 33)
      CALL calc_critical_timestep_adv( region%mesh, region%ice, dt_crit_adv)

      IF (par%master) THEN

        ! Calculate critical time step
        region%dt_crit_ice_prev = region%dt_crit_ice
        dt_from_pc              = (C%pc_epsilon / region%ice%pc_eta)**(C%pc_k_I + C%pc_k_p) * (C%pc_epsilon / region%ice%pc_eta_prev)**(-C%pc_k_p) * region%dt
        region%dt_crit_ice      = MAX( C%dt_min, MAX( 0.5_dp * region%dt_crit_ice_prev, MINVAL([ C%dt_max, 2._dp * region%dt_crit_ice_prev, dt_crit_adv, dt_from_pc])))

        ! Apply conditions to the time step
        region%dt_crit_ice = MAX( C%dt_min, MIN( dt_max, region%dt_crit_ice))

        ! Calculate zeta
        region%ice%pc_zeta      = region%dt_crit_ice / region%dt_crit_ice_prev

      END IF
      CALL sync

      ! Predictor step
      ! ==============

      ! Calculate new ice geometry
      region%ice%pc_f2(   vi1:vi2) = region%ice%dHi_dt_a( vi1:vi2)

      CALL calc_dHi_dt( region%mesh, region%ice, region%SMB, region%BMB, region%dt_crit_ice, region%mask_noice, region%refgeo_PD)
      region%ice%pc_f1(   vi1:vi2) = region%ice%dHi_dt_a( vi1:vi2)

      ! Robinson et al. (2020), Eq. 30)
      region%ice%Hi_pred( vi1:vi2) = MAX(0._dp, region%ice%Hi_a( vi1:vi2)   + region%dt_crit_ice * &
                                      ((1._dp + region%ice%pc_zeta / 2._dp) * region%ice%pc_f1( vi1:vi2) - &
                                               (region%ice%pc_zeta / 2._dp) * region%ice%pc_f2( vi1:vi2)))
      CALL sync

      ! Update step
      ! ===========

      ! Calculate velocities for predicted geometry
      region%ice%Hi_old( vi1:vi2) = region%ice%Hi_a(    vi1:vi2)
      region%ice%Hi_a(   vi1:vi2) = region%ice%Hi_pred( vi1:vi2)
      CALL update_general_ice_model_data( region%mesh, region%ice)

      IF     (C%choice_ice_dynamics == 'SIA') THEN

        ! Calculate velocities
        CALL solve_SIA(  region%mesh, region%ice)

        ! Update timer
        IF (par%master) region%t_last_SIA = region%time
        IF (par%master) region%t_next_SIA = region%time + region%dt_crit_ice
        CALL sync

      ELSEIF (C%choice_ice_dynamics == 'SSA') THEN

        ! Calculate velocities
        CALL solve_SSA(  region%mesh, region%ice, region%SMB)

        ! Update timer
        IF (par%master) region%t_last_SSA = region%time
        IF (par%master) region%t_next_SSA = region%time + region%dt_crit_ice
        CALL sync

      ELSEIF (C%choice_ice_dynamics == 'SIA/SSA') THEN

        ! Calculate velocities
        CALL solve_SIA(  region%mesh, region%ice)
        CALL solve_SSA(  region%mesh, region%ice, region%SMB)

        ! Update timer
        IF (par%master) region%t_last_SIA = region%time
        IF (par%master) region%t_last_SSA = region%time
        IF (par%master) region%t_next_SIA = region%time + region%dt_crit_ice
        IF (par%master) region%t_next_SSA = region%time + region%dt_crit_ice
        CALL sync

      ELSEIF (C%choice_ice_dynamics == 'DIVA') THEN

        ! Calculate velocities
        CALL solve_DIVA( region%mesh, region%ice, region%SMB)

        ! Update timer
        IF (par%master) region%t_last_DIVA = region%time
        IF (par%master) region%t_next_DIVA = region%time + region%dt_crit_ice
        CALL sync

      ELSE
        CALL crash('unknown choice_ice_dynamics "' // TRIM( C%choice_ice_dynamics) // '"!')
      END IF

      ! Corrector step
      ! ==============

      ! Calculate dHi_dt for the predicted ice thickness and updated velocity
      CALL calc_dHi_dt( region%mesh, region%ice, region%SMB, region%BMB, region%dt_crit_ice, region%mask_noice, region%refgeo_PD)
      region%ice%pc_f3(   vi1:vi2) = region%ice%dHi_dt_a( vi1:vi2)
      region%ice%pc_f4(   vi1:vi2) = region%ice%pc_f1(    vi1:vi2)

      ! Go back to old ice thickness. Run all the other modules (climate, SMB, BMB, thermodynamics, etc.)
      ! and only go to new (corrected) ice thickness at the end of this time loop.
      region%ice%Hi_a(    vi1:vi2) = region%ice%Hi_old(   vi1:vi2)

      CALL sync

      CALL update_general_ice_model_data( region%mesh, region%ice)

      ! Calculate "corrected" ice thickness (Robinson et al. (2020), Eq. 31)
      region%ice%Hi_corr( vi1:vi2) = MAX(0._dp, region%ice%Hi_old( vi1:vi2) + 0.5_dp * region%dt_crit_ice * &
                                               (region%ice%pc_f4( vi1:vi2) + region%ice%pc_f3( vi1:vi2)))

      ! Calculate applied ice thickness rate of change
      region%ice%dHi_dt_a( vi1:vi2) = (region%ice%Hi_corr( vi1:vi2) - region%ice%Hi_a( vi1:vi2)) / region%dt_crit_ice

      CALL sync

      ! Truncation error
      ! ================

      ! Determine truncation error
      CALL calc_pc_truncation_error( region%mesh, region%ice, region%dt_crit_ice)

      ! Running dHi_dt average
      ! ======================

      ! Update the running window: drop oldest record and push the rest to the back
      region%ice%dHi_dt_window_a(vi1:vi2,2:C%dHi_dt_window_size) = region%ice%dHi_dt_window_a(vi1:vi2,1:C%dHi_dt_window_size-1)

      ! Update the running window: add new record to beginning of window
      region%ice%dHi_dt_window_a(vi1:vi2,1) = region%ice%dHi_dt_a(vi1:vi2)

      ! Compute running average
      region%ice%dHi_dt_ave_a( vi1:vi2) = SUM(region%ice%dHi_dt_window_a(vi1:vi2,:),2) / REAL(C%dHi_dt_window_size,dp)

    END IF ! (do_update_ice_velocity)

    ! Final quantities
    ! ================

    ! Adjust the time step to prevent overshooting other model components (thermodynamics, SMB, output, etc.)
    CALL determine_timesteps_and_actions( region, t_end)

    ! Calculate ice thickness at the end of the adjusted time step
    region%ice%Hi_tplusdt_a( vi1:vi2) = MAX( 0._dp, region%ice%Hi_a( vi1:vi2) + region%dt * region%ice%dHi_dt_a( vi1:vi2))
    CALL sync

    ! Finalise routine path
    CALL finalise_routine( routine_name)

  END SUBROUTINE run_ice_dynamics_pc

! ===== Ice thickness update =====
! ================================

  SUBROUTINE update_ice_thickness( mesh, ice, mask_noice, refgeo_PD, refgeo_GIAeq)
    ! Update the ice thickness at the end of a model time loop

    IMPLICIT NONE

    ! In- and output variables:
    TYPE(type_mesh),                             INTENT(IN)    :: mesh
    TYPE(type_ice_model),                        INTENT(INOUT) :: ice
    INTEGER,                       DIMENSION(:), INTENT(IN)    :: mask_noice
    TYPE(type_reference_geometry),               INTENT(IN)    :: refgeo_PD
    TYPE(type_reference_geometry),               INTENT(IN)    :: refgeo_GIAeq

    ! Local variables:
    CHARACTER(LEN=256),    PARAMETER                           :: routine_name = 'update_ice_thickness'
    INTEGER                                                    :: vi

    ! Add routine to path
    CALL init_routine( routine_name)

    ! Save the previous ice mask, for use in thermodynamics
    ice%mask_ice_a_prev( mesh%vi1:mesh%vi2) = ice%mask_ice_a( mesh%vi1:mesh%vi2)
    CALL sync

    ! Check if we want to keep the ice thickness fixed for some specific areas
    CALL fix_ice_thickness( mesh, ice)

    ! Set ice thickness to new value
    ice%Hi_a( mesh%vi1:mesh%vi2) = MAX( 0._dp, ice%Hi_tplusdt_a( mesh%vi1:mesh%vi2))
    CALL sync

    ! Apply calving
    CALL run_calving_model( mesh, ice)

    ! Remove ice following various criteria
    CALL additional_ice_removal( mesh, ice, mask_noice, refgeo_PD, refgeo_GIAeq)

    ! Update masks, surface elevation, and thickness above floatation
    CALL update_general_ice_model_data( mesh, ice)

    ! Compute ice thickness/elevation difference w.r.t PD
    ice%dHi_a( mesh%vi1:mesh%vi2) = ice%Hi_a( mesh%vi1:mesh%vi2) - refgeo_PD%Hi( mesh%vi1:mesh%vi2)
    ice%dHs_a( mesh%vi1:mesh%vi2) = ice%Hs_a( mesh%vi1:mesh%vi2) - refgeo_PD%Hs( mesh%vi1:mesh%vi2)

    ! Finalise routine path
    CALL finalise_routine( routine_name)

  END SUBROUTINE update_ice_thickness

  SUBROUTINE fix_ice_thickness( mesh, ice)
    ! Check if we want to keep the ice thickness fixed in time for specific areas,
    ! or delay its evolution by a given percentage each time step.

    IMPLICIT NONE

    ! In- and output variables:
    TYPE(type_mesh),                     INTENT(IN)    :: mesh
    TYPE(type_ice_model),                INTENT(INOUT) :: ice

    ! Local variables:
    CHARACTER(LEN=256),    PARAMETER                   :: routine_name = 'fix_ice_thickness'
    INTEGER                                            :: vi

    ! === Initialisation ===
    ! ======================

    ! Add routine to path
    CALL init_routine( routine_name)

    ! === Fix or delay ====
    ! =====================

    DO vi = mesh%vi1, mesh%vi2

      ! Grounding line (grounded side)
      IF (ice%mask_gl_a( vi) == 1) THEN
        ice%Hi_tplusdt_a( vi) = ice%Hi_a( vi)         *          C%fixed_grounding_line_g + &
                                ice%Hi_tplusdt_a( vi) * (1._dp - C%fixed_grounding_line_g)

      ! Grounding line (floating side)
      ELSEIF (ice%mask_glf_a( vi) == 1) THEN
        ice%Hi_tplusdt_a( vi) = ice%Hi_a( vi)         *          C%fixed_grounding_line_f + &
                                ice%Hi_tplusdt_a( vi) * (1._dp - C%fixed_grounding_line_f)

      ! Grounded ice
      ELSEIF (ice%mask_sheet_a( vi) == 1) THEN
        ice%Hi_tplusdt_a( vi) = ice%Hi_a( vi)         *          C%fixed_sheet_geometry + &
                                ice%Hi_tplusdt_a( vi) * (1._dp - C%fixed_sheet_geometry)

      ! Floating ice
      ELSEIF (ice%mask_shelf_a( vi) == 1) THEN
        ice%Hi_tplusdt_a( vi) = ice%Hi_a( vi)         *          C%fixed_shelf_geometry + &
                                ice%Hi_tplusdt_a( vi) * (1._dp - C%fixed_shelf_geometry)
      END IF

    END DO

    ! === Finalisation ===
    ! ====================

    ! Finalise routine path
    CALL finalise_routine( routine_name)

  END SUBROUTINE fix_ice_thickness

  SUBROUTINE additional_ice_removal( mesh, ice, mask_noice, refgeo_PD, refgeo_GIAeq)
    ! Remove ice following various criteria

    IMPLICIT NONE

    ! In- and output variables:
    TYPE(type_mesh),                             INTENT(IN)    :: mesh
    TYPE(type_ice_model),                        INTENT(INOUT) :: ice
    INTEGER,                       DIMENSION(:), INTENT(IN)    :: mask_noice
    TYPE(type_reference_geometry),               INTENT(IN)    :: refgeo_PD
    TYPE(type_reference_geometry),               INTENT(IN)    :: refgeo_GIAeq

    ! Local variables:
    CHARACTER(LEN=256),    PARAMETER                           :: routine_name = 'additional_ice_removal'
    INTEGER                                                    :: vi

    ! Add routine to path
    CALL init_routine( routine_name)

    ! Remove very thin ice
    DO vi = mesh%vi1, mesh%vi2
      IF (ice%Hi_a( vi) < C%minimum_ice_thickness) THEN
        ice%Hi_a( vi) = 0._dp
      END IF
    END DO
    CALL sync

    ! Remove ice in areas where no ice is allowed (e.g. Greenland in NAM and EAS, and Ellesmere Island in GRL)
    DO vi = mesh%vi1, mesh%vi2
      IF (mask_noice( vi) == 1) THEN
        ice%Hi_a( vi) = 0._dp
      END IF
    END DO
    CALL sync

    ! If so specified, remove specific shelf areas
    CALL imposed_shelf_removal( mesh, ice, refgeo_PD, refgeo_GIAeq)

    ! Remove unconnected shelves
    CALL remove_unconnected_shelves( mesh, ice)

    ! Finalise routine path
    CALL finalise_routine( routine_name)

  END SUBROUTINE additional_ice_removal

! ===== Time stepping =====
! =========================

  SUBROUTINE calc_critical_timestep_SIA( mesh, ice, dt_crit_SIA)
    ! Calculate the critical time step for advective ice flow (CFL criterion)

    IMPLICIT NONE

    ! In- and output variables:
    TYPE(type_mesh),                     INTENT(IN)    :: mesh
    TYPE(type_ice_model),                INTENT(IN)    :: ice
    REAL(dp),                            INTENT(OUT)   :: dt_crit_SIA

    ! Local variables:
    CHARACTER(LEN=256), PARAMETER                      :: routine_name = 'calc_critical_timestep_SIA'
    INTEGER                                            :: aci, vi ,vj, k
    REAL(dp), DIMENSION(:    ), POINTER                ::  u_c,  v_c,  Hi_c,  dHs_dx_c,  dHs_dy_c
    INTEGER                                            :: wu_c, wv_c, wHi_c, wdHs_dx_c, wdHs_dy_c
    REAL(dp), DIMENSION(:,:  ), POINTER                ::  u_3D_c,  v_3D_c
    INTEGER                                            :: wu_3D_c, wv_3D_c
    REAL(dp)                                           :: D_SIA, dist, dt
    REAL(dp), DIMENSION(C%nz)                          :: prof
    REAL(dp), PARAMETER                                :: dt_correction_factor = 0.9_dp ! Make actual applied time step a little bit smaller, just to be sure.

    ! Add routine to path
    CALL init_routine( routine_name)

    ! Allocate shared memory
    CALL allocate_shared_dp_1D( mesh%nAc,       u_c     , wu_c     )
    CALL allocate_shared_dp_1D( mesh%nAc,       v_c     , wv_c     )
    CALL allocate_shared_dp_1D( mesh%nAc,       Hi_c    , wHi_c    )
    CALL allocate_shared_dp_1D( mesh%nAc,       dHs_dx_c, wdHs_dx_c)
    CALL allocate_shared_dp_1D( mesh%nAc,       dHs_dy_c, wdHs_dy_c)
    CALL allocate_shared_dp_2D( mesh%nAc, C%nz, u_3D_c  , wu_3D_c  )
    CALL allocate_shared_dp_2D( mesh%nAc, C%nz, v_3D_c  , wv_3D_c  )

    ! Calculate ice velocity and thickness, and surface slopes on the staggered grid
    CALL map_velocities_b_to_c_3D( mesh, ice%u_3D_SIA_b, ice%v_3D_SIA_b, u_3D_c, v_3D_c)

    ! Calculate vertically averaged velocities
    DO aci = mesh%ci1, mesh%ci2
      prof = u_3D_c( aci,:)
      CALL vertical_average( prof, u_c( aci))
      prof = v_3D_c( aci,:)
      CALL vertical_average( prof, v_c( aci))
    END DO
    CALL sync

    CALL map_a_to_c_2D( mesh, ice%Hi_a, Hi_c    )
    CALL ddx_a_to_c_2D( mesh, ice%Hs_a, dHs_dx_c)
    CALL ddy_a_to_c_2D( mesh, ice%Hs_a, dHs_dy_c)

    ! Initialise time step with maximum allowed value
    dt_crit_SIA = C%dt_max

    DO aci = mesh%ci1, mesh%ci2

      ! Only check at ice-covered vertices
      vi = mesh%Aci( aci,1)
      vj = mesh%Aci( aci,2)
      IF (ice%Hi_a( vi) == 0._dp .OR. ice%Hi_a( vj) == 0._dp) CYCLE

      ! Calculate the SIA ice diffusivity
      D_SIA = 1E-9_dp
      D_SIA = MAX( D_SIA, ABS( u_c( aci) * Hi_c( aci) / dHs_dx_c( aci) ))
      D_SIA = MAX( D_SIA, ABS( v_c( aci) * Hi_c( aci) / dHs_dy_c( aci) ))

      vi = mesh%Aci( aci,1)
      vj = mesh%Aci( aci,2)
      dist = NORM2( mesh%V( vi,:) - mesh%V( vj,:))
      dt = dist**2 / (6._dp * D_SIA)
      dt_crit_SIA = MIN(dt_crit_SIA, dt)

      ! Also check the 3D advective time step
      DO k = 1, C%nz
        dt = dist / (ABS( u_3D_c( aci,k)) + ABS( v_3D_c( aci,k)))
        dt_crit_SIA = MIN( dt_crit_SIA, dt)
      END DO

    END DO

    CALL MPI_ALLREDUCE( MPI_IN_PLACE, dt_crit_SIA, 1, MPI_DOUBLE_PRECISION, MPI_MIN, MPI_COMM_WORLD, ierr)
    dt_crit_SIA = dt_crit_SIA * dt_correction_factor

    ! Safety
    dt_crit_SIA = MAX(dt_crit_SIA, C%dt_min)

    ! Clean up after yourself
    CALL deallocate_shared( wu_c     )
    CALL deallocate_shared( wv_c     )
    CALL deallocate_shared( wHi_c    )
    CALL deallocate_shared( wdHs_dx_c)
    CALL deallocate_shared( wdHs_dy_c)
    CALL deallocate_shared( wu_3D_c  )
    CALL deallocate_shared( wv_3D_c  )

    ! Finalise routine path
    CALL finalise_routine( routine_name)

  END SUBROUTINE calc_critical_timestep_SIA

  SUBROUTINE calc_critical_timestep_adv( mesh, ice, dt_crit_adv)
    ! Calculate the critical time step for advective ice flow (CFL criterion)

    IMPLICIT NONE

    ! In- and output variables:
    TYPE(type_mesh),                     INTENT(IN)    :: mesh
    TYPE(type_ice_model),                INTENT(IN)    :: ice
    REAL(dp),                            INTENT(OUT)   :: dt_crit_adv

    ! Local variables:
    CHARACTER(LEN=256), PARAMETER                      :: routine_name = 'calc_critical_timestep_adv'
    INTEGER                                            :: aci, vi, vj
    REAL(dp), DIMENSION(:    ), POINTER                ::  u_c,  v_c
    INTEGER                                            :: wu_c, wv_c
    REAL(dp)                                           :: dist, dt, uv_c
    REAL(dp), PARAMETER                                :: dt_correction_factor = 0.9_dp ! Make actual applied time step a little bit smaller, just to be sure.

    ! Add routine to path
    CALL init_routine( routine_name)

    ! Allocate shared memory
    CALL allocate_shared_dp_1D( mesh%nAc, u_c, wu_c)
    CALL allocate_shared_dp_1D( mesh%nAc, v_c, wv_c)

    ! Calculate ice velocity on the staggered grid
    CALL map_velocities_b_to_c_2D( mesh, ice%u_vav_b, ice%v_vav_b, u_c, v_c)

    dt_crit_adv = 2._dp * C%dt_max

    DO aci = mesh%ci1, mesh%ci2

      ! Only check at ice-covered vertices
      vi = mesh%Aci( aci,1)
      vj = mesh%Aci( aci,2)
      IF (ice%Hi_a( vi) == 0._dp .OR. ice%Hi_a( vj) == 0._dp) CYCLE

      dist = NORM2( mesh%V( vi,:) - mesh%V( vj,:))
      uv_c = (ABS( u_c( aci)) + ABS( v_c( aci)))
      IF (uv_c > 0._dp) THEN
        dt = dist / uv_c
      ELSE
        dt = 2._dp * C%dt_max
      END IF
      dt_crit_adv = MIN( dt_crit_adv, dt)

    END DO

    CALL MPI_ALLREDUCE( MPI_IN_PLACE, dt_crit_adv, 1, MPI_DOUBLE_PRECISION, MPI_MIN, MPI_COMM_WORLD, ierr)
    dt_crit_adv = MIN(C%dt_max, dt_crit_adv * dt_correction_factor)

    ! Safety
    dt_crit_adv = MAX(dt_crit_adv, C%dt_min)

    ! Clean up after yourself
    CALL deallocate_shared( wu_c)
    CALL deallocate_shared( wv_c)

    ! Finalise routine path
    CALL finalise_routine( routine_name)

  END SUBROUTINE calc_critical_timestep_adv

  SUBROUTINE calc_pc_truncation_error( mesh, ice, dt)
    ! Calculate the truncation error in the ice thickness rate of change (Robinson et al., 2020, Eq. 32)

    IMPLICIT NONE

    ! In- and output variables:
    TYPE(type_mesh),                     INTENT(IN)    :: mesh
    TYPE(type_ice_model),                INTENT(INOUT) :: ice
    REAL(dp),                            INTENT(IN)    :: dt

    ! Local variables:
    CHARACTER(LEN=256), PARAMETER                      :: routine_name = 'calc_pc_truncation_error'
    INTEGER                                            :: vi, ci, vc
    LOGICAL                                            :: has_GL_neighbour
    REAL(dp)                                           :: eta_proc

    ! Add routine to path
    CALL init_routine( routine_name)

    ! Save previous value of eta
    ice%pc_eta_prev  = ice%pc_eta

    ! Find maximum truncation error
    eta_proc = C%pc_eta_min

    DO vi = mesh%vi1, mesh%vi2

      ! Calculate truncation error (Robinson et al., 2020, Eq. 32)
      ice%pc_tau( vi) = ABS( ice%pc_zeta * (ice%Hi_corr( vi) - ice%Hi_pred( vi)) / &
                             ((3._dp * ice%pc_zeta + 3._dp) * dt))

      IF (ice%mask_sheet_a( vi) == 1) THEN

        has_GL_neighbour = .FALSE.
        DO ci = 1, mesh%nC( vi)
          vc = mesh%C( vi,ci)
          IF (ice%mask_gl_a( vc) == 1) THEN
            has_GL_neighbour = .TRUE.
            EXIT
          END IF
        END DO

        IF (.NOT.has_GL_neighbour) THEN
          eta_proc = MAX( eta_proc, ice%pc_tau( vi))
        END IF

      END IF

    END DO
    CALL MPI_REDUCE( eta_proc, ice%pc_eta, 1, MPI_DOUBLE_PRECISION, MPI_MAX, 0, MPI_COMM_WORLD, ierr)

    ! Finalise routine path
    CALL finalise_routine( routine_name)

  END SUBROUTINE calc_pc_truncation_error

  SUBROUTINE determine_timesteps_and_actions( region, t_end)
    ! Determine how long we can run just ice dynamics before another "action" (thermodynamics,
    ! GIA, output writing, inverse routine, etc.) has to be performed.

    IMPLICIT NONE

    ! Input variables:
    TYPE(type_model_region),             INTENT(INOUT) :: region
    REAL(dp),                            INTENT(IN)    :: t_end

    ! Local variables:
    CHARACTER(LEN=256), PARAMETER                      :: routine_name = 'determine_timesteps_and_actions'
    REAL(dp)                                           :: t_next

    ! Add routine to path
    CALL init_routine( routine_name)

    IF (par%master) THEN
      ! Determine when each model components should be updated

      ! Default time step
      t_next = MIN(t_end, region%time + C%dt_max)

      ! First the ice dynamics
      ! ======================

      IF     (C%choice_ice_dynamics == 'none') THEN
        ! Just stick to the maximum time step

      ELSEIF (C%choice_ice_dynamics == 'SIA') THEN
        ! Use SIA time step
        t_next = MIN( t_next, region%t_next_SIA)

      ELSEIF (C%choice_ice_dynamics == 'SSA') THEN
        ! Use SSA time step
        t_next = MIN( t_next, region%t_next_SSA)

      ELSEIF (C%choice_ice_dynamics == 'SIA/SSA') THEN
        ! Use SIA/SSA time step
        t_next = MIN( t_next, region%t_next_SIA)
        t_next = MIN( t_next, region%t_next_SSA)

      ELSEIF (C%choice_ice_dynamics == 'DIVA') THEN
        ! Use DIVA time step
        t_next = MIN( t_next, region%t_next_DIVA)

      ELSE
        CALL crash('unknown choice_ice_dynamics "' // TRIM( C%choice_ice_dynamics) // '"!')
      END IF

      ! Then the other model components
      ! ===============================

      region%do_thermo  = .FALSE.
      IF (region%time >= region%t_next_thermo) THEN
        region%do_thermo      = .TRUE.
        region%t_last_thermo  = region%time
        region%t_next_thermo  = region%t_last_thermo + C%dt_thermo
      END IF

      region%do_climate = .FALSE.
      IF (region%time >= region%t_next_climate) THEN
        region%do_climate     = .TRUE.
        region%t_last_climate = region%time
        region%t_next_climate = region%t_last_climate + C%dt_climate
      END IF

      region%do_ocean   = .FALSE.
      IF (region%time >= region%t_next_ocean) THEN
        region%do_ocean       = .TRUE.
        region%t_last_ocean   = region%time
        region%t_next_ocean   = region%t_last_ocean + C%dt_ocean
      END IF

      region%do_SMB     = .FALSE.
      IF (region%time >= region%t_next_SMB) THEN
        region%do_SMB         = .TRUE.
        region%t_last_SMB     = region%time
        region%t_next_SMB     = region%t_last_SMB + C%dt_SMB
      END IF

      region%do_BMB     = .FALSE.
      IF (region%time >= region%t_next_BMB) THEN
        region%do_BMB         = .TRUE.
        region%t_last_BMB     = region%time
        region%t_next_BMB     = region%t_last_BMB + C%dt_BMB
      END IF

      region%do_ELRA    = .FALSE.
      IF (C%choice_GIA_model == 'ELRA') THEN
        IF (region%time >= region%t_next_ELRA) THEN
          region%do_ELRA      = .TRUE.
          region%t_last_ELRA  = region%time
          region%t_next_ELRA  = region%t_last_ELRA + C%dt_bedrock_ELRA
        END IF
      END IF

      region%do_basal    = .FALSE.
<<<<<<< HEAD
      IF (C%do_basal_sliding_inversion) THEN
        IF (region%time >= region%t_next_basal) THEN
          region%do_basal     = .TRUE.
          region%t_last_basal = region%time
          region%t_next_basal = region%t_last_basal + C%dt_basal
        END IF
=======
      IF (region%time == region%t_next_basal) THEN
        region%do_basal       = .TRUE.
        region%t_last_basal   = region%time
        region%t_next_basal   = region%t_last_basal + C%BIVgeo_dt
>>>>>>> 0cdbf329
      END IF

      region%do_SMB_inv = .FALSE.
      IF (C%do_SMB_IMAUITM_inversion) THEN
        IF (region%time >= region%t_next_SMB_inv) THEN
          region%do_SMB_inv     = .TRUE.
          region%t_last_SMB_inv = region%time
          region%t_next_SMB_inv = region%t_last_SMB_inv + C%dt_SMB_inv
        END IF
      END IF

      ! Finally, the output
      ! ===================

      ! This requires a couple of additional considerations,
      ! to avoid output records at weird, decimal-laden
      ! times. We use the fact that nothing in the model
      ! really changes between one time step and the next
      ! one, i.e., the model has the same state at all times
      ! between those steps. Thus, we identify the two time
      ! steps encompasing our desired, rounded output time,
      ! and then simply ask the model to output that model
      ! state using the desired time as time-of-record.

      region%do_output  = .FALSE.
      ! Check if we will overshoot the output timestep
      IF (t_next > region%t_next_output) THEN
        ! Output before ice and time are updated
        region%do_output      = .TRUE.
        ! The output routines will record this time
        region%t_last_output  = region%t_next_output
        ! Set next output at desired time
        region%t_next_output  = region%t_last_output + C%dt_output
      END IF

      ! Set time step so that we move forward to the next action
      region%dt = t_next - region%time

    END IF ! (par%master)
    CALL sync

    ! Finalise routine path
    CALL finalise_routine( routine_name)

  END SUBROUTINE determine_timesteps_and_actions

! ===== Administration: allocation, initialisation, and remapping =====
! =====================================================================

  SUBROUTINE initialise_ice_model( mesh, ice, refgeo_init, refgeo_PD, restart)
    ! Allocate shared memory for all the data fields of the ice dynamical module, and
    ! initialise some of them

    IMPLICIT NONE

    ! In- and output variables
    TYPE(type_mesh),                     INTENT(IN)    :: mesh
    TYPE(type_ice_model),                INTENT(INOUT) :: ice
    TYPE(type_reference_geometry),       INTENT(IN)    :: refgeo_init
    TYPE(type_reference_geometry),       INTENT(IN)    :: refgeo_PD
    TYPE(type_restart_data),             INTENT(IN)    :: restart

    ! Local variables:
    CHARACTER(LEN=256), PARAMETER                      :: routine_name = 'initialise_ice_model'
    INTEGER                                            :: vi, ti, k
    REAL(dp), DIMENSION(C%nz)                          :: prof

    ! Add routine to path
    CALL init_routine( routine_name)

    IF (par%master) WRITE(0,*) '  Initialising ice dynamics model...'

    ! Allocate shared memory
    CALL allocate_ice_model( mesh, ice)

    IF (C%is_restart) THEN
      ! Get sea level from restart data
      ice%SL_a( mesh%vi1:mesh%vi2) = restart%SL( mesh%vi1:mesh%vi2)

    ELSE
      ! Get sea level at initial time
      IF (C%choice_sealevel_model == 'fixed') THEN
        ice%SL_a( mesh%vi1:mesh%vi2) = C%fixed_sealevel

      ELSEIF (C%choice_sealevel_model == 'prescribed') THEN
        ice%SL_a( mesh%vi1:mesh%vi2) = forcing%sealevel_obs

      ELSEIF (C%choice_sealevel_model == 'eustatic') THEN
        ice%SL_a( mesh%vi1:mesh%vi2) = C%initial_guess_sealevel

      ELSEIF (C%choice_sealevel_model == 'SELEN') THEN
       ice%SL_a( mesh%vi1:mesh%vi2) = C%initial_guess_sealevel

      ELSE
        CALL crash('unknown choice_sealevel_model "' // TRIM( C%choice_sealevel_model) // '"!')
      END IF

    END IF

    ! Initialise with data from initial file (works for both "raw" initial data and model restarts)
    DO vi = mesh%vi1, mesh%vi2
      ! Main quantities
      ice%Hi_a( vi)   = refgeo_init%Hi( vi)
      ice%Hb_a( vi)   = refgeo_init%Hb( vi)

      IF (C%is_restart) THEN
        ice%Hs_a( vi) = refgeo_init%Hs( vi)
      ELSE
        ice%Hs_a( vi) = surface_elevation( ice%Hi_a( vi), ice%Hb_a( vi), ice%SL_a( vi))
      END IF

      ice%TAF_a( vi)  = thickness_above_floatation( ice%Hi_a( vi), ice%Hb_a( vi), ice%SL_a( vi))

      ! Differences w.r.t. present-day
      ice%dHi_a( vi)  = ice%Hi_a( vi) - refgeo_PD%Hi( vi)
      ice%dHb_a( vi)  = ice%Hb_a( vi) - refgeo_PD%Hb( vi)
      ice%dHs_a( vi)  = ice%Hs_a( vi) - refgeo_PD%Hs( vi)
    END DO
    CALL sync

    ! Determine masks
    CALL determine_masks( mesh, ice)

    IF (C%is_restart) THEN

      ice%dHb_dt_a( mesh%vi1:mesh%vi2) = restart%dHb_dt( mesh%vi1:mesh%vi2)
      ice%dHi_dt_a( mesh%vi1:mesh%vi2) = restart%dHi_dt( mesh%vi1:mesh%vi2)

      DO vi = mesh%vi1, mesh%vi2
        IF (ice%mask_land_a( vi) == 1) THEN
          ice%dHs_dt_a( vi) = ice%dHb_dt_a( vi) + ice%dHi_dt_a( vi)
        ELSE
          ice%dHs_dt_a( vi) = ice%dHi_dt_a( vi) * (1._dp - ice_density / seawater_density)
        END IF
      END DO

      ! Running window for averaged dHi_dt for current run
      DO k = 1, C%dHi_dt_window_size
        ice%dHi_dt_window_a( mesh%vi1:mesh%vi2,k) = restart%dHi_dt_ave( mesh%vi1:mesh%vi2)
      END DO

      ! Averaged dHi_dt for current run
      ice%dHi_dt_ave_a( mesh%vi1:mesh%vi2) = restart%dHi_dt_ave( mesh%vi1:mesh%vi2)

    ELSE

      ice%dHb_dt_a = 0._dp
      ice%dHi_dt_a = 0._dp
      ice%dHs_dt_a = 0._dp

      ice%dHi_dt_window_a = 0._dp
      ice%dHi_dt_ave_a    = 0._dp

    END IF

    ! Initialise the "previous ice mask", so that the first call to thermodynamics works correctly
    ice%mask_ice_a_prev( mesh%vi1:mesh%vi2) = ice%mask_ice_a( mesh%vi1:mesh%vi2)
    CALL sync

    ! Initialise some numbers for the predictor/corrector ice thickness update method
    IF (par%master) THEN
      ice%pc_zeta        = 1._dp
      ice%pc_eta         = C%pc_epsilon
      ice%pc_eta_prev    = C%pc_epsilon
    END IF
    CALL sync

    ! ! Initialise total ice thickness at start of run
    ! ice%Hi_tot_old = SUM( ice%Hi_a( mesh%vi1:mesh%vi2))
    ! CALL sync
    ! ! Communicate mid-point results among processes
    ! CALL MPI_ALLREDUCE( MPI_IN_PLACE, ice%Hi_tot_old, 1, MPI_DOUBLE_PRECISION, MPI_SUM, MPI_COMM_WORLD, ierr)
    ! ! Initialise time (to make sure it is not used until a mesh update)
    ! ice%Hi_tot_old_time = C%start_time_of_run

    ! Allocate and initialise basal conditions
    CALL initialise_basal_conditions( mesh, ice, restart)

    ! Geothermal heat flux
    IF     (C%choice_geothermal_heat_flux == 'constant') THEN
      ice%GHF_a( mesh%vi1:mesh%vi2) = C%constant_geothermal_heat_flux
    ELSEIF (C%choice_geothermal_heat_flux == 'spatial') THEN
      CALL map_geothermal_heat_flux_to_mesh( mesh, ice)
    ELSE
      CALL crash('unknown choice_geothermal_heat_flux "' // TRIM( C%choice_geothermal_heat_flux) // '"!')
    END IF

    ! Initialise data and matrices for the velocity solver(s)
    ! If we're running with choice_ice_dynamics == "none", initialise the velocity
    ! solver pretending we are using the DIVA, as we will need to get reasonable
    ! velocities at least once during initialisation to get the thermodynamics right.
    IF (C%choice_ice_dynamics == 'none') THEN
      C%choice_ice_dynamics = 'DIVA'
      CALL initialise_velocity_solver( mesh, ice)
      C%choice_ice_dynamics = 'none'
    ELSE
      CALL initialise_velocity_solver( mesh, ice)
    END IF

    IF (C%is_restart) THEN

      IF (par%master) WRITE(0,*) '   Initialising ice velocities using data read from restart file...'

      ! Set 3D velocity field to restart data
      ice%u_3D_b( mesh%ti1:mesh%ti2,:) = restart%u_3D( mesh%ti1:mesh%ti2,:)
      ice%v_3D_b( mesh%ti1:mesh%ti2,:) = restart%v_3D( mesh%ti1:mesh%ti2,:)
      CALL sync

      ! Calculate 3D vertical velocity from 3D horizontal velocities and conservation of mass
      CALL calc_3D_vertical_velocities( mesh, ice)

      ! Copy surface velocity from the 3D fields
      ice%u_surf_b( mesh%ti1:mesh%ti2) = ice%u_3D_b( mesh%ti1:mesh%ti2,1)
      ice%v_surf_b( mesh%ti1:mesh%ti2) = ice%v_3D_b( mesh%ti1:mesh%ti2,1)
      CALL sync

      ! Copy basal velocity from the 3D fields
      ice%u_base_b( mesh%ti1:mesh%ti2) = ice%u_3D_b( mesh%ti1:mesh%ti2,C%nz)
      ice%v_base_b( mesh%ti1:mesh%ti2) = ice%v_3D_b( mesh%ti1:mesh%ti2,C%nz)
      CALL sync

      ! Calculate vertically averaged velocities
      DO ti = mesh%ti1, mesh%ti2
        prof = ice%u_3D_b( ti,:)
        CALL vertical_average( prof, ice%u_vav_b( ti))
        prof = ice%v_3D_b( ti,:)
        CALL vertical_average( prof, ice%v_vav_b( ti))
      END DO
      CALL sync

      ! Special cases for the little ones
      IF (C%choice_ice_dynamics == 'SIA') THEN
        ! Horizontal velocities
        ice%u_3D_SIA_b( mesh%ti1:mesh%ti2,:) = ice%u_3D_b( mesh%ti1:mesh%ti2,:)
        ice%v_3D_SIA_b( mesh%ti1:mesh%ti2,:) = ice%v_3D_b( mesh%ti1:mesh%ti2,:)
        ! Basal velocity is zero
        ice%u_base_b( mesh%ti1:mesh%ti2) = 0._dp
        ice%v_base_b( mesh%ti1:mesh%ti2) = 0._dp
        CALL sync

      ELSEIF (C%choice_ice_dynamics == 'SSA') THEN
        ! Horizontal velocities
        ice%u_base_SSA_b( mesh%ti1:mesh%ti2) = ice%u_3D_b( mesh%ti1:mesh%ti2,C%nz)
        ice%v_base_SSA_b( mesh%ti1:mesh%ti2) = ice%v_3D_b( mesh%ti1:mesh%ti2,C%nz)
        ! No vertical velocity
        ice%w_3D_a( mesh%vi1:mesh%vi2,:) = 0._dp
        CALL sync

      ELSEIF (C%choice_ice_dynamics == 'SIA/SSA') THEN
        ! Horizontal SIA velocities
        ice%u_3D_SIA_b( mesh%ti1:mesh%ti2,:) = ice%u_3D_b( mesh%ti1:mesh%ti2,:)
        ice%v_3D_SIA_b( mesh%ti1:mesh%ti2,:) = ice%v_3D_b( mesh%ti1:mesh%ti2,:)
        ! Horizontal SSA velocities
        ice%u_base_SSA_b( mesh%ti1:mesh%ti2) = ice%u_3D_b( mesh%ti1:mesh%ti2,C%nz)
        ice%v_base_SSA_b( mesh%ti1:mesh%ti2) = ice%v_3D_b( mesh%ti1:mesh%ti2,C%nz)
      END IF

      ! Map velocity components to the a-grid
      CALL map_velocities_b_to_a_3D( mesh, ice%u_3D_b  , ice%v_3D_b  , ice%u_3D_a  , ice%v_3D_a  )
      CALL map_velocities_b_to_a_2D( mesh, ice%u_vav_b , ice%v_vav_b , ice%u_vav_a , ice%v_vav_a )
      CALL map_velocities_b_to_a_2D( mesh, ice%u_surf_b, ice%v_surf_b, ice%u_surf_a, ice%v_surf_a)
      CALL map_velocities_b_to_a_2D( mesh, ice%u_base_b, ice%v_base_b, ice%u_base_a, ice%v_base_a)

      ! Calculate absolute velocities on the b grid
      DO ti = mesh%ti1, mesh%ti2
        ice%uabs_vav_b(  ti) = SQRT( ice%u_vav_b(  ti)**2 + ice%v_vav_b(  ti)**2)
        ice%uabs_surf_b( ti) = SQRT( ice%u_surf_b( ti)**2 + ice%v_surf_b( ti)**2)
        ice%uabs_base_b( ti) = SQRT( ice%u_base_b( ti)**2 + ice%v_base_b( ti)**2)
      END DO

      ! Calculate absolute velocities on the a grid
      DO vi = mesh%vi1, mesh%vi2
        ice%uabs_vav_a(  vi) = SQRT( ice%u_vav_a(  vi)**2 + ice%v_vav_a(  vi)**2)
        ice%uabs_surf_a( vi) = SQRT( ice%u_surf_a( vi)**2 + ice%v_surf_a( vi)**2)
        ice%uabs_base_a( vi) = SQRT( ice%u_base_a( vi)**2 + ice%v_base_a( vi)**2)
      END DO
      CALL sync

    END IF

    ! Finalise routine path
    CALL finalise_routine( routine_name, n_extra_windows_expected = HUGE( 1))

  END SUBROUTINE initialise_ice_model

  SUBROUTINE map_geothermal_heat_flux_to_mesh( mesh, ice)

    USE data_types_module,          ONLY: type_remapping_lonlat2mesh
    USE forcing_module,             ONLY: forcing
    USE mesh_mapping_module,        ONLY: create_remapping_arrays_lonlat_mesh, map_lonlat2mesh_2D, deallocate_remapping_arrays_lonlat_mesh

    IMPLICIT NONE

    ! In- and output variables
    TYPE(type_mesh),                     INTENT(IN)    :: mesh
    TYPE(type_ice_model),                INTENT(INOUT) :: ice

    ! Local variables:
    CHARACTER(LEN=256), PARAMETER                      :: routine_name = 'map_geothermal_heat_flux_to_mesh'
    TYPE(type_remapping_lonlat2mesh)                   :: map

    ! Add routine to path
    CALL init_routine( routine_name)

    ! Calculate mapping arrays
    CALL create_remapping_arrays_lonlat_mesh( mesh, forcing%grid_ghf, map)

    ! Map global climate data to the mesh
    CALL map_lonlat2mesh_2D( mesh, map, forcing%ghf_ghf, ice%GHF_a)

    ! Deallocate mapping arrays
    CALL deallocate_remapping_arrays_lonlat_mesh( map)

    ! Finalise routine path
    CALL finalise_routine( routine_name)

  END SUBROUTINE map_geothermal_heat_flux_to_mesh

  SUBROUTINE allocate_ice_model( mesh, ice)
    ! Use MPI_WIN_ALLOCATE_SHARED to allocate shared memory space for an array.
    ! Return a pointer associated with that memory space. Makes it so that all processes
    ! can access the same memory directly.

    IMPLICIT NONE

    ! In- and output variables
    TYPE(type_mesh),                     INTENT(IN)    :: mesh
    TYPE(type_ice_model),                INTENT(INOUT) :: ice

    ! Local variables:
    CHARACTER(LEN=256), PARAMETER                      :: routine_name = 'allocate_ice_model'

    ! Add routine to path
    CALL init_routine( routine_name)

    ! Allocate memory
    ! ===============

    ! Basic data - ice thickness, bedrock height, surface height, mask, 3D ice velocities and temperature
    CALL allocate_shared_dp_1D(   mesh%nV  ,              ice%Hi_a                  , ice%wHi_a                 )
    CALL allocate_shared_dp_1D(   mesh%nV  ,              ice%Hb_a                  , ice%wHb_a                 )
    CALL allocate_shared_dp_1D(   mesh%nV  ,              ice%Hs_a                  , ice%wHs_a                 )
    CALL allocate_shared_dp_1D(   mesh%nV  ,              ice%SL_a                  , ice%wSL_a                 )
    CALL allocate_shared_dp_1D(   mesh%nV  ,              ice%TAF_a                 , ice%wTAF_a                )
    CALL allocate_shared_dp_2D(   mesh%nV  , C%nz       , ice%Ti_a                  , ice%wTi_a                 )

    ! Ice velocities
    CALL allocate_shared_dp_2D(   mesh%nV  , C%nz       , ice%u_3D_a                , ice%wu_3D_a               )
    CALL allocate_shared_dp_2D(   mesh%nV  , C%nz       , ice%v_3D_a                , ice%wv_3D_a               )
    CALL allocate_shared_dp_2D(   mesh%nTri, C%nz       , ice%u_3D_b                , ice%wu_3D_b               )
    CALL allocate_shared_dp_2D(   mesh%nTri, C%nz       , ice%v_3D_b                , ice%wv_3D_b               )
    CALL allocate_shared_dp_2D(   mesh%nV  , C%nz       , ice%w_3D_a                , ice%ww_3D_a               )

    CALL allocate_shared_dp_1D(   mesh%nV  ,              ice%u_vav_a               , ice%wu_vav_a              )
    CALL allocate_shared_dp_1D(   mesh%nV  ,              ice%v_vav_a               , ice%wv_vav_a              )
    CALL allocate_shared_dp_1D(   mesh%nTri,              ice%u_vav_b               , ice%wu_vav_b              )
    CALL allocate_shared_dp_1D(   mesh%nTri,              ice%v_vav_b               , ice%wv_vav_b              )
    CALL allocate_shared_dp_1D(   mesh%nV  ,              ice%uabs_vav_a            , ice%wuabs_vav_a           )
    CALL allocate_shared_dp_1D(   mesh%nTri,              ice%uabs_vav_b            , ice%wuabs_vav_b           )

    CALL allocate_shared_dp_1D(   mesh%nV  ,              ice%u_surf_a              , ice%wu_surf_a             )
    CALL allocate_shared_dp_1D(   mesh%nV  ,              ice%v_surf_a              , ice%wv_surf_a             )
    CALL allocate_shared_dp_1D(   mesh%nTri,              ice%u_surf_b              , ice%wu_surf_b             )
    CALL allocate_shared_dp_1D(   mesh%nTri,              ice%v_surf_b              , ice%wv_surf_b             )
    CALL allocate_shared_dp_1D(   mesh%nV  ,              ice%w_surf_a              , ice%ww_surf_a             )
    CALL allocate_shared_dp_1D(   mesh%nV  ,              ice%uabs_surf_a           , ice%wuabs_surf_a          )
    CALL allocate_shared_dp_1D(   mesh%nTri,              ice%uabs_surf_b           , ice%wuabs_surf_b          )

    CALL allocate_shared_dp_1D(   mesh%nV  ,              ice%u_base_a              , ice%wu_base_a             )
    CALL allocate_shared_dp_1D(   mesh%nV  ,              ice%v_base_a              , ice%wv_base_a             )
    CALL allocate_shared_dp_1D(   mesh%nTri,              ice%u_base_b              , ice%wu_base_b             )
    CALL allocate_shared_dp_1D(   mesh%nTri,              ice%v_base_b              , ice%wv_base_b             )
    CALL allocate_shared_dp_1D(   mesh%nV  ,              ice%w_base_a              , ice%ww_base_a             )
    CALL allocate_shared_dp_1D(   mesh%nV  ,              ice%uabs_base_a           , ice%wuabs_base_a          )
    CALL allocate_shared_dp_1D(   mesh%nTri,              ice%uabs_base_b           , ice%wuabs_base_b          )

    ! Different masks
    CALL allocate_shared_int_1D(  mesh%nV  ,              ice%mask_land_a           , ice%wmask_land_a          )
    CALL allocate_shared_int_1D(  mesh%nV  ,              ice%mask_ocean_a          , ice%wmask_ocean_a         )
    CALL allocate_shared_int_1D(  mesh%nV  ,              ice%mask_lake_a           , ice%wmask_lake_a          )
    CALL allocate_shared_int_1D(  mesh%nV  ,              ice%mask_ice_a            , ice%wmask_ice_a           )
    CALL allocate_shared_int_1D(  mesh%nV  ,              ice%mask_sheet_a          , ice%wmask_sheet_a         )
    CALL allocate_shared_int_1D(  mesh%nV  ,              ice%mask_shelf_a          , ice%wmask_shelf_a         )
    CALL allocate_shared_int_1D(  mesh%nV  ,              ice%mask_coast_a          , ice%wmask_coast_a         )
    CALL allocate_shared_int_1D(  mesh%nV  ,              ice%mask_margin_a         , ice%wmask_margin_a        )
    CALL allocate_shared_int_1D(  mesh%nV  ,              ice%mask_gl_a             , ice%wmask_gl_a            )
    CALL allocate_shared_int_1D(  mesh%nV  ,              ice%mask_glf_a            , ice%wmask_glf_a           )
    CALL allocate_shared_int_1D(  mesh%nV  ,              ice%mask_cf_a             , ice%wmask_cf_a            )
    CALL allocate_shared_int_1D(  mesh%nV  ,              ice%mask_a                , ice%wmask_a               )
    CALL allocate_shared_dp_1D(   mesh%nV  ,              ice%f_grnd_a              , ice%wf_grnd_a             )
    CALL allocate_shared_dp_1D(   mesh%nTri,              ice%f_grnd_b              , ice%wf_grnd_b             )
    CALL allocate_shared_dp_1D(   mesh%nV  ,              ice%f_grndx_a             , ice%wf_grndx_a            )
    CALL allocate_shared_dp_1D(   mesh%nTri,              ice%f_grndx_b             , ice%wf_grndx_b            )
    CALL allocate_shared_int_2D(  mesh%nV  , 64         , ice%gfrac_x               , ice%wgfrac_x              )
    CALL allocate_shared_int_2D(  mesh%nV  , 64         , ice%gfrac_y               , ice%wgfrac_y              )

    ! Ice physical properties
    CALL allocate_shared_dp_2D(   mesh%nV  , C%nz       , ice%A_flow_3D_a           , ice%wA_flow_3D_a          )
    CALL allocate_shared_dp_1D(   mesh%nV  ,              ice%A_flow_vav_a          , ice%wA_flow_vav_a         )
    CALL allocate_shared_dp_2D(   mesh%nV  , C%nz       , ice%Ti_pmp_a              , ice%wTi_pmp_a             )
    CALL allocate_shared_dp_2D(   mesh%nV  , C%nz       , ice%Cpi_a                 , ice%wCpi_a                )
    CALL allocate_shared_dp_2D(   mesh%nV  , C%nz       , ice%Ki_a                  , ice%wKi_a                 )

    ! Zeta derivatives
    CALL allocate_shared_dp_2D(   mesh%nV  , C%nz       , ice%dzeta_dt_a            , ice%wdzeta_dt_a           )
    CALL allocate_shared_dp_2D(   mesh%nV  , C%nz       , ice%dzeta_dx_a            , ice%wdzeta_dx_a           )
    CALL allocate_shared_dp_2D(   mesh%nV  , C%nz       , ice%dzeta_dy_a            , ice%wdzeta_dy_a           )
    CALL allocate_shared_dp_1D(   mesh%nV  ,              ice%dzeta_dz_a            , ice%wdzeta_dz_a           )

    ! Ice dynamics - ice thickness calculation
    CALL allocate_shared_dp_2D(   mesh%nV  , mesh%nC_mem,          ice%dVi_in          , ice%wdVi_in            )
    CALL allocate_shared_dp_2D(   mesh%nV  , mesh%nC_mem,          ice%dVi_out         , ice%wdVi_out           )
    CALL allocate_shared_dp_1D(   mesh%nV  ,                       ice%dHi_dt_a        , ice%wdHi_dt_a          )
    CALL allocate_shared_dp_1D(   mesh%nV  ,                       ice%dHs_dt_a        , ice%wdHs_dt_a          )
    CALL allocate_shared_dp_1D(   mesh%nV  ,                       ice%Hi_tplusdt_a    , ice%wHi_tplusdt_a      )
    CALL allocate_shared_dp_1D(   mesh%nV  ,                       ice%dHi_dt_ave_a    , ice%wdHi_dt_ave_a      )
    CALL allocate_shared_dp_2D(   mesh%nV  , C%dHi_dt_window_size, ice%dHi_dt_window_a , ice%wdHi_dt_window_a   )

    ! Ice dynamics - calving
    CALL allocate_shared_dp_1D(   mesh%nV  ,              ice%float_margin_frac_a   , ice%wfloat_margin_frac_a  )
    CALL allocate_shared_dp_1D(   mesh%nV  ,              ice%Hi_eff_cf_a           , ice%wHi_eff_cf_a          )

    ! Ice dynamics - predictor/corrector ice thickness update
    CALL allocate_shared_dp_0D(                           ice%pc_zeta               , ice%wpc_zeta              )
    CALL allocate_shared_dp_1D(   mesh%nV  ,              ice%pc_tau                , ice%wpc_tau               )
    CALL allocate_shared_dp_1D(   mesh%nV  ,              ice%pc_fcb                , ice%wpc_fcb               )
    CALL allocate_shared_dp_0D(                           ice%pc_eta                , ice%wpc_eta               )
    CALL allocate_shared_dp_0D(                           ice%pc_eta_prev           , ice%wpc_eta_prev          )
    CALL allocate_shared_dp_0D(                           ice%pc_beta3              , ice%wpc_beta3             )
    CALL allocate_shared_dp_0D(                           ice%pc_beta4              , ice%wpc_beta4             )
    CALL allocate_shared_dp_1D(   mesh%nV  ,              ice%pc_f1                 , ice%wpc_f1                )
    CALL allocate_shared_dp_1D(   mesh%nV  ,              ice%pc_f2                 , ice%wpc_f2                )
    CALL allocate_shared_dp_1D(   mesh%nV  ,              ice%pc_f3                 , ice%wpc_f3                )
    CALL allocate_shared_dp_1D(   mesh%nV  ,              ice%pc_f4                 , ice%wpc_f4                )
    CALL allocate_shared_dp_1D(   mesh%nV  ,              ice%Hi_old                , ice%wHi_old               )
    CALL allocate_shared_dp_1D(   mesh%nV  ,              ice%Hi_pred               , ice%wHi_pred              )
    CALL allocate_shared_dp_1D(   mesh%nV  ,              ice%Hi_corr               , ice%wHi_corr              )

    ! Thermodynamics
    CALL allocate_shared_int_1D(  mesh%nV  ,              ice%mask_ice_a_prev       , ice%wmask_ice_a_prev      )
    CALL allocate_shared_dp_2D(   mesh%nV  , C%nz       , ice%internal_heating_a    , ice%winternal_heating_a   )
    CALL allocate_shared_dp_1D(   mesh%nV  ,              ice%frictional_heating_a  , ice%wfrictional_heating_a )
    CALL allocate_shared_dp_1D(   mesh%nV  ,              ice%GHF_a                 , ice%wGHF_a                )

    ! Mesh adaptation data
    CALL allocate_shared_dp_1D(   mesh%nV  ,              ice%surf_curv             , ice%wsurf_curv            )
    CALL allocate_shared_dp_1D(   mesh%nV  ,              ice%log_velocity          , ice%wlog_velocity         )

    ! GIA
    CALL allocate_shared_dp_1D(   mesh%nV  ,              ice%dHb_a                 , ice%wdHb_a                )
    CALL allocate_shared_dp_1D(   mesh%nV  ,              ice%dHb_dt_a              , ice%wdHb_dt_a             )
    CALL allocate_shared_dp_1D(   mesh%nV  ,              ice%dSL_dt_a              , ice%wdSL_dt_a             )

    ! Useful extra stuff
    CALL allocate_shared_dp_1D(   mesh%nV  ,              ice%dHi_a                 , ice%wdHi_a                )
    CALL allocate_shared_dp_1D(   mesh%nV  ,              ice%dHs_a                 , ice%wdHs_a                )

    ! Finalise routine path
    CALL finalise_routine( routine_name, n_extra_windows_expected = HUGE( 1))

  END SUBROUTINE allocate_ice_model

  SUBROUTINE remap_ice_model( mesh_old, mesh_new, map, ice, refgeo_PD, time)
    ! Remap or reallocate all the data fields

    ! In/output variables:
    TYPE(type_mesh),                     INTENT(IN)    :: mesh_old
    TYPE(type_mesh),                     INTENT(IN)    :: mesh_new
    TYPE(type_remapping_mesh_mesh),      INTENT(IN)    :: map
    TYPE(type_ice_model),                INTENT(INOUT) :: ice
    TYPE(type_reference_geometry),       INTENT(IN)    :: refgeo_PD
    REAL(dp),                            INTENT(IN)    :: time

    ! Local variables:
    CHARACTER(LEN=256), PARAMETER                      :: routine_name = 'remap_ice_model'
    INTEGER                                            :: vi

    ! Add routine to path
    CALL init_routine( routine_name)

    ! ! Save total ice thickness pre-mesh update for future reference
    ! ice%Hi_tot_old = SUM( ice%Hi_a( mesh_old%vi1:mesh_old%vi2))
    ! CALL sync
    ! ! Communicate mid-point results among processes
    ! CALL MPI_ALLREDUCE( MPI_IN_PLACE, ice%Hi_tot_old, 1, MPI_DOUBLE_PRECISION, MPI_SUM, MPI_COMM_WORLD, ierr)
    ! ! Save time of this computation
    ! ice%Hi_tot_old_time = time

    ! The only fields that actually need to be mapped. The rest is either remapped in their
    ! own subroutines or are reallocated and reinitialised to 0.
    CALL remap_field_dp_2D( mesh_old, mesh_new, map, ice%Hi_a        ,    ice%wHi_a        ,    'cons_2nd_order')
    CALL remap_field_dp_2D( mesh_old, mesh_new, map, ice%dHi_dt_a    ,    ice%wdHi_dt_a    ,    'cons_2nd_order')
    CALL remap_field_dp_2D( mesh_old, mesh_new, map, ice%Hi_tplusdt_a,    ice%wHi_tplusdt_a,    'cons_2nd_order')
    CALL remap_field_dp_2D( mesh_old, mesh_new, map, ice%dHi_dt_ave_a,    ice%wdHi_dt_ave_a,    'cons_2nd_order')
    CALL remap_field_dp_3D( mesh_old, mesh_new, map, ice%dHi_dt_window_a, ice%wdHi_dt_window_a, 'cons_2nd_order')

    ! Remove very thin ice resulting from remapping errors
    DO vi = mesh_new%vi1, mesh_new%vi2
      IF (ice%Hi_a( vi) < 0.1_dp) THEN
        ice%Hi_a( vi) = 0._dp
      END IF
    END DO
    CALL sync

    ! Remove artificial ice at domain border (messes up with thermodynamics)
    DO vi = mesh_new%vi1, mesh_new%vi2
      IF ( .NOT. mesh_new%edge_index( vi) == 0) THEN
        ice%Hi_a( vi) = 0._dp
      END IF
    END DO
    CALL sync

    ! Remap englacial temperature (needs some special attention because of the discontinuity at the ice margin)
    CALL remap_ice_temperature( mesh_old, mesh_new, map, ice)

    ! Remap bedrock change and add up to PD to prevent accumulation of numerical diffusion
    CALL remap_field_dp_2D( mesh_old, mesh_new, map, ice%dHb_a, ice%wdHb_a, 'cons_2nd_order')
    CALL reallocate_shared_dp_1D( mesh_new%nV,  ice%Hb_a, ice%wHb_a)
    ice%Hb_a( mesh_new%vi1:mesh_new%vi2) = refgeo_PD%Hb( mesh_new%vi1:mesh_new%vi2) + ice%dHb_a( mesh_new%vi1:mesh_new%vi2)

    ! Geothermal heat flux
    CALL reallocate_shared_dp_1D( mesh_new%nV, ice%GHF_a, ice%wGHF_a)
    IF     (C%choice_geothermal_heat_flux == 'constant') THEN
      ice%GHF_a( mesh_new%vi1:mesh_new%vi2) = C%constant_geothermal_heat_flux
    ELSEIF (C%choice_geothermal_heat_flux == 'spatial') THEN
      CALL map_geothermal_heat_flux_to_mesh( mesh_new, ice)
    ELSE
      CALL crash('unknown choice_geothermal_heat_flux "' // TRIM( C%choice_geothermal_heat_flux) // '"!')
    END IF

    ! Basal conditions
    CALL remap_basal_conditions( mesh_old, mesh_new, map, ice)

    ! GIA and sea level
    CALL reallocate_shared_dp_1D( mesh_new%nV, ice%dHb_a, ice%wdHb_a) ! Remapped above only to compute Hb_a. Recomputed below and later when needed.
    CALL remap_field_dp_2D(   mesh_old, mesh_new, map, ice%SL_a,     ice%wSL_a,     'cons_2nd_order') ! If not remapped, gets reset to 0 -> not good.
    IF (C%choice_GIA_model == 'SELEN') THEN
      CALL remap_field_dp_2D( mesh_old, mesh_new, map, ice%dHb_dt_a, ice%wdHb_dt_a, 'cons_2nd_order') ! If not remapped, gets reset to and remains 0
      CALL remap_field_dp_2D( mesh_old, mesh_new, map, ice%dSL_dt_a, ice%wdSL_dt_a, 'cons_2nd_order') ! until next call to SELEN -> not good.
    ELSEIF (C%choice_GIA_model == 'ELRA') THEN
      CALL remap_field_dp_2D( mesh_old, mesh_new, map, ice%dHb_dt_a, ice%wdHb_dt_a, 'cons_2nd_order') ! If not remapped, gets reset to and remains 0
      CALL reallocate_shared_dp_1D( mesh_new%nV, ice%dSL_dt_a, ice%wdSL_dt_a)                         ! until next call to ELRA -> not good.
    ELSEIF (C%choice_GIA_model == 'none') THEN
      CALL reallocate_shared_dp_1D( mesh_new%nV, ice%dHb_dt_a, ice%wdHb_dt_a)
      CALL reallocate_shared_dp_1D( mesh_new%nV, ice%dSL_dt_a, ice%wdSL_dt_a)
    ELSE
      CALL crash('unknown choice_GIA_model "' // TRIM( C%choice_GIA_model) // '"!')
    END IF

    ! Update the three elevation differences
    CALL reallocate_shared_dp_1D(  mesh_new%nV, ice%Hs_a,  ice%wHs_a )
    CALL reallocate_shared_dp_1D(  mesh_new%nV, ice%dHi_a, ice%wdHi_a)
    CALL reallocate_shared_dp_1D(  mesh_new%nV, ice%dHs_a, ice%wdHs_a)
    DO vi = mesh_new%vi1, mesh_new%vi2
      ice%Hs_a( vi) = surface_elevation( ice%Hi_a( vi), ice%Hb_a( vi), ice%SL_a( vi))
    END DO
    ice%dHi_a( mesh_new%vi1:mesh_new%vi2) = ice%Hi_a( mesh_new%vi1:mesh_new%vi2) - refgeo_PD%Hi( mesh_new%vi1:mesh_new%vi2)
    ice%dHs_a( mesh_new%vi1:mesh_new%vi2) = ice%Hs_a( mesh_new%vi1:mesh_new%vi2) - refgeo_PD%Hs( mesh_new%vi1:mesh_new%vi2)
    ice%dHb_a( mesh_new%vi1:mesh_new%vi2) = ice%Hb_a( mesh_new%vi1:mesh_new%vi2) - refgeo_PD%Hb( mesh_new%vi1:mesh_new%vi2)

    ! Simple memory reallocation for all the rest
    ! ===========================================

    ! Basic data - ice thickness, bedrock height, surface height, mask, 3D ice velocities and temperature
    CALL reallocate_shared_dp_1D(  mesh_new%nV,                  ice%TAF_a,                ice%wTAF_a               )

    ! Different masks
    CALL reallocate_shared_int_1D( mesh_new%nV,                  ice%mask_land_a,          ice%wmask_land_a         )
    CALL reallocate_shared_int_1D( mesh_new%nV,                  ice%mask_ocean_a,         ice%wmask_ocean_a        )
    CALL reallocate_shared_int_1D( mesh_new%nV,                  ice%mask_lake_a,          ice%wmask_lake_a         )
    CALL reallocate_shared_int_1D( mesh_new%nV,                  ice%mask_ice_a,           ice%wmask_ice_a          )
    CALL reallocate_shared_int_1D( mesh_new%nV,                  ice%mask_sheet_a,         ice%wmask_sheet_a        )
    CALL reallocate_shared_int_1D( mesh_new%nV,                  ice%mask_shelf_a,         ice%wmask_shelf_a        )
    CALL reallocate_shared_int_1D( mesh_new%nV,                  ice%mask_coast_a,         ice%wmask_coast_a        )
    CALL reallocate_shared_int_1D( mesh_new%nV,                  ice%mask_margin_a,        ice%wmask_margin_a       )
    CALL reallocate_shared_int_1D( mesh_new%nV,                  ice%mask_gl_a,            ice%wmask_gl_a           )
    CALL reallocate_shared_int_1D( mesh_new%nV,                  ice%mask_cf_a,            ice%wmask_cf_a           )
    CALL reallocate_shared_int_1D( mesh_new%nV,                  ice%mask_a,               ice%wmask_a              )
    CALL reallocate_shared_dp_1D(  mesh_new%nV,                  ice%f_grnd_a,             ice%wf_grnd_a            )
    CALL reallocate_shared_dp_1D(  mesh_new%nTri,                ice%f_grnd_b,             ice%wf_grnd_b            )
    CALL reallocate_shared_dp_1D(  mesh_new%nV,                  ice%f_grndx_a,            ice%wf_grndx_a           )
    CALL reallocate_shared_dp_1D(  mesh_new%nTri,                ice%f_grndx_b,            ice%wf_grndx_b           )
    CALL reallocate_shared_int_2D( mesh_new%nV, 64,              ice%gfrac_x,              ice%wgfrac_x             )
    CALL reallocate_shared_int_2D( mesh_new%nV, 64,              ice%gfrac_y,              ice%wgfrac_y             )

    ! Ice physical properties
    CALL reallocate_shared_dp_2D(  mesh_new%nV, C%nz,            ice%A_flow_3D_a,          ice%wA_flow_3D_a         )
    CALL reallocate_shared_dp_1D(  mesh_new%nV,                  ice%A_flow_vav_a,         ice%wA_flow_vav_a        )
    CALL reallocate_shared_dp_2D(  mesh_new%nV, C%nz,            ice%Ti_pmp_a,             ice%wTi_pmp_a            )
    CALL reallocate_shared_dp_2D(  mesh_new%nV, C%nz,            ice%Cpi_a,                ice%wCpi_a               )
    CALL reallocate_shared_dp_2D(  mesh_new%nV, C%nz,            ice%Ki_a,                 ice%wKi_a                )

    ! Zeta derivatives
    CALL reallocate_shared_dp_2D(  mesh_new%nV, C%nz,            ice%dzeta_dt_a,           ice%wdzeta_dt_a          )
    CALL reallocate_shared_dp_2D(  mesh_new%nV, C%nz,            ice%dzeta_dx_a,           ice%wdzeta_dx_a          )
    CALL reallocate_shared_dp_2D(  mesh_new%nV, C%nz,            ice%dzeta_dy_a,           ice%wdzeta_dy_a          )
    CALL reallocate_shared_dp_1D(  mesh_new%nV,                  ice%dzeta_dz_a,           ice%wdzeta_dz_a          )

    ! Ice dynamics - ice thickness calculation
    CALL reallocate_shared_dp_2D(  mesh_new%nV, mesh_new%nC_mem, ice%dVi_in,               ice%wdVi_in              )
    CALL reallocate_shared_dp_2D(  mesh_new%nV, mesh_new%nC_mem, ice%dVi_out,              ice%wdVi_out             )
    CALL reallocate_shared_dp_1D(  mesh_new%nV,                  ice%dHs_dt_a,             ice%wdHs_dt_a            )

    ! Ice dynamics - calving
    CALL reallocate_shared_dp_1D(  mesh_new%nV,                  ice%float_margin_frac_a,  ice%wfloat_margin_frac_a )
    CALL reallocate_shared_dp_1D(  mesh_new%nV,                  ice%Hi_eff_cf_a,          ice%wHi_eff_cf_a         )

    ! Ice dynamics - predictor/corrector ice thickness update
    CALL reallocate_shared_dp_1D(  mesh_new%nV,                  ice%pc_tau,               ice%wpc_tau              )
    CALL reallocate_shared_dp_1D(  mesh_new%nV,                  ice%pc_fcb,               ice%wpc_fcb              )
    CALL reallocate_shared_dp_1D(  mesh_new%nV,                  ice%pc_f1,                ice%wpc_f1               )
    CALL reallocate_shared_dp_1D(  mesh_new%nV,                  ice%pc_f2,                ice%wpc_f2               )
    CALL reallocate_shared_dp_1D(  mesh_new%nV,                  ice%pc_f3,                ice%wpc_f3               )
    CALL reallocate_shared_dp_1D(  mesh_new%nV,                  ice%pc_f4,                ice%wpc_f4               )
    CALL reallocate_shared_dp_1D(  mesh_new%nV,                  ice%Hi_old,               ice%wHi_old              )
    CALL reallocate_shared_dp_1D(  mesh_new%nV,                  ice%Hi_pred,              ice%wHi_pred             )
    CALL reallocate_shared_dp_1D(  mesh_new%nV,                  ice%Hi_corr,              ice%wHi_corr             )

    ! Thermodynamics
    CALL reallocate_shared_dp_2D(  mesh_new%nV, C%nz,            ice%internal_heating_a,   ice%winternal_heating_a  )
    CALL reallocate_shared_dp_1D(  mesh_new%nV,                  ice%frictional_heating_a, ice%wfrictional_heating_a)

    ! Mesh adaptation data
    CALL reallocate_shared_dp_1D(  mesh_new%nV,                  ice%surf_curv,            ice%wsurf_curv           )
    CALL reallocate_shared_dp_1D(  mesh_new%nV,                  ice%log_velocity,         ice%wlog_velocity        )

    ! End of memory reallocation
    ! ==========================

    ! Remap velocities
    ! If we're running with choice_ice_dynamics == "none", remap velocities
    ! pretending we are using the DIVA, just like we did  during initialisation
    ! to get reasonable velocities for the thermodynamics.
    IF (C%choice_ice_dynamics == 'none') THEN
      C%choice_ice_dynamics = 'DIVA'
      CALL remap_velocities( mesh_old, mesh_new, map, ice)
      C%choice_ice_dynamics = 'none'
    ELSE
      CALL remap_velocities( mesh_old, mesh_new, map, ice)
    END IF

    ! Recalculate ice flow factor
    CALL calc_ice_rheology( mesh_new, ice, time)

    ! Update masks
    CALL update_general_ice_model_data( mesh_new, ice)

    ! Finalise routine path
    CALL finalise_routine( routine_name)

  END SUBROUTINE remap_ice_model

END MODULE ice_dynamics_module<|MERGE_RESOLUTION|>--- conflicted
+++ resolved
@@ -90,24 +90,17 @@
 
     ! Local variables:
     CHARACTER(LEN=256), PARAMETER                      :: routine_name = 'run_ice_dynamics_direct'
-<<<<<<< HEAD
     INTEGER                                            :: vi1, vi2
     REAL(dp)                                           :: dt_crit_SIA, dt_crit_SSA
     REAL(dp)                                           :: r_solver_acc, dt_max
-=======
-    REAL(dp)                                           :: dt_crit_SIA, dt_crit_SSA, r_solver_acc, dt_max
->>>>>>> 0cdbf329
 
     ! Add routine to path
     CALL init_routine( routine_name)
 
-<<<<<<< HEAD
     ! Abbreviations for cleaner code
     vi1 = region%mesh%vi1
     vi2 = region%mesh%vi2
 
-=======
->>>>>>> 0cdbf329
     ! Start-up phase
     ! ==============
 
@@ -268,7 +261,6 @@
 
     END IF
 
-<<<<<<< HEAD
     ! Running dHi_dt average
     ! ======================
 
@@ -280,12 +272,6 @@
 
     ! Compute running average
     region%ice%dHi_dt_ave_a( vi1:vi2) = SUM(region%ice%dHi_dt_window_a(vi1:vi2,:),2) / REAL(C%dHi_dt_window_size,dp)
-=======
-    ! Calculate ice thickness at the end of this model loop
-    region%ice%Hi_tplusdt_a( region%mesh%vi1:region%mesh%vi2) = MAX( 0._dp, &
-      region%ice%Hi_a( region%mesh%vi1:region%mesh%vi2) + region%dt * region%ice%dHi_dt_a( region%mesh%vi1:region%mesh%vi2))
-    CALL sync
->>>>>>> 0cdbf329
 
     ! Finalise routine path
     CALL finalise_routine( routine_name)
@@ -1003,19 +989,12 @@
       END IF
 
       region%do_basal    = .FALSE.
-<<<<<<< HEAD
-      IF (C%do_basal_sliding_inversion) THEN
+      IF (C%do_slid_inv) THEN
         IF (region%time >= region%t_next_basal) THEN
           region%do_basal     = .TRUE.
           region%t_last_basal = region%time
           region%t_next_basal = region%t_last_basal + C%dt_basal
         END IF
-=======
-      IF (region%time == region%t_next_basal) THEN
-        region%do_basal       = .TRUE.
-        region%t_last_basal   = region%time
-        region%t_next_basal   = region%t_last_basal + C%BIVgeo_dt
->>>>>>> 0cdbf329
       END IF
 
       region%do_SMB_inv = .FALSE.
@@ -1182,14 +1161,6 @@
       ice%pc_eta_prev    = C%pc_epsilon
     END IF
     CALL sync
-
-    ! ! Initialise total ice thickness at start of run
-    ! ice%Hi_tot_old = SUM( ice%Hi_a( mesh%vi1:mesh%vi2))
-    ! CALL sync
-    ! ! Communicate mid-point results among processes
-    ! CALL MPI_ALLREDUCE( MPI_IN_PLACE, ice%Hi_tot_old, 1, MPI_DOUBLE_PRECISION, MPI_SUM, MPI_COMM_WORLD, ierr)
-    ! ! Initialise time (to make sure it is not used until a mesh update)
-    ! ice%Hi_tot_old_time = C%start_time_of_run
 
     ! Allocate and initialise basal conditions
     CALL initialise_basal_conditions( mesh, ice, restart)
