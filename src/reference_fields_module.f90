--- conflicted
+++ resolved
@@ -27,17 +27,12 @@
                                              deallocate_shared
   USE utilities_module,                ONLY: check_for_NaN_dp_1D,  check_for_NaN_dp_2D,  check_for_NaN_dp_3D, &
                                              check_for_NaN_int_1D, check_for_NaN_int_2D, check_for_NaN_int_3D, &
-<<<<<<< HEAD
-                                             is_floating, surface_elevation, remove_Lake_Vostok, oblique_sg_projection
-  USE netcdf_module,                   ONLY: debug, write_to_debug_file, inquire_reference_geometry_file, read_reference_geometry_file
+                                             is_floating, surface_elevation, remove_Lake_Vostok, &
+                                             oblique_sg_projection, deallocate_grid
   USE data_types_module,               ONLY: type_model_region, type_grid, type_reference_geometry, &
                                              type_mesh, type_remapping_mesh_mesh, type_restart_data
-=======
-                                             is_floating, surface_elevation, remove_Lake_Vostok, deallocate_grid
   USE netcdf_debug_module,             ONLY: debug, write_to_debug_file
   USE netcdf_input_module,             ONLY: read_field_from_xy_file_2D
-  USE data_types_module,               ONLY: type_model_region, type_grid, type_reference_geometry, type_mesh, type_remapping_mesh_mesh
->>>>>>> 0cdbf329
   USE mesh_mapping_module,             ONLY: calc_remapping_operator_grid2mesh, map_grid2mesh_2D, &
                                              deallocate_remapping_operators_grid2mesh, &
                                              calc_remapping_operator_mesh2grid, map_mesh2grid_2D, &
@@ -195,54 +190,29 @@
     ! Add routine to path
     CALL init_routine( routine_name)
 
-<<<<<<< HEAD
     ! Projection parameters for this region
     CALL allocate_shared_dp_0D(  refgeo%grid%lambda_M,     refgeo%grid%wlambda_M    )
     CALL allocate_shared_dp_0D(  refgeo%grid%phi_M,        refgeo%grid%wphi_M       )
-    CALL allocate_shared_dp_0D(  refgeo%grid%alpha_stereo, refgeo%grid%walpha_stereo)
+    CALL allocate_shared_dp_0D(  refgeo%grid%beta_stereo,  refgeo%grid%wbeta_stereo)
 
     IF     (region_name == 'NAM') THEN
       refgeo%grid%lambda_M     = C%lambda_M_NAM
       refgeo%grid%phi_M        = C%phi_M_NAM
-      refgeo%grid%alpha_stereo = C%alpha_stereo_NAM
+      refgeo%grid%beta_stereo  = C%beta_stereo_NAM
     ELSEIF (region_name == 'EAS') THEN
       refgeo%grid%lambda_M     = C%lambda_M_EAS
       refgeo%grid%phi_M        = C%phi_M_EAS
-      refgeo%grid%alpha_stereo = C%alpha_stereo_EAS
+      refgeo%grid%beta_stereo  = C%beta_stereo_EAS
     ELSEIF (region_name == 'GRL') THEN
       refgeo%grid%lambda_M     = C%lambda_M_GRL
       refgeo%grid%phi_M        = C%phi_M_GRL
-      refgeo%grid%alpha_stereo = C%alpha_stereo_GRL
+      refgeo%grid%beta_stereo  = C%beta_stereo_GRL
     ELSEIF (region_name == 'ANT') THEN
       refgeo%grid%lambda_M     = C%lambda_M_ANT
       refgeo%grid%phi_M        = C%phi_M_ANT
-      refgeo%grid%alpha_stereo = C%alpha_stereo_ANT
+      refgeo%grid%beta_stereo  = C%beta_stereo_ANT
     END IF
 
-    ! Inquire if all the required fields are present in the specified NetCDF file,
-    ! and determine the dimensions of the memory to be allocated.
-    CALL allocate_shared_int_0D( refgeo%grid%nx, refgeo%grid%wnx)
-    CALL allocate_shared_int_0D( refgeo%grid%ny, refgeo%grid%wny)
-    IF (par%master) THEN
-      refgeo%netcdf%filename = filename_refgeo
-      CALL inquire_reference_geometry_file( refgeo)
-    END IF
-    CALL sync
-
-    ! Assign range to each processor
-    CALL partition_list( refgeo%grid%nx, par%i, par%n, refgeo%grid%i1, refgeo%grid%i2)
-    CALL partition_list( refgeo%grid%ny, par%i, par%n, refgeo%grid%j1, refgeo%grid%j2)
-
-    ! Allocate memory for raw data
-    CALL allocate_shared_dp_1D( refgeo%grid%nx,                 refgeo%grid%x,  refgeo%grid%wx )
-    CALL allocate_shared_dp_1D(                 refgeo%grid%ny, refgeo%grid%y,  refgeo%grid%wy )
-
-    CALL allocate_shared_dp_2D( refgeo%grid%nx, refgeo%grid%ny, refgeo%Hi_grid, refgeo%wHi_grid)
-    CALL allocate_shared_dp_2D( refgeo%grid%nx, refgeo%grid%ny, refgeo%Hb_grid, refgeo%wHb_grid)
-    CALL allocate_shared_dp_2D( refgeo%grid%nx, refgeo%grid%ny, refgeo%Hs_grid, refgeo%wHs_grid)
-
-=======
->>>>>>> 0cdbf329
     ! Read data from input file
     CALL read_field_from_xy_file_2D( filename_refgeo, 'default_options_Hi', region_name, refgeo%grid, refgeo%Hi_grid, refgeo%wHi_grid)
     CALL deallocate_grid( refgeo%grid)
@@ -263,19 +233,12 @@
     ! Remove ice based on the no-ice masks (grid versions)
     CALL apply_mask_noice_grid( refgeo, region_name)
 
-<<<<<<< HEAD
+    ! Remove very thin ice (particularly BedMachine Greenland, which inexplicably covers a lot of tundra with half a meter of ice)
     DO j = 1, refgeo%grid%ny
     DO i = refgeo%grid%i1, refgeo%grid%i2
-      IF (refgeo%Hi_grid( i,j) < C%minimum_ice_thickness) THEN
-        refgeo%Hi_grid( i,j) = 0._dp
-=======
-    ! Remove very thin ice (particularly BedMachine Greenland, which inexplicably covers a lot of tundra with half a meter of ice)
-    DO i = refgeo%grid%i1, refgeo%grid%i2
-    DO j = 1, refgeo%grid%ny
       IF (refgeo%Hi_grid( i,j) < C%refgeo_Hi_min) THEN
         refgeo%Hi_grid( i,j) = 0._dp
         refgeo%Hs_grid( i,j) = MAX( 0._dp, refgeo%Hb_grid( i,j))
->>>>>>> 0cdbf329
       END IF
     END DO
     END DO
@@ -313,13 +276,12 @@
     ! Projection parameters for this region
     CALL allocate_shared_dp_0D(  refgeo%grid%lambda_M,     refgeo%grid%wlambda_M    )
     CALL allocate_shared_dp_0D(  refgeo%grid%phi_M,        refgeo%grid%wphi_M       )
-    CALL allocate_shared_dp_0D(  refgeo%grid%alpha_stereo, refgeo%grid%walpha_stereo)
+    CALL allocate_shared_dp_0D(  refgeo%grid%beta_stereo,  refgeo%grid%wbeta_stereo)
 
 
     refgeo%grid%lambda_M     = refgeo_PD%grid%lambda_M
     refgeo%grid%phi_M        = refgeo_PD%grid%phi_M
-    refgeo%grid%alpha_stereo = refgeo_PD%grid%alpha_stereo
-
+    refgeo%grid%beta_stereo  = refgeo_PD%grid%beta_stereo
 
     ! Allocate memory for grid size
     CALL allocate_shared_int_0D( refgeo%grid%nx, refgeo%grid%wnx)
@@ -629,8 +591,8 @@
     pb_latlon = [82.19_dp, -60.00_dp]
 
     ! The two endpoints in x,y
-    CALL oblique_sg_projection( pa_latlon(2), pa_latlon(1), refgeo%grid%lambda_M, refgeo%grid%phi_M, refgeo%grid%alpha_stereo, xa, ya)
-    CALL oblique_sg_projection( pb_latlon(2), pb_latlon(1), refgeo%grid%lambda_M, refgeo%grid%phi_M, refgeo%grid%alpha_stereo, xb, yb)
+    CALL oblique_sg_projection( pa_latlon(2), pa_latlon(1), refgeo%grid%lambda_M, refgeo%grid%phi_M, refgeo%grid%beta_stereo, xa, ya)
+    CALL oblique_sg_projection( pb_latlon(2), pb_latlon(1), refgeo%grid%lambda_M, refgeo%grid%phi_M, refgeo%grid%beta_stereo, xb, yb)
 
     pa = [xa,ya]
     pb = [xb,yb]
