--- conflicted
+++ resolved
@@ -303,13 +303,8 @@
     REAL(dp),                   POINTER     :: res_min                       ! Minimum resolution anywhere ( = MINVAL([res_max_margin, res_max_gl, res_max_cf]))
     REAL(dp),                   POINTER     :: resolution_min                ! Finest   resolution of the mesh ( = MINVAL(R), where R = distance to nearest neighbour)
     REAL(dp),                   POINTER     :: resolution_max                ! Coarsest resolution of the mesh
-<<<<<<< HEAD
-    INTEGER :: wlambda_M, wphi_M, walpha_stereo, wxmin, wxmax, wymin, wymax, wtol_dist, wnV_mem, wnTri_mem, wnC_mem, wnV, wnTri, wperturb_dir
     INTEGER :: walpha_min, wdz_max_ice, wres_max, wres_max_ice, wres_max_margin, wres_max_gl, wres_max_cf, wres_max_mountain, wres_max_coast, wres_min, wresolution_min, wresolution_max
-=======
     INTEGER :: wlambda_M, wphi_M, wbeta_stereo, wxmin, wxmax, wymin, wymax, wtol_dist, wnV_mem, wnTri_mem, wnC_mem, wnV, wnTri, wperturb_dir
-    INTEGER :: walpha_min, wdz_max_ice, wres_max, wres_max_margin, wres_max_gl, wres_max_cf, wres_max_mountain, wres_max_coast, wres_min, wresolution_min, wresolution_max
->>>>>>> 0cdbf329
 
     ! Primary mesh data (needed for mesh creation & refinement)
     ! =========================================================
@@ -914,16 +909,6 @@
   TYPE type_ISMIP_style_forcing
     ! Data fields for the ISMIP-style (SMB + aSMB + dSMBdz + ST + aST + dSTdz) forcing
 
-<<<<<<< HEAD
-    ! NetCDF files containing the baseline SMB and surface temperature
-    TYPE(type_netcdf_ISMIP_style_forcing)   :: netcdf_SMB_baseline
-    TYPE(type_netcdf_ISMIP_style_forcing)   :: netcdf_ST_baseline
-
-    ! The baseline SMB and surface temperature (on the model mesh)
-    REAL(dp), DIMENSION(:    ), POINTER     :: SMB_baseline
-    REAL(dp), DIMENSION(:    ), POINTER     :: ST_baseline
-    INTEGER :: wSMB_baseline, wST_baseline
-=======
     ! The grid used by the raw data files
     TYPE(type_grid)                         :: grid_raw
 
@@ -932,23 +917,10 @@
     REAL(dp), DIMENSION(:    ), POINTER     :: SMB_ref
     REAL(dp), DIMENSION(:    ), POINTER     :: ST_ref
     INTEGER :: wHs_ref, wSMB_ref, wST_ref
->>>>>>> 0cdbf329
 
     ! Timestamps of the two timeframes
     REAL(dp),                   POINTER     :: t0, t1
     INTEGER :: wt0, wt1
-<<<<<<< HEAD
-
-    ! NetCDF files containing the aSMB, dSMBdz, aST, and dTSdz for the two timeframes enveloping the current model time
-    TYPE(type_netcdf_ISMIP_style_forcing)   :: netcdf_aSMB0  , netcdf_aSMB1
-    TYPE(type_netcdf_ISMIP_style_forcing)   :: netcdf_dSMBdz0, netcdf_dSMBdz1
-    TYPE(type_netcdf_ISMIP_style_forcing)   :: netcdf_aST0   , netcdf_aST1
-    TYPE(type_netcdf_ISMIP_style_forcing)   :: netcdf_dSTdz0 , netcdf_dSTdz1
-
-    ! The grid of the ISMIP forcing files
-    TYPE(type_grid)                         :: grid
-=======
->>>>>>> 0cdbf329
 
     ! The two timeframes enveloping the model time (on the model mesh)
     REAL(dp), DIMENSION(:    ), POINTER     :: aSMB0  , aSMB1
@@ -969,10 +941,6 @@
     REAL(dp), DIMENSION(:    ), POINTER     :: ST
     INTEGER :: wSMB, wST
 
-<<<<<<< HEAD
-
-=======
->>>>>>> 0cdbf329
   END TYPE type_ISMIP_style_forcing
 
   TYPE type_climate_matrix_regional
