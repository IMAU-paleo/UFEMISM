MODULE mesh_mapping_module

  ! Routines for creating mapping arrays and mapping data between meshes and grids

  ! Import basic functionality
#include <petsc/finclude/petscksp.h>
  USE mpi
  USE petscksp
  USE configuration_module,            ONLY: dp, C, routine_path, init_routine, finalise_routine, crash, warning
  USE parameters_module
  USE petsc_module,                    ONLY: perr, MatDestroy
  USE parallel_module,                 ONLY: par, sync, ierr, cerr, partition_list, &
                                             allocate_shared_int_0D,   allocate_shared_dp_0D, &
                                             allocate_shared_int_1D,   allocate_shared_dp_1D, &
                                             allocate_shared_int_2D,   allocate_shared_dp_2D, &
                                             allocate_shared_int_3D,   allocate_shared_dp_3D, &
                                             allocate_shared_bool_0D,  allocate_shared_bool_1D, &
                                             reallocate_shared_int_0D, reallocate_shared_dp_0D, &
                                             reallocate_shared_int_1D, reallocate_shared_dp_1D, &
                                             reallocate_shared_int_2D, reallocate_shared_dp_2D, &
                                             reallocate_shared_int_3D, reallocate_shared_dp_3D, &
                                             deallocate_shared
  USE utilities_module,                ONLY: check_for_NaN_dp_1D,  check_for_NaN_dp_2D,  check_for_NaN_dp_3D, &
                                             check_for_NaN_int_1D, check_for_NaN_int_2D, check_for_NaN_int_3D

  ! Import specific functionality
  USE data_types_module,               ONLY: type_mesh, type_remapping_mesh_mesh, type_grid, type_grid_lonlat, &
                                             type_remapping_lonlat2mesh, type_single_row_mapping_matrices, type_sparse_matrix_CSR_dp
  USE mesh_help_functions_module,      ONLY: is_in_triangle, write_mesh_to_text_file, lies_on_line_segment, segment_intersection, &
                                             find_containing_vertex, find_containing_triangle, is_in_Voronoi_cell, &
                                             find_shared_Voronoi_boundary, cross2, find_Voronoi_cell_vertices, find_triangle_area
  USE utilities_module,                ONLY: line_integral_xdy, line_integral_mxydx, line_integral_xydy, smooth_Gaussian_2D_grid, &
                                             smooth_Gaussian_3D_grid
  USE petsc_module,                    ONLY: multiply_PETSc_matrix_with_vector_1D, multiply_PETSc_matrix_with_vector_2D, mat_CSR2petsc
  USE mesh_operators_module,           ONLY: calc_matrix_operators_grid, apply_Neumann_BC_direct_a_2D, apply_Neumann_BC_direct_a_3D
  USE sparse_matrix_module,            ONLY: allocate_matrix_CSR_dist, add_entry_CSR_dist, finalise_matrix_CSR_dist, deallocate_matrix_CSR

  IMPLICIT NONE

  LOGICAL, PARAMETER :: do_check_matrices = .TRUE.

CONTAINS

! == Mapping data between a grid and a mesh
  SUBROUTINE map_grid2mesh_2D( grid, mesh, d_grid, d_mesh)
    ! Map a 2-D data field from the grid to the mesh using 2nd-order conservative remapping.

    IMPLICIT NONE

    ! In/output variables
    TYPE(type_grid),                     INTENT(IN)    :: grid
    TYPE(type_mesh),                     INTENT(IN)    :: mesh
    REAL(dp), DIMENSION(:,:  ),          INTENT(IN)    :: d_grid
    REAL(dp), DIMENSION(:    ),          INTENT(OUT)   :: d_mesh

    ! Local variables:
    CHARACTER(LEN=256), PARAMETER                      :: routine_name = 'map_grid2mesh_2D'
    INTEGER                                            :: n1,n2,n,i,j
    REAL(dp), DIMENSION(:    ), POINTER                ::  d_grid_vec
    INTEGER                                            :: wd_grid_vec

    ! Add routine to path
    CALL init_routine( routine_name)

    ! Safety
    IF (SIZE( d_mesh,1) /= mesh%nV .OR. SIZE( d_grid,1) /= grid%nx .OR. SIZE( d_grid,2) /= grid%ny) THEN
      CALL crash('data fields are the wrong size!')
    END IF

    ! Allocate shared memory
    CALL allocate_shared_dp_1D( grid%n, d_grid_vec, wd_grid_vec)

    ! Reshape data from vector form to grid form
    CALL partition_list( grid%n, par%i, par%n, n1, n2)
    DO n = n1, n2
      i = grid%n2ij( n,1)
      j = grid%n2ij( n,2)
      d_grid_vec( n) = d_grid( i,j)
    END DO
    CALL sync

    ! Perform the mapping operation as a matrix multiplication
    CALL multiply_PETSc_matrix_with_vector_1D( grid%M_map_grid2mesh, d_grid_vec, d_mesh)

    ! Fix border elements because the remapping often is inaccurate there
    CALL apply_Neumann_BC_direct_a_2D( mesh, d_mesh)

    ! Clean up after yourself
    CALL deallocate_shared( wd_grid_vec)

    ! Finalise routine path
    CALL finalise_routine( routine_name)

  END SUBROUTINE map_grid2mesh_2D
  SUBROUTINE map_grid2mesh_3D( grid, mesh, d_grid, d_mesh)
    ! Map a 3-D data field from the grid to the mesh using 2nd-order conservative remapping.

    IMPLICIT NONE

    ! In/output variables
    TYPE(type_grid),                     INTENT(IN)    :: grid
    TYPE(type_mesh),                     INTENT(IN)    :: mesh
    REAL(dp), DIMENSION(:,:,:),          INTENT(IN)    :: d_grid
    REAL(dp), DIMENSION(:,:  ),          INTENT(OUT)   :: d_mesh

    ! Local variables:
    CHARACTER(LEN=256), PARAMETER                      :: routine_name = 'map_grid2mesh_3D'
    INTEGER                                            :: n1,n2,n,i,j,nz
    REAL(dp), DIMENSION(:,:  ), POINTER                ::  d_grid_vec
    INTEGER                                            :: wd_grid_vec

    ! Add routine to path
    CALL init_routine( routine_name)

    ! Safety
    IF (SIZE( d_mesh,1) /= mesh%nV .OR. SIZE( d_grid,1) /= grid%nx .OR. SIZE( d_grid,2) /= grid%ny .OR. SIZE( d_grid,3) /= SIZE( d_mesh,2)) THEN
      CALL crash('data fields are the wrong size!')
    END IF

    nz = SIZE( d_mesh,2)

    ! Allocate shared memory
    CALL allocate_shared_dp_2D( grid%n, nz, d_grid_vec, wd_grid_vec)

    ! Reshape data from vector form to grid form
    CALL partition_list( grid%n, par%i, par%n, n1, n2)
    DO n = n1, n2
      i = grid%n2ij( n,1)
      j = grid%n2ij( n,2)
      d_grid_vec( n,:) = d_grid( i,j,:)
    END DO
    CALL sync

    ! Perform the mapping operation as a matrix multiplication
    CALL multiply_PETSc_matrix_with_vector_2D( grid%M_map_grid2mesh, d_grid_vec, d_mesh)

    ! Fix border elements because the remapping often is inaccurate there
    CALL apply_Neumann_BC_direct_a_3D( mesh, d_mesh)

    ! Clean up after yourself
    CALL deallocate_shared( wd_grid_vec)

    ! Finalise routine path
    CALL finalise_routine( routine_name)

  END SUBROUTINE map_grid2mesh_3D
  SUBROUTINE map_mesh2grid_2D( mesh, grid, d_mesh, d_grid)
    ! Map a 2-D data field from the mesh to the grid using 2nd-order conservative remapping.

    IMPLICIT NONE

    ! In/output variables
    TYPE(type_mesh),                     INTENT(IN)    :: mesh
    TYPE(type_grid),                     INTENT(IN)    :: grid
    REAL(dp), DIMENSION(:    ),          INTENT(IN)    :: d_mesh
    REAL(dp), DIMENSION(:,:  ),          INTENT(OUT)   :: d_grid

    ! Local variables:
    CHARACTER(LEN=256), PARAMETER                      :: routine_name = 'map_mesh2grid_2D'
    INTEGER                                            :: n1,n2,n,i,j
    REAL(dp), DIMENSION(:    ), POINTER                ::  d_grid_vec
    INTEGER                                            :: wd_grid_vec

    ! Add routine to path
    CALL init_routine( routine_name)

    ! Safety
    IF (SIZE( d_mesh,1) /= mesh%nV .OR. SIZE( d_grid,1) /= grid%nx .OR. SIZE( d_grid,2) /= grid%ny) THEN
      CALL crash('data fields are the wrong size!')
    END IF

    ! Allocate shared memory
    CALL allocate_shared_dp_1D( grid%n, d_grid_vec, wd_grid_vec)

    ! Perform the mapping operation as a matrix multiplication
    CALL multiply_PETSc_matrix_with_vector_1D( grid%M_map_mesh2grid, d_mesh, d_grid_vec)

    ! Reshape data from vector form to grid form
    CALL partition_list( grid%n, par%i, par%n, n1, n2)
    DO n = n1, n2
      i = grid%n2ij( n,1)
      j = grid%n2ij( n,2)
      d_grid( i,j) = d_grid_vec( n)
    END DO
    CALL sync

    ! Clean up after yourself
    CALL deallocate_shared( wd_grid_vec)

    ! Finalise routine path
    CALL finalise_routine( routine_name)

  END SUBROUTINE map_mesh2grid_2D
  SUBROUTINE map_mesh2grid_3D( mesh, grid, d_mesh, d_grid)
    ! Map a 3-D data field from the mesh to the grid using 2nd-order conservative remapping.

    IMPLICIT NONE

    ! In/output variables
    TYPE(type_mesh),                     INTENT(IN)    :: mesh
    TYPE(type_grid),                     INTENT(IN)    :: grid
    REAL(dp), DIMENSION(:,:  ),          INTENT(IN)    :: d_mesh
    REAL(dp), DIMENSION(:,:,:),          INTENT(OUT)   :: d_grid

    ! Local variables:
    CHARACTER(LEN=256), PARAMETER                      :: routine_name = 'map_mesh2grid_3D'
    INTEGER                                            :: n1,n2,n,i,j,nz
    REAL(dp), DIMENSION(:,:  ), POINTER                ::  d_grid_vec
    INTEGER                                            :: wd_grid_vec

    ! Add routine to path
    CALL init_routine( routine_name)

    ! Safety
    IF (SIZE( d_mesh,1) /= mesh%nV .OR. SIZE( d_grid,1) /= grid%nx .OR. SIZE( d_grid,2) /= grid%ny .OR. SIZE( d_mesh,2) /= SIZE( d_grid,3)) THEN
      CALL crash('data fields are the wrong size!')
    END IF

    nz = SIZE( d_grid,3)

    ! Allocate shared memory
    CALL allocate_shared_dp_2D( grid%n, nz, d_grid_vec, wd_grid_vec)

    ! Perform the mapping operation as a matrix multiplication
    CALL multiply_PETSc_matrix_with_vector_2D( grid%M_map_mesh2grid, d_mesh, d_grid_vec)

    ! Reshape data from vector form to grid form
    CALL partition_list( grid%n, par%i, par%n, n1, n2)
    DO n = n1, n2
      i = grid%n2ij( n,1)
      j = grid%n2ij( n,2)
      d_grid( i,j,:) = d_grid_vec( n,:)
    END DO
    CALL sync

    ! Clean up after yourself
    CALL deallocate_shared( wd_grid_vec)

    ! Finalise routine path
    CALL finalise_routine( routine_name)

  END SUBROUTINE map_mesh2grid_3D

<<<<<<< HEAD
  ! == Subroutine for mapping data from a global lat-lon grid and the mesh ==
  SUBROUTINE create_remapping_arrays_glob_mesh( mesh, grid, map)
    ! Create remapping arrays for remapping data from a global lat-lon grid to the model mesh
=======
! == Subroutine for mapping data from a lat/lon-grid and the mesh ==
  SUBROUTINE create_remapping_arrays_lonlat_mesh( mesh, grid_lonlat, map)
    ! Create remapping arrays for remapping data from a global lon/lat-grid to the model mesh
>>>>>>> 0cdbf329
    ! using bilinear interpolation

    IMPLICIT NONE

    ! In/output variables:
    TYPE(type_mesh),                     INTENT(IN)    :: mesh
<<<<<<< HEAD
    TYPE(type_latlongrid),               INTENT(IN)    :: grid
    TYPE(type_remapping_latlon2mesh),    INTENT(INOUT) :: map
=======
    TYPE(type_grid_lonlat),              INTENT(IN)    :: grid_lonlat
    TYPE(type_remapping_lonlat2mesh),    INTENT(INOUT) :: map
>>>>>>> 0cdbf329

    ! Local variables:
    CHARACTER(LEN=256), PARAMETER                      :: routine_name = 'create_remapping_arrays_lonlat_mesh'
    INTEGER                                            :: vi
    INTEGER                                            :: il,iu,jl,ju
    REAL(dp)                                           :: wil,wiu,wjl,wju

    ! Add routine to path
    CALL init_routine( routine_name)

    ! Allocate shared memory for the mapping arrays
    CALL allocate_shared_int_1D( mesh%nV, map%ilat1, map%wilat1)
    CALL allocate_shared_int_1D( mesh%nV, map%ilat2, map%wilat2)
    CALL allocate_shared_int_1D( mesh%nV, map%ilon1, map%wilon1)
    CALL allocate_shared_int_1D( mesh%nV, map%ilon2, map%wilon2)
    CALL allocate_shared_dp_1D(  mesh%nV, map%wlat1, map%wwlat1)
    CALL allocate_shared_dp_1D(  mesh%nV, map%wlat2, map%wwlat2)
    CALL allocate_shared_dp_1D(  mesh%nV, map%wlon1, map%wwlon1)
    CALL allocate_shared_dp_1D(  mesh%nV, map%wlon2, map%wwlon2)

    DO vi = mesh%vi1, mesh%vi2

      ! Find enveloping lat-lon indices
<<<<<<< HEAD
      il  = MAX(1, MIN( grid%nlon-1, 1 + FLOOR((mesh%lon( vi) - MINVAL(grid%lon)) / (grid%lon(2) - grid%lon(1)))))
      iu  = il + 1
      wil = (grid%lon(iu) - mesh%lon( vi)) / (grid%lon(2) - grid%lon(1))
      wiu = 1._dp - wil

      ! Exception for pixels near the zero meridian
      IF (mesh%lon( vi) < MINVAL(grid%lon)) THEN
        il  = grid%nlon
        iu  = 1
        wil = (grid%lon( iu) - mesh%lon( vi)) / (grid%lon(2) - grid%lon(1))
=======
      il  = MAX(1, MIN( grid_lonlat%nlon-1, 1 + FLOOR((mesh%lon( vi) - MINVAL(grid_lonlat%lon)) / (grid_lonlat%lon(2) - grid_lonlat%lon(1)))))
      iu  = il + 1
      wil = (grid_lonlat%lon(iu) - mesh%lon( vi)) / (grid_lonlat%lon(2) - grid_lonlat%lon(1))
      wiu = 1._dp - wil

      ! Exception for pixels near the zero meridian
      IF (mesh%lon( vi) < MINVAL(grid_lonlat%lon)) THEN
        il  = grid_lonlat%nlon
        iu  = 1
        wil = (grid_lonlat%lon( iu) - mesh%lon( vi)) / (grid_lonlat%lon(2) - grid_lonlat%lon(1))
>>>>>>> 0cdbf329
        wiu = 1._dp - wil
      ELSEIF (mesh%lon( vi) > MAXVAL(grid_lonlat%lon)) THEN
        il  = grid_lonlat%nlon
        iu  = 1
        wiu = (mesh%lon( vi) - grid_lonlat%lon( il)) / (grid_lonlat%lon(2) - grid_lonlat%lon(1))
        wil = 1._dp - wiu
      END IF

<<<<<<< HEAD
      jl  = MAX(1, MIN( grid%nlat-1, 1 + FLOOR((mesh%lat( vi) - MINVAL(grid%lat)) / (grid%lat(2) - grid%lat(1)))))
      ju  = jl + 1
      wjl = (grid%lat( ju) - mesh%lat( vi)) / (grid%lat(2) - grid%lat(1))
=======
      jl  = MAX(1, MIN( grid_lonlat%nlat-1, 1 + FLOOR((mesh%lat( vi) - MINVAL(grid_lonlat%lat)) / (grid_lonlat%lat(2) - grid_lonlat%lat(1)))))
      ju  = jl + 1
      wjl = (grid_lonlat%lat( ju) - mesh%lat( vi)) / (grid_lonlat%lat(2) - grid_lonlat%lat(1))
>>>>>>> 0cdbf329
      wju = 1 - wjl

      ! Write to mapping arrays
      map%ilon1( vi) = il
      map%ilon2( vi) = iu
      map%ilat1( vi) = jl
      map%ilat2( vi) = ju
      map%wlon1( vi) = wil
      map%wlon2( vi) = wiu
      map%wlat1( vi) = wjl
      map%wlat2( vi) = wju

    END DO ! DO vi = mesh%vi1, mesh%vi2
    CALL sync

    ! Finalise routine path
    CALL finalise_routine( routine_name, n_extra_windows_expected=8)

<<<<<<< HEAD
  END SUBROUTINE create_remapping_arrays_glob_mesh
  SUBROUTINE map_latlon2mesh_2D( mesh, map, d_grid, d_mesh)
    ! Map data from a global lat-lon grid to the model mesh using bilinear interpolation
=======
  END SUBROUTINE create_remapping_arrays_lonlat_mesh
  SUBROUTINE map_lonlat2mesh_2D( mesh, map, d_grid, d_mesh)
    ! Map data from a lon/lat-grid to the model mesh using bilinear interpolation
>>>>>>> 0cdbf329

    IMPLICIT NONE

    ! In/output variables:
    TYPE(type_mesh),                     INTENT(IN)    :: mesh
    TYPE(type_remapping_lonlat2mesh),    INTENT(IN)    :: map
    REAL(dp), DIMENSION(:,:  ),          INTENT(IN)    :: d_grid
    REAL(dp), DIMENSION(:    ),          INTENT(OUT)   :: d_mesh

    ! Local variables:
    CHARACTER(LEN=256), PARAMETER                      :: routine_name = 'map_lonlat2mesh_2D'
    INTEGER                                            :: vi
    INTEGER                                            :: il,iu,jl,ju
    REAL(dp)                                           :: wil,wiu,wjl,wju

    ! Add routine to path
    CALL init_routine( routine_name)

    DO vi = mesh%vi1, mesh%vi2

      il  = map%ilon1( vi)
      iu  = map%ilon2( vi)
      jl  = map%ilat1( vi)
      ju  = map%ilat2( vi)
      wil = map%wlon1( vi)
      wiu = map%wlon2( vi)
      wjl = map%wlat1( vi)
      wju = map%wlat2( vi)

      d_mesh( vi) = (wil * wjl * d_grid( il,jl)) + &
                    (wil * wju * d_grid( il,ju)) + &
                    (wiu * wjl * d_grid( iu,jl)) + &
                    (wiu * wju * d_grid( iu,ju))

    END DO ! DO vi = mesh%vi1, mesh%vi2
    CALL sync

    ! Finalise routine path
    CALL finalise_routine( routine_name)

<<<<<<< HEAD
  END SUBROUTINE map_latlon2mesh_2D
  SUBROUTINE map_latlon2mesh_3D( mesh, map, d_grid, d_mesh)
    ! Map data from a global lat-lon grid to the model mesh using bilinear interpolation
=======
  END SUBROUTINE map_lonlat2mesh_2D
  SUBROUTINE map_lonlat2mesh_3D( mesh, map, d_grid, d_mesh)
    ! Map data from a lon/lat-grid to the model mesh using bilinear interpolation
>>>>>>> 0cdbf329

    IMPLICIT NONE

    ! In/output variables:
    TYPE(type_mesh),                     INTENT(IN)    :: mesh
    TYPE(type_remapping_lonlat2mesh),    INTENT(IN)    :: map
    REAL(dp), DIMENSION(:,:,:),          INTENT(IN)    :: d_grid
    REAL(dp), DIMENSION(:,:  ),          INTENT(OUT)   :: d_mesh

    ! Local variables:
    CHARACTER(LEN=256), PARAMETER                      :: routine_name = 'map_lonlat2mesh_3D'
    INTEGER                                            :: vi
    INTEGER                                            :: il,iu,jl,ju
    REAL(dp)                                           :: wil,wiu,wjl,wju

    ! Add routine to path
    CALL init_routine( routine_name)

    DO vi = mesh%vi1, mesh%vi2

      il  = map%ilon1( vi)
      iu  = map%ilon2( vi)
      jl  = map%ilat1( vi)
      ju  = map%ilat2( vi)
      wil = map%wlon1( vi)
      wiu = map%wlon2( vi)
      wjl = map%wlat1( vi)
      wju = map%wlat2( vi)

      d_mesh( vi,:) = (wil * wjl * d_grid( il,jl,:)) + &
                      (wil * wju * d_grid( il,ju,:)) + &
                      (wiu * wjl * d_grid( iu,jl,:)) + &
                      (wiu * wju * d_grid( iu,ju,:))

    END DO ! DO vi = mesh%vi1, mesh%vi2
    CALL sync

    ! Finalise routine path
    CALL finalise_routine( routine_name)

<<<<<<< HEAD
  END SUBROUTINE map_latlon2mesh_3D
  SUBROUTINE deallocate_remapping_arrays_glob_mesh( map)
=======
  END SUBROUTINE map_lonlat2mesh_3D
  SUBROUTINE deallocate_remapping_arrays_lonlat_mesh( map)
>>>>>>> 0cdbf329

    IMPLICIT NONE

    ! In/output variables:
<<<<<<< HEAD
    TYPE(type_remapping_latlon2mesh),    INTENT(INOUT) :: map

    ! Local variables:
    CHARACTER(LEN=256), PARAMETER                      :: routine_name = 'deallocate_remapping_arrays_glob_mesh'
=======
    TYPE(type_remapping_lonlat2mesh),    INTENT(INOUT) :: map

    ! Local variables:
    CHARACTER(LEN=256), PARAMETER                      :: routine_name = 'deallocate_remapping_arrays_lonlat_mesh'
>>>>>>> 0cdbf329

    ! Add routine to path
    CALL init_routine( routine_name)

    CALL deallocate_shared( map%wilat1)
    CALL deallocate_shared( map%wilat2)
    CALL deallocate_shared( map%wilon1)
    CALL deallocate_shared( map%wilon2)
    CALL deallocate_shared( map%wwlat1)
    CALL deallocate_shared( map%wwlat2)
    CALL deallocate_shared( map%wwlon1)
    CALL deallocate_shared( map%wwlon2)

    ! Finalise routine path
    CALL finalise_routine( routine_name)

<<<<<<< HEAD
  END SUBROUTINE deallocate_remapping_arrays_glob_mesh

! == Mapping data between two meshes

  SUBROUTINE map_mesh2mesh_2D( mesh_src, mesh_dst, map, d_src, d_dst, method)
    ! Map a 2-D data field from a mesh to another mesh without
    ! overwriting the data from the source mesh

    IMPLICIT NONE

    ! In/output variables
    TYPE(type_mesh),                     INTENT(IN)    :: mesh_src
    TYPE(type_mesh),                     INTENT(IN)    :: mesh_dst
    TYPE(type_remapping_mesh_mesh),      INTENT(IN)    :: map
    REAL(dp), DIMENSION(:),              INTENT(IN)    :: d_src
    REAL(dp), DIMENSION(:),              INTENT(OUT)   :: d_dst
    CHARACTER(LEN=*),                    INTENT(IN)    :: method

    ! Local variables:
    CHARACTER(LEN=256), PARAMETER                      :: routine_name = 'map_mesh2mesh_2D'

    ! Add routine to path
    CALL init_routine( routine_name)

    ! Safety
    IF (SIZE( d_src,1) /= mesh_src%nV .OR. SIZE( d_dst,1) /= mesh_dst%nV) THEN
      CALL crash('data fields are the wrong size!')
    END IF

     ! Map data field from source mesh to destination mesh
    IF     (method == 'trilin') THEN
      CALL multiply_PETSc_matrix_with_vector_1D( map%M_trilin,            d_src, d_dst)
    ELSEIF (method == 'nearest_neighbour') THEN
      CALL multiply_PETSc_matrix_with_vector_1D( map%M_nearest_neighbour, d_src, d_dst)
    ELSEIF (method == 'cons_1st_order') THEN
      CALL multiply_PETSc_matrix_with_vector_1D( map%M_cons_1st_order,    d_src, d_dst)
    ELSEIF (method == 'cons_2nd_order') THEN
      CALL multiply_PETSc_matrix_with_vector_1D( map%M_cons_2nd_order,    d_src, d_dst)
    ELSE
      CALL crash('unknown remapping method "' // TRIM( method) // '"!')
    END IF

    ! Finalise routine path
    CALL finalise_routine( routine_name)

  END SUBROUTINE map_mesh2mesh_2D
=======
  END SUBROUTINE deallocate_remapping_arrays_lonlat_mesh
>>>>>>> 0cdbf329

! == Medium-level remapping routines, where the memory containing the data is reallocated
  SUBROUTINE remap_field_dp_2D( mesh_src, mesh_dst, map, d, w, method)
    ! Remap a 2-D data field from mesh_src to mesh_dst using the specified remapping method. Includes memory reallocation.

    IMPLICIT NONE

    ! In/output variables
    TYPE(type_mesh),                     INTENT(IN)    :: mesh_src
    TYPE(type_mesh),                     INTENT(IN)    :: mesh_dst
    TYPE(type_remapping_mesh_mesh),      INTENT(IN)    :: map          ! Remapping matrices
    REAL(dp), DIMENSION(:    ), POINTER, INTENT(INOUT) :: d            ! Pointer to the data
    INTEGER,                             INTENT(INOUT) :: w            ! MPI window to the shared memory space containing that data
    CHARACTER(LEN=*),                    INTENT(IN)    :: method

    ! Local variables:
    CHARACTER(LEN=256), PARAMETER                      :: routine_name = 'remap_field_dp_2D'
    REAL(dp), DIMENSION(:    ), POINTER                :: d_temp
    INTEGER                                            :: w_temp

    ! Add routine to path
    CALL init_routine( routine_name)

    ! Safety
    IF (SIZE( d,1) /= mesh_src%nV) THEN
      CALL crash('data field is the wrong size!')
    END IF

    ! Allocate temporary memory
    CALL allocate_shared_dp_1D( mesh_src%nV, d_temp, w_temp)

    ! Copy data to temporary memory
    d_temp( mesh_src%vi1: mesh_src%vi2) = d( mesh_src%vi1: mesh_src%vi2)

    ! Deallocate memory
    CALL deallocate_shared( w)

    ! Allocate shared memory
    CALL allocate_shared_dp_1D( mesh_dst%nV, d, w)

    ! Map data field from source mesh to new mesh
    IF     (method == 'trilin') THEN
      CALL multiply_PETSc_matrix_with_vector_1D( map%M_trilin,            d_temp, d)
    ELSEIF (method == 'nearest_neighbour') THEN
      CALL multiply_PETSc_matrix_with_vector_1D( map%M_nearest_neighbour, d_temp, d)
    ELSEIF (method == 'cons_1st_order') THEN
      CALL multiply_PETSc_matrix_with_vector_1D( map%M_cons_1st_order,    d_temp, d)
    ELSEIF (method == 'cons_2nd_order') THEN
      CALL multiply_PETSc_matrix_with_vector_1D( map%M_cons_2nd_order,    d_temp, d)
    ELSE
      CALL crash('unknown remapping method "' // TRIM( method) // '"!')
    END IF

    ! Deallocate temporary memory
    CALL deallocate_shared( w_temp)

    ! Finalise routine path
    CALL finalise_routine( routine_name)

  END SUBROUTINE remap_field_dp_2D
  SUBROUTINE remap_field_dp_3D( mesh_src, mesh_dst, map, d, w, method)
    ! Remap a 3-D data field from mesh_src to mesh_dst using the specified remapping method. Includes memory reallocation.

    IMPLICIT NONE

    ! In/output variables
    TYPE(type_mesh),                     INTENT(IN)    :: mesh_src
    TYPE(type_mesh),                     INTENT(IN)    :: mesh_dst
    TYPE(type_remapping_mesh_mesh),      INTENT(IN)    :: map          ! Remapping matrices
    REAL(dp), DIMENSION(:,:  ), POINTER, INTENT(INOUT) :: d            ! Pointer to the data
    INTEGER,                             INTENT(INOUT) :: w            ! MPI window to the shared memory space containing that data
    CHARACTER(LEN=*),                    INTENT(IN)    :: method

    ! Local variables:
    CHARACTER(LEN=256), PARAMETER                      :: routine_name = 'remap_field_dp_3D'
    REAL(dp), DIMENSION(:,:  ), POINTER                :: d_temp
    INTEGER                                            :: w_temp, nz

    ! Add routine to path
    CALL init_routine( routine_name)

    ! Safety
    IF (SIZE( d,1) /= mesh_src%nV) THEN
      CALL crash('data field is the wrong size!')
    END IF

    nz = SIZE( d,2)

    ! Allocate temporary memory
    CALL allocate_shared_dp_2D( mesh_src%nV, nz, d_temp, w_temp)

    ! Copy data to temporary memory
    d_temp( mesh_src%vi1: mesh_src%vi2,:) = d( mesh_src%vi1: mesh_src%vi2,:)

    ! Deallocate memory
    CALL deallocate_shared( w)

    ! Allocate shared memory
    CALL allocate_shared_dp_2D( mesh_dst%nV, nz, d, w)

    ! Map data field from source mesh to new mesh
    IF     (method == 'trilin') THEN
      CALL multiply_PETSc_matrix_with_vector_2D( map%M_trilin,            d_temp, d)
    ELSEIF (method == 'nearest_neighbour') THEN
      CALL multiply_PETSc_matrix_with_vector_2D( map%M_nearest_neighbour, d_temp, d)
    ELSEIF (method == 'cons_1st_order') THEN
      CALL multiply_PETSc_matrix_with_vector_2D( map%M_cons_1st_order,    d_temp, d)
    ELSEIF (method == 'cons_2nd_order') THEN
      CALL multiply_PETSc_matrix_with_vector_2D( map%M_cons_2nd_order,    d_temp, d)
    ELSE
      CALL crash('data fields are the wrong size!')
    END IF

    ! Deallocate temporary memory
    CALL deallocate_shared( w_temp)

    ! Finalise routine path
    CALL finalise_routine( routine_name)

  END SUBROUTINE remap_field_dp_3D

! == Smoothing operations on the mesh
  SUBROUTINE smooth_Gaussian_2D( mesh, grid, d_mesh, r)
    ! Use 2nd-order conservative remapping to map the 2-D data from the mesh
    ! to the square grid. Apply the smoothing on the gridded data, then map
    ! it back to the mesh. The numerical diffusion arising from the two mapping
    ! operations is not a problem since we're smoothing the data anyway.

    IMPLICIT NONE

    ! In/output variables:
    TYPE(type_mesh),                     INTENT(IN)    :: mesh
    TYPE(type_grid),                     INTENT(IN)    :: grid
    REAL(dp), DIMENSION(:    ),          INTENT(INOUT) :: d_mesh
    REAL(dp),                            INTENT(IN)    :: r

    ! Local variables:
    CHARACTER(LEN=256), PARAMETER                      :: routine_name = 'smooth_Gaussian_2D'
    REAL(dp), DIMENSION(:,:  ), POINTER                :: d_grid
    INTEGER                                            :: wd_grid

    ! Add routine to path
    CALL init_routine( routine_name)

    ! Safety
    IF (SIZE( d_mesh,1) /= mesh%nV) THEN
      CALL crash('data field is the wrong size!')
    END IF

    ! Allocate shared memory
    CALL allocate_shared_dp_2D( grid%nx, grid%ny, d_grid, wd_grid)

    ! Map data to the grid
    CALL map_mesh2grid_2D( mesh, grid, d_mesh, d_grid)

    ! Apply smoothing on the gridded data
    CALL smooth_Gaussian_2D_grid( grid, d_grid, r)

    ! Map data back to the mesh
    CALL map_grid2mesh_2D( grid, mesh, d_grid, d_mesh)

    ! Clean up after yourself
    CALL deallocate_shared( wd_grid)

    ! Finalise routine path
    CALL finalise_routine( routine_name)

  END SUBROUTINE smooth_Gaussian_2D
  SUBROUTINE smooth_Gaussian_3D( mesh, grid, d_mesh, r)
    ! Use 2nd-order conservative remapping to map the 3-D data from the mesh
    ! to the square grid. Apply the smoothing on the gridded data, then map
    ! it back to the mesh. The numerical diffusion arising from the two mapping
    ! operations is not a problem since we're smoothing the data anyway.

    IMPLICIT NONE

    ! In/output variables:
    TYPE(type_mesh),                     INTENT(IN)    :: mesh
    TYPE(type_grid),                     INTENT(IN)    :: grid
    REAL(dp), DIMENSION(:,:  ),          INTENT(INOUT) :: d_mesh
    REAL(dp),                            INTENT(IN)    :: r

    ! Local variables:
    CHARACTER(LEN=256), PARAMETER                      :: routine_name = 'smooth_Gaussian_3D'
    REAL(dp), DIMENSION(:,:,:), POINTER                :: d_grid
    INTEGER                                            :: wd_grid, nz

    ! Add routine to path
    CALL init_routine( routine_name)

    ! Safety
    IF (SIZE( d_mesh,1) /= mesh%nV) THEN
      CALL crash('data field is the wrong size!')
    END IF

    nz = SIZE( d_mesh,2)

    ! Allocate shared memory
    CALL allocate_shared_dp_3D( grid%nx, grid%ny, nz, d_grid, wd_grid)

    ! Map data to the grid
    CALL map_mesh2grid_3D( mesh, grid, d_mesh, d_grid)

    ! Apply smoothing on the gridded data
    CALL smooth_Gaussian_3D_grid( grid, d_grid, r)

    ! Map data back to the mesh
    CALL map_grid2mesh_3D( grid, mesh, d_grid, d_mesh)

    ! Clean up after yourself
    CALL deallocate_shared( wd_grid)

    ! Finalise routine path
    CALL finalise_routine( routine_name)

  END SUBROUTINE smooth_Gaussian_3D

! == Calculating the remapping matrices
  SUBROUTINE calc_remapping_operator_grid2mesh( grid, mesh)
    ! Calculate the remapping operators from the square grid to the mesh using 2nd-order conservative remapping
    !
    ! NOTE: the current implementation is a compromise. For "small" triangles (defined as having an area smaller
    !       than four times that of a square grid cell), a 2nd-order conservative remapping operation is calculated
    !       explicitly, using the line integrals around area of overlap. However, for "large" triangles (defined as
    !       all the rest), the result is generally very close to simply averaging over all the overlapping grid cells.
    !       Explicitly calculating the line integrals around all the grid cells is very slow, so this
    !       seems like a reasonable compromise.

    IMPLICIT NONE

    ! In/output variables
    TYPE(type_grid),                     INTENT(INOUT) :: grid
    TYPE(type_mesh),                     INTENT(IN)    :: mesh

    ! Local variables:
    CHARACTER(LEN=256), PARAMETER                      :: routine_name = 'calc_remapping_operator_grid2mesh'
    TYPE(PetscErrorCode)                               :: perr
    LOGICAL                                            :: count_coincidences
    INTEGER                                            :: nrows_A, ncols_A, nnz_est, nnz_est_proc, nnz_per_row_max
    TYPE(type_sparse_matrix_CSR_dp)                    :: A_xdy_a_g_CSR, A_mxydx_a_g_CSR, A_xydy_a_g_CSR
    TYPE(tMat)                                         :: A_xdy_a_g    , A_mxydx_a_g    , A_xydy_a_g
    INTEGER                                            :: vi1, vi2, vi
    INTEGER                                            :: nVor, vori1, vori2
    REAL(dp), DIMENSION(:,:  ), ALLOCATABLE            :: Vor
    REAL(dp), DIMENSION(2)                             :: p, q
    INTEGER                                            :: k, n, i, j, kk, vj
    REAL(dp)                                           :: xl, xu, yl, yu
    REAL(dp), DIMENSION(2)                             :: sw, se, nw, ne
    INTEGER                                            :: vi_hint
    REAL(dp)                                           :: xmin, xmax, ymin, ymax
    INTEGER                                            :: il, iu, jl, ju
    TYPE(type_single_row_mapping_matrices)             :: single_row_Vor, single_row_grid
    TYPE(tMat)                                         :: w0, w1x, w1y
    INTEGER                                            :: ncols
    INTEGER,  DIMENSION(:    ), ALLOCATABLE            :: cols
    REAL(dp), DIMENSION(:    ), ALLOCATABLE            :: vals, w0_row, w1x_row, w1y_row
    REAL(dp)                                           :: A_overlap_tot
    TYPE(tMat)                                         :: grid_M_ddx, grid_M_ddy
    TYPE(tMat)                                         :: M1, M2

    ! Add routine to path
    CALL init_routine( routine_name)

  ! == Initialise the three matrices using the native UFEMISM CSR-matrix format
  ! ===========================================================================

    ! Matrix sise
    nrows_A         = mesh%nV  ! to
    ncols_A         = grid%n   ! from
    nnz_est         = 4 * MAX( nrows_A, ncols_A)
    nnz_est_proc    = CEILING( REAL( nnz_est, dp) / REAL( par%n, dp))
    nnz_per_row_max = MAX( 32, MAX( CEILING( 2._dp * MAXVAL( mesh%A) / (grid%dx**2)), &
                                    CEILING( 2._dp * (grid%dx**2) / MINVAL( mesh%A))) )

    CALL allocate_matrix_CSR_dist( A_xdy_a_g_CSR  , nrows_A, ncols_A, nnz_est_proc)
    CALL allocate_matrix_CSR_dist( A_mxydx_a_g_CSR, nrows_A, ncols_A, nnz_est_proc)
    CALL allocate_matrix_CSR_dist( A_xydy_a_g_CSR , nrows_A, ncols_A, nnz_est_proc)

    ! Allocate memory for single row results
    single_row_Vor%n_max = nnz_per_row_max
    single_row_Vor%n     = 0
    ALLOCATE( single_row_Vor%index_left( single_row_Vor%n_max))
    ALLOCATE( single_row_Vor%LI_xdy(     single_row_Vor%n_max))
    ALLOCATE( single_row_Vor%LI_mxydx(   single_row_Vor%n_max))
    ALLOCATE( single_row_Vor%LI_xydy(    single_row_Vor%n_max))

    single_row_grid%n_max = nnz_per_row_max
    single_row_grid%n     = 0
    ALLOCATE( single_row_grid%index_left( single_row_grid%n_max))
    ALLOCATE( single_row_grid%LI_xdy(     single_row_grid%n_max))
    ALLOCATE( single_row_grid%LI_mxydx(   single_row_grid%n_max))
    ALLOCATE( single_row_grid%LI_xydy(    single_row_grid%n_max))

    ALLOCATE( Vor( mesh%nC_mem+2,2))

    !IF (par%master) WRITE(0,*) 'calc_remapping_operator_grid2mesh - calculating all the line integrals...'

    ! Calculate line integrals around all Voronoi cells
    DO vi = mesh%vi1, mesh%vi2

      IF (mesh%A( vi) < 4._dp * grid%dx**2) THEN
        ! This Voronoi cell is small enough to warrant a proper line integral

        ! Clean up single row results
        single_row_Vor%n          = 0
        single_row_Vor%index_left = 0
        single_row_Vor%LI_xdy     = 0._dp
        single_row_Vor%LI_mxydx   = 0._dp
        single_row_Vor%LI_xydy    = 0._dp

        ! Integrate around the complete Voronoi cell boundary
        CALL find_Voronoi_cell_vertices( mesh, vi, Vor, nVor)
        IF (mesh%edge_index( vi) > 0) THEN
          Vor( nVor+1,:) = Vor( 1,:)
          nVor = nVor + 1
        END IF
        DO vori1 = 1, nVor-1
          vori2 = vori1 + 1
          IF (vori2 > nVor) vori2 = 1
          p = Vor( vori1,:)
          q = Vor( vori2,:)
          count_coincidences = .TRUE.
          CALL trace_line_grid( grid, p, q, single_row_Vor, count_coincidences)
        END DO

        ! Next integrate around the grid cells overlapping with this triangle
        DO k = 1, single_row_Vor%n

          ! Clean up single row results
          single_row_grid%n          = 0
          single_row_grid%index_left = 0
          single_row_grid%LI_xdy     = 0._dp
          single_row_grid%LI_mxydx   = 0._dp
          single_row_grid%LI_xydy    = 0._dp

          ! The grid cell
          n  = single_row_Vor%index_left( k)
          i  = grid%n2ij( n,1)
          j  = grid%n2ij( n,2)

          xl = grid%x( i) - grid%dx / 2._dp
          xu = grid%x( i) + grid%dx / 2._dp
          yl = grid%y( j) - grid%dx / 2._dp
          yu = grid%y( j) + grid%dx / 2._dp

          sw = [xl,yl]
          nw = [xl,yu]
          se = [xu,yl]
          ne = [xu,yu]

          ! Integrate around the grid cell
          vi_hint = vi
          count_coincidences = .FALSE.
          CALL trace_line_Vor( mesh, sw, se, single_row_grid, count_coincidences, vi_hint)
          CALL trace_line_Vor( mesh, se, ne, single_row_grid, count_coincidences, vi_hint)
          CALL trace_line_Vor( mesh, ne, nw, single_row_grid, count_coincidences, vi_hint)
          CALL trace_line_Vor( mesh, nw, sw, single_row_grid, count_coincidences, vi_hint)

          ! Add contribution for this particular triangle
          DO kk = 1, single_row_grid%n
            vj = single_row_grid%index_left( kk)
            IF (vj == vi) THEN
              ! Add contribution to this triangle
              single_row_Vor%LI_xdy(   k) = single_row_Vor%LI_xdy(   k) + single_row_grid%LI_xdy(   kk)
              single_row_Vor%LI_mxydx( k) = single_row_Vor%LI_mxydx( k) + single_row_grid%LI_mxydx( kk)
              single_row_Vor%LI_xydy(  k) = single_row_Vor%LI_xydy(  k) + single_row_grid%LI_xydy(  kk)
              EXIT
            END IF
          END DO ! DO kk = 1, single_row_grid%n

          ! Add entries to the big matrices
          CALL add_entry_CSR_dist( A_xdy_a_g_CSR  , vi, n, single_row_Vor%LI_xdy(   k))
          CALL add_entry_CSR_dist( A_mxydx_a_g_CSR, vi, n, single_row_Vor%LI_mxydx( k))
          CALL add_entry_CSR_dist( A_xydy_a_g_CSR , vi, n, single_row_Vor%LI_xydy(  k))

        END DO ! DO k = 1, single_row_Vor%n

      ELSE ! IF (mesh%A( vi) < 4._dp * grid%dx**2) THEN
        ! This Voronoi cell is big enough that we can just average over the grid cells it contains

        ! Clean up single row results
        single_row_Vor%n = 0

        ! Find the square of grid cells enveloping this Voronoi cell
        CALL find_Voronoi_cell_vertices( mesh, vi, Vor, nVor)

        xmin = MINVAL( Vor( 1:nVor,1))
        xmax = MAXVAL( Vor( 1:nVor,1))
        ymin = MINVAL( Vor( 1:nVor,2))
        ymax = MAXVAL( Vor( 1:nVor,2))

        il = MAX( 1, MIN( grid%nx, 1 + FLOOR( (xmin - grid%xmin + grid%dx / 2._dp) / grid%dx) ))
        iu = MAX( 1, MIN( grid%nx, 1 + FLOOR( (xmax - grid%xmin + grid%dx / 2._dp) / grid%dx) ))
        jl = MAX( 1, MIN( grid%ny, 1 + FLOOR( (ymin - grid%ymin + grid%dx / 2._dp) / grid%dx) ))
        ju = MAX( 1, MIN( grid%ny, 1 + FLOOR( (ymax - grid%ymin + grid%dx / 2._dp) / grid%dx) ))

        ! Check which of the grid cells in this square lie inside the triangle
        DO i = il, iu
        DO j = jl, ju

          n = grid%ij2n( i,j)
          p = [grid%x( i), grid%y( j)]

          IF (is_in_Voronoi_cell( mesh, p, vi)) THEN
            ! This grid cell lies inside the triangle; add it to the single row
            single_row_Vor%n = single_row_Vor%n + 1
            single_row_Vor%index_left( single_row_Vor%n) = n
            single_row_Vor%LI_xdy(     single_row_Vor%n) = grid%dx**2
            single_row_Vor%LI_mxydx(   single_row_Vor%n) = grid%x( i) * grid%dx**2
            single_row_Vor%LI_xydy(    single_row_Vor%n) = grid%y( j) * grid%dx**2
          END IF

        END DO
        END DO

        ! Add entries to the big matrices
        DO k = 1, single_row_Vor%n
          n = single_row_Vor%index_left( k)
          CALL add_entry_CSR_dist( A_xdy_a_g_CSR  , vi, n, single_row_Vor%LI_xdy(   k))
          CALL add_entry_CSR_dist( A_mxydx_a_g_CSR, vi, n, single_row_Vor%LI_mxydx( k))
          CALL add_entry_CSR_dist( A_xydy_a_g_CSR , vi, n, single_row_Vor%LI_xydy(  k))
        END DO

      END IF ! IF (mesh%A( vi) < 4._dp * grid%dx**2) THEN

    END DO ! DO vi = mesh%vi1, mesh%vi2
    CALL sync

    ! Clean up after yourself
    DEALLOCATE( single_row_Vor%index_left )
    DEALLOCATE( single_row_Vor%LI_xdy     )
    DEALLOCATE( single_row_Vor%LI_mxydx   )
    DEALLOCATE( single_row_Vor%LI_xydy    )

    DEALLOCATE( single_row_grid%index_left )
    DEALLOCATE( single_row_grid%LI_xdy     )
    DEALLOCATE( single_row_grid%LI_mxydx   )
    DEALLOCATE( single_row_grid%LI_xydy    )

    DEALLOCATE( Vor)

    ! Assemble matrices
    CALL finalise_matrix_CSR_dist( A_xdy_a_g_CSR  , mesh%vi1, mesh%vi2)
    CALL finalise_matrix_CSR_dist( A_mxydx_a_g_CSR, mesh%vi1, mesh%vi2)
    CALL finalise_matrix_CSR_dist( A_xydy_a_g_CSR , mesh%vi1, mesh%vi2)

    ! Convert matrices from Fortran to PETSc types
    CALL mat_CSR2petsc( A_xdy_a_g_CSR  , A_xdy_a_g  )
    CALL mat_CSR2petsc( A_mxydx_a_g_CSR, A_mxydx_a_g)
    CALL mat_CSR2petsc( A_xydy_a_g_CSR , A_xydy_a_g )

    ! Clean up the Fortran versions
    CALL deallocate_matrix_CSR( A_xdy_a_g_CSR  )
    CALL deallocate_matrix_CSR( A_mxydx_a_g_CSR)
    CALL deallocate_matrix_CSR( A_xydy_a_g_CSR )

  ! Calculate w0, w1x, w1y for the mesh-to-grid remapping operator
  ! ==============================================================

    !IF (par%master) WRITE(0,*) 'calc_remapping_operator_grid2mesh - calculating w0, w1x, w1y...'

    CALL MatDuplicate( A_xdy_a_g, MAT_SHARE_NONZERO_PATTERN, w0 , perr)
    CALL MatDuplicate( A_xdy_a_g, MAT_SHARE_NONZERO_PATTERN, w1x, perr)
    CALL MatDuplicate( A_xdy_a_g, MAT_SHARE_NONZERO_PATTERN, w1y, perr)

    ALLOCATE( cols(    nnz_per_row_max))
    ALLOCATE( vals(    nnz_per_row_max))
    ALLOCATE( w0_row(  nnz_per_row_max))
    ALLOCATE( w1x_row( nnz_per_row_max))
    ALLOCATE( w1y_row( nnz_per_row_max))

    ! Get parallelisation domains ("ownership ranges")
    CALL MatGetOwnershipRange( A_xdy_a_g, vi1, vi2, perr)

    DO vi = vi1+1, vi2 ! +1 because PETSc indexes from 0

      ! w0
      CALL MatGetRow( A_xdy_a_g, vi-1, ncols, cols, vals, perr)
      A_overlap_tot = SUM( vals( 1:ncols))
      DO k = 1, ncols
        w0_row( k) = vals( k) / A_overlap_tot
        CALL MatSetValues( w0, 1, vi-1, 1, cols( k), w0_row( k), INSERT_VALUES, perr)
      END DO
      CALL MatRestoreRow( A_xdy_a_g, vi-1, ncols, cols, vals, perr)

      ! w1x
      CALL MatGetRow( A_mxydx_a_g, vi-1, ncols, cols, vals, perr)
      DO k = 1, ncols
        n = cols( k)+1
        i = grid%n2ij( n,1)
        j = grid%n2ij( n,2)
        w1x_row( k) = (vals( k) / A_overlap_tot) - (grid%x( i) * w0_row( k))
        CALL MatSetValues( w1x, 1, vi-1, 1, cols( k), w1x_row( k), INSERT_VALUES, perr)
      END DO
      CALL MatRestoreRow( A_mxydx_a_g, vi-1, ncols, cols, vals, perr)

      ! w1y
      CALL MatGetRow( A_xydy_a_g, vi-1, ncols, cols, vals, perr)
      DO k = 1, ncols
        n = cols( k)+1
        i = grid%n2ij( n,1)
        j = grid%n2ij( n,2)
        w1y_row( k) = (vals( k) / A_overlap_tot) - (grid%y( j) * w0_row( k))
        CALL MatSetValues( w1y, 1, vi-1, 1, cols( k), w1y_row( k), INSERT_VALUES, perr)
      END DO
      CALL MatRestoreRow( A_xydy_a_g, vi-1, ncols, cols, vals, perr)

    END DO
    CALL sync

    CALL MatDestroy( A_xdy_a_g  , perr)
    CALL MatDestroy( A_mxydx_a_g, perr)
    CALL MatDestroy( A_xydy_a_g , perr)

    ! Assemble matrix and vectors, using the 2-step process:
    !   MatAssemblyBegin(), MatAssemblyEnd()
    ! Computations can be done while messages are in transition
    ! by placing code between these two statements.

    CALL MatAssemblyBegin( w0 , MAT_FINAL_ASSEMBLY, perr)
    CALL MatAssemblyBegin( w1x, MAT_FINAL_ASSEMBLY, perr)
    CALL MatAssemblyBegin( w1y, MAT_FINAL_ASSEMBLY, perr)

    CALL MatAssemblyEnd(   w0 , MAT_FINAL_ASSEMBLY, perr)
    CALL MatAssemblyEnd(   w1x, MAT_FINAL_ASSEMBLY, perr)
    CALL MatAssemblyEnd(   w1y, MAT_FINAL_ASSEMBLY, perr)

    ! Calculate the remapping matrix

    !IF (par%master) WRITE(0,*) 'calc_remapping_operator_grid2mesh - calculating remapping matrix...'

    CALL calc_matrix_operators_grid( grid, grid_M_ddx, grid_M_ddy)

    CALL MatDuplicate( w0, MAT_COPY_VALUES, grid%M_map_grid2mesh, perr)
    CALL MatMatMult( w1x, grid_M_ddx, MAT_INITIAL_MATRIX, PETSC_DEFAULT_REAL, M1, perr)  ! This can be done more efficiently now that the non-zero structure is known...
    CALL MatMatMult( w1y, grid_M_ddy, MAT_INITIAL_MATRIX, PETSC_DEFAULT_REAL, M2, perr)

    CALL MatDestroy( grid_M_ddx    , perr)
    CALL MatDestroy( grid_M_ddy    , perr)
    CALL MatDestroy( w0            , perr)
    CALL MatDestroy( w1x           , perr)
    CALL MatDestroy( w1y           , perr)

    CALL MatAXPY( grid%M_map_grid2mesh, 1._dp, M1, DIFFERENT_NONZERO_PATTERN, perr)
    CALL MatAXPY( grid%M_map_grid2mesh, 1._dp, M2, DIFFERENT_NONZERO_PATTERN, perr)

    CALL MatDestroy( M1, perr)
    CALL MatDestroy( M2, perr)

    ! Finalise routine path
    CALL finalise_routine( routine_name)

  END SUBROUTINE calc_remapping_operator_grid2mesh
  SUBROUTINE calc_remapping_operator_mesh2grid( mesh, grid)
    ! Calculate the remapping operators from the mesh to the square grid using 2nd-order conservative remapping
    !
    ! NOTE: the current implementation is a compromise. For "small" triangles (defined as being having an area smaller
    !       than four times that of a square grid cell), a 2nd-order conservative remapping operation is calculated
    !       explicitly, using the line integrals around area of overlap. However, for "large" triangles (defined as
    !       all the rest), the result is generally very close to simply averaging over all the overlapping grid cells.
    !       Explicitly calculating the line integrals around all the grid cells is prohibitively slow, so this
    !       seems like a reasonable compromise.

    IMPLICIT NONE

    ! In/output variables
    TYPE(type_mesh),                     INTENT(INOUT) :: mesh
    TYPE(type_grid),                     INTENT(INOUT) :: grid

    ! Local variables:
    CHARACTER(LEN=256), PARAMETER                      :: routine_name = 'calc_remapping_operator_mesh2grid'
    TYPE(PetscErrorCode)                               :: perr
    LOGICAL                                            :: count_coincidences
    INTEGER,  DIMENSION(:,:  ), POINTER                ::  overlaps_with_small_triangle,  containing_triangle
    INTEGER                                            :: woverlaps_with_small_triangle, wcontaining_triangle
    INTEGER                                            :: ti
    INTEGER                                            :: via, vib, vic
    REAL(dp), DIMENSION(2)                             :: pa, pb, pc
    REAL(dp)                                           :: xmin, xmax, ymin, ymax
    INTEGER                                            :: il, iu, jl, ju
    INTEGER                                            :: i, j, ii, jj
    INTEGER                                            :: nrows_A, ncols_A, nnz_est, nnz_est_proc, nnz_per_row_max
    TYPE(type_sparse_matrix_CSR_dp)                    :: A_xdy_g_b_CSR, A_mxydx_g_b_CSR, A_xydy_g_b_CSR
    TYPE(tMat)                                         :: A_xdy_g_b    , A_mxydx_g_b    , A_xydy_g_b
    TYPE(type_single_row_mapping_matrices)             :: single_row_grid, single_row_Tri
    INTEGER                                            :: n1, n2, n, ti_hint
    REAL(dp), DIMENSION(2)                             :: p
    REAL(dp)                                           :: xl, xu, yl, yu
    REAL(dp), DIMENSION(2)                             :: sw, se, nw, ne
    INTEGER                                            :: k, kk, nn
    REAL(dp)                                           :: LI_xdy, LI_mxydx, LI_xydy
    TYPE(tMat)                                         :: w0, w1x, w1y
    INTEGER                                            :: ncols
    INTEGER,  DIMENSION(:    ), ALLOCATABLE            :: cols
    REAL(dp), DIMENSION(:    ), ALLOCATABLE            :: vals, w0_row, w1x_row, w1y_row
    REAL(dp)                                           :: A_overlap_tot
    TYPE(tMat)                                         :: M1, M2

    ! Add routine to path
    CALL init_routine( routine_name)

  ! == Find all grid cells that overlap with small triangles
  ! ========================================================

    !IF (par%master) WRITE(0,*) 'calc_remapping_operator_mesh2grid - finding all grid cells overlapping with small/big triangles...'

    CALL allocate_shared_int_2D( grid%nx, grid%ny, overlaps_with_small_triangle, woverlaps_with_small_triangle)
    CALL allocate_shared_int_2D( grid%nx, grid%ny, containing_triangle         , wcontaining_triangle         )

    DO ti = mesh%ti1, mesh%ti2

      ! The three vertices spanning this triangle
      via = mesh%Tri( ti,1)
      vib = mesh%Tri( ti,2)
      vic = mesh%Tri( ti,3)

      pa  = mesh%V( via,:)
      pb  = mesh%V( vib,:)
      pc  = mesh%V( vic,:)

      ! The square enveloping this triangle
      xmin = MIN( MIN( pa(1), pb(1)), pc(1))
      xmax = MAX( MAX( pa(1), pb(1)), pc(1))
      ymin = MIN( MIN( pa(2), pb(2)), pc(2))
      ymax = MAX( MAX( pa(2), pb(2)), pc(2))

      ! The square of grid cells enveloping this triangle
      il = 1 + FLOOR( (xmin - grid%xmin + grid%dx / 2._dp) / grid%dx)
      iu = 1 + FLOOR( (xmax - grid%xmin + grid%dx / 2._dp) / grid%dx)
      jl = 1 + FLOOR( (ymin - grid%ymin + grid%dx / 2._dp) / grid%dx)
      ju = 1 + FLOOR( (ymax - grid%ymin + grid%dx / 2._dp) / grid%dx)

      il = MAX( 1      , il - 1)
      iu = MIN( grid%nx, iu + 1)
      jl = MAX( 1      , jl - 1)
      ju = MIN( grid%ny, ju + 1)

      IF (mesh%TriA( ti) < 4._dp * grid%dx**2) THEN
        ! This triangle is small; mark all grid cells it overlaps with

        ! Mark all these grid cells
        DO i = il, iu
        DO j = jl, ju
          overlaps_with_small_triangle( i,j) = 1
        END DO
        END DO

      ELSE
        ! This triangle is large; mark all grid cells it contains

        ! Mark all these grid cells
        DO i = il, iu
        DO j = jl, ju
          p = [grid%x( i), grid%y( j)]
          IF (is_in_triangle( pa, pb, pc, p)) THEN
            containing_triangle( i,j) = ti
          END IF
        END DO
        END DO

      END IF ! IF (mesh%TriA( ti) < 4._dp * grid%dx**2) THEN

    END DO
    CALL sync

    ! Treat grid cells that possibly were not yet marked before
    DO i = grid%i1, grid%i2
    DO j = 1, grid%ny

      IF (containing_triangle( i,j) == 0 .AND. overlaps_with_small_triangle( i,j) == 0) THEN
        ! This grid cell does not overlap with a small triangle, but was not yet marked
        ! as being contained inside a large one; find the large triangle containing it.

        ! For efficiency, find the nearest grid cell that does list which large
        ! triangle contains it; use that as a hint for the triangle search
        n = 0
        ti_hint = 0
        DO WHILE (ti_hint == 0)
          n = n+1
          ! Safety
          IF (n > MAX( grid%nx, grid%ny)) EXIT
          il = MAX( 1      , i-n)
          iu = MIN( grid%nx, i+n)
          jl = MAX( 1      , j-n)
          ju = MIN( grid%ny, j+n)
          DO ii = il, iu
          DO jj = jl, ju
            IF (containing_triangle( ii,jj) > 0) THEN
              ti_hint = containing_triangle( ii,jj)
              EXIT
            END IF
          END DO
          IF (ti_hint > 0) EXIT
          END DO
        END DO
        IF (ti_hint == 0) ti_hint = 1

        ! Find the triangle containing this grid cell
        p = [MAX( mesh%xmin, MIN( mesh%xmax, grid%x( i) )), MAX( mesh%ymin, MIN( mesh%ymax, grid%y( j) ))]
        CALL find_containing_triangle( mesh, p, ti_hint)
        containing_triangle( i,j) = ti_hint

      END IF

    END DO
    END DO
    CALL sync

  ! == Integrate around all grid cells that overlap with small triangles
  ! ====================================================================

    !IF (par%master) WRITE(0,*) 'calc_remapping_operator_mesh2grid - calculating all line integrals...'

    ! Initialise the three matrices using the native UFEMISM CSR-matrix format

    ! Matrix sise
    nrows_A         = grid%n     ! to
    ncols_A         = mesh%nTri  ! from
    nnz_est         = 4 * MAX( nrows_A, ncols_A)
    nnz_est_proc    = CEILING( REAL( nnz_est, dp) / REAL( par%n, dp))
    nnz_per_row_max = MAX( 32, MAX( CEILING( 2._dp * MAXVAL( mesh%TriA) / (grid%dx**2)), &
                                    CEILING( 2._dp * (grid%dx**2) / MINVAL( mesh%TriA))) )

    CALL allocate_matrix_CSR_dist( A_xdy_g_b_CSR  , nrows_A, ncols_A, nnz_est_proc)
    CALL allocate_matrix_CSR_dist( A_mxydx_g_b_CSR, nrows_A, ncols_A, nnz_est_proc)
    CALL allocate_matrix_CSR_dist( A_xydy_g_b_CSR , nrows_A, ncols_A, nnz_est_proc)

    ! Allocate memory for single row results
    single_row_grid%n_max = nnz_per_row_max
    single_row_grid%n     = 0
    ALLOCATE( single_row_grid%index_left( single_row_grid%n_max))
    ALLOCATE( single_row_grid%LI_xdy(     single_row_grid%n_max))
    ALLOCATE( single_row_grid%LI_mxydx(   single_row_grid%n_max))
    ALLOCATE( single_row_grid%LI_xydy(    single_row_grid%n_max))

    single_row_Tri%n_max = nnz_per_row_max
    single_row_Tri%n     = 0
    ALLOCATE( single_row_Tri%index_left( single_row_Tri%n_max))
    ALLOCATE( single_row_Tri%LI_xdy(     single_row_Tri%n_max))
    ALLOCATE( single_row_Tri%LI_mxydx(   single_row_Tri%n_max))
    ALLOCATE( single_row_Tri%LI_xydy(    single_row_Tri%n_max))

    ti_hint = 1

    CALL partition_list( grid%n, par%i, par%n, n1, n2)

    DO n = n1, n2

      i = grid%n2ij( n,1)
      j = grid%n2ij( n,2)
      p = [grid%x( i), grid%y( j)]

      IF (overlaps_with_small_triangle( i,j) == 1) THEN
        ! This grid cell overlaps with a small triangle; integrate around it, and around
        ! all triangles overlapping with it

        ! The four sides of the grid cell
        xl = grid%x( i) - grid%dx / 2._dp
        xu = grid%x( i) + grid%dx / 2._dp
        yl = grid%y( j) - grid%dx / 2._dp
        yu = grid%y( j) + grid%dx / 2._dp

        sw = [xl, yl]
        nw = [xl, yu]
        se = [xu, yl]
        ne = [xu, yu]

        ! Clear the single row results
        single_row_grid%n          = 0
        single_row_grid%index_left = 0
        single_row_grid%LI_xdy     = 0._dp
        single_row_grid%LI_mxydx   = 0._dp
        single_row_grid%LI_xydy    = 0._dp

        ! Integrate over all four sides
        count_coincidences = .TRUE.
        CALL trace_line_tri( mesh, sw, se, single_row_grid, count_coincidences, ti_hint)
        CALL trace_line_tri( mesh, se, ne, single_row_grid, count_coincidences, ti_hint)
        CALL trace_line_tri( mesh, ne, nw, single_row_grid, count_coincidences, ti_hint)
        CALL trace_line_tri( mesh, nw, sw, single_row_grid, count_coincidences, ti_hint)

        ! Next, integrate around all the triangles overlapping with this grid cell
        DO k = 1, single_row_grid%n

          ti = single_row_grid%index_left( k)

          ! The three vertices spanning this triangle
          via = mesh%Tri( ti,1)
          vib = mesh%Tri( ti,2)
          vic = mesh%Tri( ti,3)

          pa  = mesh%V( via,:)
          pb  = mesh%V( vib,:)
          pc  = mesh%V( vic,:)

          ! Clear the single row results
          single_row_Tri%n = 0
          single_row_Tri%index_left = 0
          single_row_Tri%LI_xdy     = 0._dp
          single_row_Tri%LI_mxydx   = 0._dp
          single_row_Tri%LI_xydy    = 0._dp

          ! Integrate over all three triangle sides
          count_coincidences = .FALSE.
          CALL trace_line_grid( grid, pa, pb, single_row_Tri, count_coincidences)
          CALL trace_line_grid( grid, pb, pc, single_row_Tri, count_coincidences)
          CALL trace_line_grid( grid, pc, pa, single_row_Tri, count_coincidences)

          ! Add contribution for this particular grid cell
          DO kk = 1, single_row_Tri%n
            nn = single_row_Tri%index_left( kk)
            IF (nn == n) THEN
              ! Add contribution to this triangle
              single_row_grid%LI_xdy(   k) = single_row_grid%LI_xdy(   k) + single_row_Tri%LI_xdy(   kk)
              single_row_grid%LI_mxydx( k) = single_row_grid%LI_mxydx( k) + single_row_Tri%LI_mxydx( kk)
              single_row_grid%LI_xydy(  k) = single_row_grid%LI_xydy(  k) + single_row_Tri%LI_xydy(  kk)
              EXIT
            END IF
          END DO ! DO kk = 1, single_row_grid%n

          ! Add entries to the big matrices
          CALL add_entry_CSR_dist( A_xdy_g_b_CSR  , n, ti, single_row_grid%LI_xdy(   k))
          CALL add_entry_CSR_dist( A_mxydx_g_b_CSR, n, ti, single_row_grid%LI_mxydx( k))
          CALL add_entry_CSR_dist( A_xydy_g_b_CSR , n, ti, single_row_grid%LI_xydy(  k))

        END DO ! DO k = 1, single_row_grid%n

      ELSE ! IF (overlaps_with_small_triangle( i,j) == 1) THEN
        ! This grid cell does not overlap with a small triangle; use only the
        ! contribution from the nearest triangle

        ti_hint = containing_triangle( i,j)

        LI_xdy   = grid%dx**2
        LI_mxydx = grid%dx**2 * grid%x( i)
        LI_xydy  = grid%dx**2 * grid%y( j)

        CALL add_entry_CSR_dist( A_xdy_g_b_CSR  , n, ti_hint, LI_xdy  )
        CALL add_entry_CSR_dist( A_mxydx_g_b_CSR, n, ti_hint, LI_mxydx)
        CALL add_entry_CSR_dist( A_xydy_g_b_CSR , n, ti_hint, LI_xydy )

      END IF ! IF (overlaps_with_small_triangle( i,j) == 1) THEN

    END DO ! DO n = n1, n2

    ! Clean up after yourself
    CALL deallocate_shared( woverlaps_with_small_triangle)
    CALL deallocate_shared( wcontaining_triangle         )

    DEALLOCATE( single_row_grid%index_left )
    DEALLOCATE( single_row_grid%LI_xdy     )
    DEALLOCATE( single_row_grid%LI_mxydx   )
    DEALLOCATE( single_row_grid%LI_xydy    )

    DEALLOCATE( single_row_Tri%index_left )
    DEALLOCATE( single_row_Tri%LI_xdy     )
    DEALLOCATE( single_row_Tri%LI_mxydx   )
    DEALLOCATE( single_row_Tri%LI_xydy    )

    ! Assemble matrices
    CALL finalise_matrix_CSR_dist( A_xdy_g_b_CSR  , n1, n2)
    CALL finalise_matrix_CSR_dist( A_mxydx_g_b_CSR, n1, n2)
    CALL finalise_matrix_CSR_dist( A_xydy_g_b_CSR , n1, n2)

    ! Convert matrices from Fortran to PETSc types
    CALL mat_CSR2petsc( A_xdy_g_b_CSR  , A_xdy_g_b  )
    CALL mat_CSR2petsc( A_mxydx_g_b_CSR, A_mxydx_g_b)
    CALL mat_CSR2petsc( A_xydy_g_b_CSR , A_xydy_g_b )

    ! Clean up the Fortran versions
    CALL deallocate_matrix_CSR( A_xdy_g_b_CSR  )
    CALL deallocate_matrix_CSR( A_mxydx_g_b_CSR)
    CALL deallocate_matrix_CSR( A_xydy_g_b_CSR )

  ! Calculate w0, w1x, w1y for the mesh-to-grid remapping operator
  ! ==============================================================

    !IF (par%master) WRITE(0,*) 'calc_remapping_operator_mesh2grid - calculating w0, w1x, w1y...'

    CALL MatDuplicate( A_xdy_g_b, MAT_SHARE_NONZERO_PATTERN, w0 , perr)
    CALL MatDuplicate( A_xdy_g_b, MAT_SHARE_NONZERO_PATTERN, w1x, perr)
    CALL MatDuplicate( A_xdy_g_b, MAT_SHARE_NONZERO_PATTERN, w1y, perr)

    ALLOCATE( cols(    nnz_per_row_max))
    ALLOCATE( vals(    nnz_per_row_max))
    ALLOCATE( w0_row(  nnz_per_row_max))
    ALLOCATE( w1x_row( nnz_per_row_max))
    ALLOCATE( w1y_row( nnz_per_row_max))

    CALL MatGetOwnershipRange( A_xdy_g_b, n1, n2, perr)

    DO n = n1+1, n2 ! +1 because PETSc indexes from 0

      ! w0
      CALL MatGetRow( A_xdy_g_b, n-1, ncols, cols, vals, perr)
      A_overlap_tot = SUM( vals( 1:ncols))
      DO k = 1, ncols
        w0_row( k) = vals( k) / A_overlap_tot
        CALL MatSetValues( w0, 1, n-1, 1, cols( k), w0_row( k), INSERT_VALUES, perr)
      END DO
      CALL MatRestoreRow( A_xdy_g_b, n-1, ncols, cols, vals, perr)

      ! w1x
      CALL MatGetRow( A_mxydx_g_b, n-1, ncols, cols, vals, perr)
      DO k = 1, ncols
        ti = cols( k)+1
        w1x_row( k) = (vals( k) / A_overlap_tot) - (mesh%TriGC( ti,1) * w0_row( k))
        CALL MatSetValues( w1x, 1, n-1, 1, cols( k), w1x_row( k), INSERT_VALUES, perr)
      END DO
      CALL MatRestoreRow( A_mxydx_g_b, n-1, ncols, cols, vals, perr)

      ! w1y
      CALL MatGetRow( A_xydy_g_b, n-1, ncols, cols, vals, perr)
      DO k = 1, ncols
        ti = cols( k)+1
        w1y_row( k) = (vals( k) / A_overlap_tot) - (mesh%TriGC( ti,2) * w0_row( k))
        CALL MatSetValues( w1y, 1, n-1, 1, cols( k), w1y_row( k), INSERT_VALUES, perr)
      END DO
      CALL MatRestoreRow( A_xydy_g_b, n-1, ncols, cols, vals, perr)

    END DO
    CALL sync

    CALL MatDestroy( A_xdy_g_b  , perr)
    CALL MatDestroy( A_mxydx_g_b, perr)
    CALL MatDestroy( A_xydy_g_b , perr)

    ! Assemble matrix and vectors, using the 2-step process:
    !   MatAssemblyBegin(), MatAssemblyEnd()
    ! Computations can be done while messages are in transition
    ! by placing code between these two statements.

    CALL MatAssemblyBegin( w0 , MAT_FINAL_ASSEMBLY, perr)
    CALL MatAssemblyBegin( w1x, MAT_FINAL_ASSEMBLY, perr)
    CALL MatAssemblyBegin( w1y, MAT_FINAL_ASSEMBLY, perr)

    CALL MatAssemblyEnd(   w0 , MAT_FINAL_ASSEMBLY, perr)
    CALL MatAssemblyEnd(   w1x, MAT_FINAL_ASSEMBLY, perr)
    CALL MatAssemblyEnd(   w1y, MAT_FINAL_ASSEMBLY, perr)

    ! Calculate the remapping matrix

    !IF (par%master) WRITE(0,*) 'calc_remapping_operator_mesh2grid - calculating remapping matrix...'

    CALL MatMatMult( w0,  mesh%M_map_a_b, MAT_INITIAL_MATRIX, PETSC_DEFAULT_REAL, grid%M_map_mesh2grid, perr)
    CALL MatMatMult( w1x, mesh%M_ddx_a_b, MAT_INITIAL_MATRIX, PETSC_DEFAULT_REAL, M1, perr)  ! This can be done more efficiently now that the non-zero structure is known...
    CALL MatMatMult( w1y, mesh%M_ddy_a_b, MAT_INITIAL_MATRIX, PETSC_DEFAULT_REAL, M2, perr)

    CALL MatDestroy( w0            , perr)
    CALL MatDestroy( w1x           , perr)
    CALL MatDestroy( w1y           , perr)

    CALL MatAXPY( grid%M_map_mesh2grid, 1._dp, M1, DIFFERENT_NONZERO_PATTERN, perr)
    CALL MatAXPY( grid%M_map_mesh2grid, 1._dp, M2, DIFFERENT_NONZERO_PATTERN, perr)

    CALL MatDestroy( M1, perr)
    CALL MatDestroy( M2, perr)

    ! Finalise routine path
    CALL finalise_routine( routine_name)

  END SUBROUTINE calc_remapping_operator_mesh2grid
  SUBROUTINE calc_remapping_operators_mesh_mesh( mesh_src, mesh_dst, map)
    ! Calculate all the remapping operators between two meshes

    IMPLICIT NONE

    ! In/output variables
    TYPE(type_mesh),                     INTENT(INOUT) :: mesh_src
    TYPE(type_mesh),                     INTENT(INOUT) :: mesh_dst
    TYPE(type_remapping_mesh_mesh),      INTENT(INOUT) :: map

    ! Local variables:
    CHARACTER(LEN=256), PARAMETER                      :: routine_name = 'calc_remapping_operators_mesh_mesh'

    ! Add routine to path
    CALL init_routine( routine_name)

    CALL calc_remapping_operators_mesh_mesh_trilin(            mesh_src, mesh_dst, map%M_trilin)
    CALL calc_remapping_operators_mesh_mesh_nearest_neighbour( mesh_src, mesh_dst, map%M_nearest_neighbour)
    CALL calc_remapping_operators_mesh_mesh_conservative(      mesh_src, mesh_dst, map%M_cons_1st_order, map%M_cons_2nd_order)

    ! Finalise routine path
    CALL finalise_routine( routine_name)

  END SUBROUTINE calc_remapping_operators_mesh_mesh
  SUBROUTINE calc_remapping_operators_mesh_mesh_trilin( mesh_src, mesh_dst, M_trilin)
    ! Calculate the trilinear interpolation operator from mesh_src to mesh_dst

    IMPLICIT NONE

    ! In/output variables
    TYPE(type_mesh),                     INTENT(INOUT) :: mesh_src
    TYPE(type_mesh),                     INTENT(INOUT) :: mesh_dst
    TYPE(tMat),                          INTENT(INOUT) :: M_trilin

    ! Local variables:
    CHARACTER(LEN=256), PARAMETER                      :: routine_name = 'calc_remapping_operators_mesh_mesh_trilin'
    INTEGER                                            :: ncols, nrows, nnz_per_row_max, istart, iend
    INTEGER                                            :: vi_dst
    REAL(dp), DIMENSION(2)                             :: p
    INTEGER                                            :: ti_src, via, vib, vic
    REAL(dp), DIMENSION(2)                             :: pa, pb, pc
    REAL(dp)                                           :: Atri_abp, Atri_bcp, Atri_cap, Atri_abc, wa, wb, wc

    ! Add routine to path
    CALL init_routine( routine_name)

  ! == Use PETSc routines to initialise the matrix object
  ! =====================================================

    ! Matrix size
    nrows           = mesh_dst%nV   ! to
    ncols           = mesh_src%nV   ! from
    nnz_per_row_max = 3

    ! Initialise the matrix object
    CALL MatCreate( PETSC_COMM_WORLD, M_trilin, perr)

    ! Set the matrix type to parallel (MPI) Aij
    CALL MatSetType( M_trilin, 'mpiaij', perr)

    ! Set the size, let PETSc automatically determine parallelisation domains
    CALL MatSetSizes( M_trilin, PETSC_DECIDE, PETSC_DECIDE, nrows, ncols, perr)

    ! Not entirely sure what this one does, but apparently it's really important
    CALL MatSetFromOptions( M_trilin, perr)

    ! Tell PETSc how much memory needs to be allocated
    CALL MatMPIAIJSetPreallocation( M_trilin, nnz_per_row_max+1, PETSC_NULL_INTEGER, nnz_per_row_max+1, PETSC_NULL_INTEGER, perr)

    ! Get parallelisation domains ("ownership ranges")
    CALL MatGetOwnershipRange( M_trilin, istart, iend, perr)

    ! For all mesh_dst vertices, find the mesh_src triangle containing them
    ti_src = 1
    DO vi_dst = istart+1, iend ! +1 because PETSc indexes from 0

      p = mesh_dst%V( vi_dst,:)
      CALL find_containing_triangle( mesh_src, p, ti_src)

      ! Calculate the trilinear interpolation weights
      via = mesh_src%Tri( ti_src,1)
      vib = mesh_src%Tri( ti_src,2)
      vic = mesh_src%Tri( ti_src,3)

      pa  = mesh_src%V( via,:)
      pb  = mesh_src%V( vib,:)
      pc  = mesh_src%V( vic,:)

      CALL find_triangle_area( pa, pb, p, Atri_abp)
      CALL find_triangle_area( pb, pc, p, Atri_bcp)
      CALL find_triangle_area( pc, pa, p, Atri_cap)
      Atri_abc = Atri_abp + Atri_bcp + Atri_cap

      wa = Atri_bcp / Atri_abc
      wb = Atri_cap / Atri_abc
      wc = Atri_abp / Atri_abc

      ! Add to the matrix
      CALL MatSetValues( M_trilin, 1, vi_dst-1, 1, via-1, wa, INSERT_VALUES, perr)
      CALL MatSetValues( M_trilin, 1, vi_dst-1, 1, vib-1, wb, INSERT_VALUES, perr)
      CALL MatSetValues( M_trilin, 1, vi_dst-1, 1, vic-1, wc, INSERT_VALUES, perr)

    END DO ! DO vi_dst = mesh_dst%vi1, mesh_dst%vi2
    CALL sync

    ! Assemble matrix and vectors, using the 2-step process:
    !   MatAssemblyBegin(), MatAssemblyEnd()
    ! Computations can be done while messages are in transition
    ! by placing code between these two statements.

    CALL MatAssemblyBegin( M_trilin, MAT_FINAL_ASSEMBLY, perr)
    CALL MatAssemblyEnd(   M_trilin, MAT_FINAL_ASSEMBLY, perr)

    ! Finalise routine path
    CALL finalise_routine( routine_name)

  END SUBROUTINE calc_remapping_operators_mesh_mesh_trilin
  SUBROUTINE calc_remapping_operators_mesh_mesh_nearest_neighbour( mesh_src, mesh_dst, M_nearest_neighbour)
    ! Calculate the nearest-neighbour interpolation operator from mesh_src to mesh_dst

    IMPLICIT NONE

    ! In/output variables
    TYPE(type_mesh),                     INTENT(INOUT) :: mesh_src
    TYPE(type_mesh),                     INTENT(INOUT) :: mesh_dst
    TYPE(tMat),                          INTENT(INOUT) :: M_nearest_neighbour

    ! Local variables:
    CHARACTER(LEN=256), PARAMETER                      :: routine_name = 'calc_remapping_operators_mesh_mesh_nearest_neighbour'
    INTEGER                                            :: ncols, nrows, nnz_per_row_max, istart, iend
    INTEGER                                            :: vi_dst
    REAL(dp), DIMENSION(2)                             :: p
    INTEGER                                            :: vi_src

    ! Add routine to path
    CALL init_routine( routine_name)

  ! == Use PETSc routines to initialise the matrix object
  ! =====================================================

    ! Matrix size
    nrows           = mesh_dst%nV   ! to
    ncols           = mesh_src%nV   ! from
    nnz_per_row_max = 1

    ! Initialise the matrix object
    CALL MatCreate( PETSC_COMM_WORLD, M_nearest_neighbour, perr)

    ! Set the matrix type to parallel (MPI) Aij
    CALL MatSetType( M_nearest_neighbour, 'mpiaij', perr)

    ! Set the size, let PETSc automatically determine parallelisation domains
    CALL MatSetSizes( M_nearest_neighbour, PETSC_DECIDE, PETSC_DECIDE, nrows, ncols, perr)

    ! Not entirely sure what this one does, but apparently it's really important
    CALL MatSetFromOptions( M_nearest_neighbour, perr)

    ! Tell PETSc how much memory needs to be allocated
    CALL MatMPIAIJSetPreallocation( M_nearest_neighbour, nnz_per_row_max+1, PETSC_NULL_INTEGER, nnz_per_row_max+1, PETSC_NULL_INTEGER, perr)

    ! Get parallelisation domains ("ownership ranges")
    CALL MatGetOwnershipRange( M_nearest_neighbour, istart, iend, perr)

    ! For all mesh_dst vertices, find the mesh_src triangle containing them
    vi_src = 1
    DO vi_dst = istart+1, iend ! +1 because PETSc indexes from 0

      p = mesh_dst%V( vi_dst,:)
      CALL find_containing_vertex( mesh_src, p, vi_src)

      ! Add to the matrix
      CALL MatSetValues( M_nearest_neighbour, 1, vi_dst-1, 1, vi_src-1, 1._dp, INSERT_VALUES, perr)

    END DO ! DO vi_dst = istart+1, iend ! +1 because PETSc indexes from 0
    CALL sync

    ! Assemble matrix and vectors, using the 2-step process:
    !   MatAssemblyBegin(), MatAssemblyEnd()
    ! Computations can be done while messages are in transition
    ! by placing code between these two statements.

    CALL MatAssemblyBegin( M_nearest_neighbour, MAT_FINAL_ASSEMBLY, perr)
    CALL MatAssemblyEnd(   M_nearest_neighbour, MAT_FINAL_ASSEMBLY, perr)

    ! Finalise routine path
    CALL finalise_routine( routine_name)

  END SUBROUTINE calc_remapping_operators_mesh_mesh_nearest_neighbour
  SUBROUTINE calc_remapping_operators_mesh_mesh_conservative( mesh_src, mesh_dst, M_cons_1st_order, M_cons_2nd_order)
    ! Calculate the 1st- and 2nd-order conservative remapping operators from mesh_src to mesh_dst

    IMPLICIT NONE

    ! In/output variables
    TYPE(type_mesh),                     INTENT(INOUT) :: mesh_src
    TYPE(type_mesh),                     INTENT(INOUT) :: mesh_dst
    TYPE(tMat),                          INTENT(INOUT) :: M_cons_1st_order, M_cons_2nd_order

    ! Local variables:
    CHARACTER(LEN=256), PARAMETER                      :: routine_name = 'calc_remapping_operators_mesh_mesh_conservative'
    TYPE(PetscErrorCode)                               :: perr
    LOGICAL                                            :: count_coincidences
    INTEGER                                            :: nnz_per_row_max
    TYPE(tMat)                                         :: B_xdy_b_a  , B_mxydx_b_a  , B_xydy_b_a
    TYPE(tMat)                                         :: B_xdy_a_b  , B_mxydx_a_b  , B_xydy_a_b
    TYPE(tMat)                                         :: B_xdy_b_a_T, B_mxydx_b_a_T, B_xydy_b_a_T
    TYPE(tMat)                                         :: w0, w1x, w1y
    INTEGER                                            :: istart, iend, n, k, ti
    INTEGER                                            :: ncols
    INTEGER,  DIMENSION(:    ), ALLOCATABLE            :: cols
    REAL(dp), DIMENSION(:    ), ALLOCATABLE            :: vals, w0_row, w1x_row, w1y_row
    REAL(dp)                                           :: A_overlap_tot
    TYPE(tMat)                                         :: M1, M2

    ! Add routine to path
    CALL init_routine( routine_name)

    ! Integrate around the Voronoi cells of the destination mesh through the triangles of the source mesh
    count_coincidences = .TRUE.
    !IF (par%master) WRITE(0,*) 'calc_remapping_operators_mesh_mesh_conservative - integrating dst Voronoi cells through src triangles...'
    CALL integrate_Voronoi_cells_through_triangles( mesh_dst, mesh_src, B_xdy_a_b, B_mxydx_a_b, B_xydy_a_b, count_coincidences)

    ! Integrate around the triangles of the source mesh through the Voronoi cells of the destination mesh
    count_coincidences = .FALSE.
    !IF (par%master) WRITE(0,*) 'calc_remapping_operators_mesh_mesh_conservative - integrating src triangles through dst Voronoi cells...'
    CALL integrate_triangles_through_Voronoi_cells( mesh_src, mesh_dst, B_xdy_b_a, B_mxydx_b_a, B_xydy_b_a, count_coincidences)

    ! Transpose line integral matrices
    !IF (par%master) WRITE(0,*) 'calc_remapping_operators_mesh_mesh_conservative - transposing line integral matrices...'
    CALL MatCreateTranspose( B_xdy_b_a  , B_xdy_b_a_T  , perr)
    CALL MatCreateTranspose( B_mxydx_b_a, B_mxydx_b_a_T, perr)
    CALL MatCreateTranspose( B_xydy_b_a , B_xydy_b_a_T , perr)

    ! Combine line integrals around areas of overlap to get surface integrals over areas of overlap
    !IF (par%master) WRITE(0,*) 'calc_remapping_operators_mesh_mesh_conservative - combining line integrals around areas of overlap...'
    CALL MatAXPY( B_xdy_a_b  , 1._dp, B_xdy_b_a_T  , UNKNOWN_NONZERO_PATTERN, perr)
    CALL MatAXPY( B_mxydx_a_b, 1._dp, B_mxydx_b_a_T, UNKNOWN_NONZERO_PATTERN, perr)
    CALL MatAXPY( B_xydy_a_b , 1._dp, B_xydy_b_a_T , UNKNOWN_NONZERO_PATTERN, perr)

    CALL MatDestroy( B_xdy_b_a_T  , perr)
    CALL MatDestroy( B_mxydx_b_a_T, perr)
    CALL MatDestroy( B_xydy_b_a_T , perr)

    ! Calculate w0, w1x, w1y for the mesh-to-grid remapping operator
    !IF (par%master) WRITE(0,*) 'calc_remapping_operators_mesh_mesh_conservative - calculating remapping weights...'
    CALL MatDuplicate( B_xdy_a_b, MAT_SHARE_NONZERO_PATTERN, w0 , perr)
    CALL MatDuplicate( B_xdy_a_b, MAT_SHARE_NONZERO_PATTERN, w1x, perr)
    CALL MatDuplicate( B_xdy_a_b, MAT_SHARE_NONZERO_PATTERN, w1y, perr)

    ! Estimate maximum number of non-zeros per row (i.e. maximum number of grid cells overlapping with a mesh triangle)
    nnz_per_row_max = MAX( 32, MAX( CEILING( 2._dp * MAXVAL( mesh_src%TriA) / MINVAL( mesh_dst%A   )), &
                                    CEILING( 2._dp * MAXVAL( mesh_dst%A   ) / MINVAL( mesh_src%TriA))) )

    ! Allocate memory for a single matrix row
    ALLOCATE( cols(    nnz_per_row_max))
    ALLOCATE( vals(    nnz_per_row_max))
    ALLOCATE( w0_row(  nnz_per_row_max))
    ALLOCATE( w1x_row( nnz_per_row_max))
    ALLOCATE( w1y_row( nnz_per_row_max))

    CALL MatGetOwnershipRange( B_xdy_a_b  , istart, iend, perr)

    DO n = istart+1, iend ! +1 because PETSc indexes from 0

      ! w0
      CALL MatGetRow( B_xdy_a_b, n-1, ncols, cols, vals, perr)
      A_overlap_tot = SUM( vals( 1:ncols))
      DO k = 1, ncols
        w0_row( k) = vals( k) / A_overlap_tot
        CALL MatSetValues( w0, 1, n-1, 1, cols( k), w0_row( k), INSERT_VALUES, perr)
      END DO
      CALL MatRestoreRow( B_xdy_a_b, n-1, ncols, cols, vals, perr)

      ! w1x
      CALL MatGetRow( B_mxydx_a_b, n-1, ncols, cols, vals, perr)
      DO k = 1, ncols
        ti = cols( k)+1
        w1x_row( k) = (vals( k) / A_overlap_tot) - (mesh_src%TriGC( ti,1) * w0_row( k))
        CALL MatSetValues( w1x, 1, n-1, 1, cols( k), w1x_row( k), INSERT_VALUES, perr)
      END DO
      CALL MatRestoreRow( B_mxydx_a_b, n-1, ncols, cols, vals, perr)

      ! w1y
      CALL MatGetRow( B_xydy_a_b, n-1, ncols, cols, vals, perr)
      DO k = 1, ncols
        ti = cols( k)+1
        w1y_row( k) = (vals( k) / A_overlap_tot) - (mesh_src%TriGC( ti,2) * w0_row( k))
        CALL MatSetValues( w1y, 1, n-1, 1, cols( k), w1y_row( k), INSERT_VALUES, perr)
      END DO
      CALL MatRestoreRow( B_xydy_a_b, n-1, ncols, cols, vals, perr)

    END DO
    CALL sync

    CALL MatDestroy( B_xdy_a_b  , perr)
    CALL MatDestroy( B_mxydx_a_b, perr)
    CALL MatDestroy( B_xydy_a_b , perr)

    ! Calculate the remapping matrices
    !IF (par%master) WRITE(0,*) 'calc_remapping_operators_mesh_mesh_conservative - combining weights into remapping matrix...'

    ! 1st-order = w0 * map_a_b
    CALL MatMatMult( w0 , mesh_src%M_map_a_b, MAT_INITIAL_MATRIX, PETSC_DEFAULT_REAL, M_cons_1st_order, perr)

    ! 2nd-order = 1st-order + w1x * ddx_a_b + w1y * ddy_a_b
    CALL MatDuplicate( M_cons_1st_order, MAT_COPY_VALUES, M_cons_2nd_order, perr)
    CALL MatMatMult( w1x, mesh_src%M_ddx_a_b, MAT_INITIAL_MATRIX, PETSC_DEFAULT_REAL, M1, perr)  ! This can be done more efficiently now that the non-zero structure is known...
    CALL MatMatMult( w1y, mesh_src%M_ddy_a_b, MAT_INITIAL_MATRIX, PETSC_DEFAULT_REAL, M2, perr)

    CALL MatDestroy( w0            , perr)
    CALL MatDestroy( w1x           , perr)
    CALL MatDestroy( w1y           , perr)

    CALL MatAXPY( M_cons_2nd_order, 1._dp, M1, DIFFERENT_NONZERO_PATTERN, perr)
    CALL MatAXPY( M_cons_2nd_order, 1._dp, M2, DIFFERENT_NONZERO_PATTERN, perr)

    CALL MatDestroy( M1, perr)
    CALL MatDestroy( M2, perr)

    !IF (par%master) WRITE(0,*) 'calc_remapping_operators_mesh_mesh_conservative - done!'

    ! Finalise routine path
    CALL finalise_routine( routine_name)

  END SUBROUTINE calc_remapping_operators_mesh_mesh_conservative

  ! Integrate around triangles/Voronoi cells through triangles/Voronoi cells
  SUBROUTINE integrate_triangles_through_Voronoi_cells( mesh_tri, mesh_Vor, B_xdy_b_a, B_mxydx_b_a, B_xydy_b_a, count_coincidences)
    ! Integrate around the triangles of mesh_tri through the Voronoi cells of mesh_Vor

    IMPLICIT NONE

    ! In/output variables
    TYPE(type_mesh),                     INTENT(INOUT) :: mesh_tri
    TYPE(type_mesh),                     INTENT(INOUT) :: mesh_Vor
    TYPE(tMat),                          INTENT(INOUT) :: B_xdy_b_a
    TYPE(tMat),                          INTENT(INOUT) :: B_mxydx_b_a
    TYPE(tMat),                          INTENT(INOUT) :: B_xydy_b_a
    LOGICAL,                             INTENT(IN)    :: count_coincidences

    ! Local variables:
    CHARACTER(LEN=256), PARAMETER                      :: routine_name = 'integrate_triangles_through_Voronoi_cells'
    INTEGER                                            :: nrows_A, ncols_A, nnz_est, nnz_est_proc, nnz_per_row_max
    TYPE(type_sparse_matrix_CSR_dp)                    :: B_xdy_b_a_CSR, B_mxydx_b_a_CSR, B_xydy_b_a_CSR
    TYPE(type_single_row_mapping_matrices)             :: single_row
    INTEGER                                            :: via, vib, vic, ti, vi_hint, k
    REAL(dp), DIMENSION(2)                             :: p, q

    ! Add routine to path
    CALL init_routine( routine_name)

  ! == Initialise the three matrices using the native UFEMISM CSR-matrix format
  ! ===========================================================================

    ! Matrix sise
    nrows_A         = mesh_tri%nTri  ! to
    ncols_A         = mesh_Vor%nV    ! from
    nnz_est         = 4 * MAX( nrows_A, ncols_A)
    nnz_est_proc    = CEILING( REAL( nnz_est, dp) / REAL( par%n, dp))
    nnz_per_row_max = MAX( 32, MAX( CEILING( 2._dp * MAXVAL( mesh_tri%TriA) / MINVAL( mesh_Vor%A   )), &
                                    CEILING( 2._dp * MAXVAL( mesh_Vor%A   ) / MINVAL( mesh_tri%TriA)) ))

    CALL allocate_matrix_CSR_dist( B_xdy_b_a_CSR  , nrows_A, ncols_A, nnz_est_proc)
    CALL allocate_matrix_CSR_dist( B_mxydx_b_a_CSR, nrows_A, ncols_A, nnz_est_proc)
    CALL allocate_matrix_CSR_dist( B_xydy_b_a_CSR , nrows_A, ncols_A, nnz_est_proc)

    ! Initialise results from integrating a single triangle through the Voronoi cells
    single_row%n_max = 100
    single_row%n     = 0
    ALLOCATE( single_row%index_left( single_row%n_max))
    ALLOCATE( single_row%LI_xdy(     single_row%n_max))
    ALLOCATE( single_row%LI_mxydx(   single_row%n_max))
    ALLOCATE( single_row%LI_xydy(    single_row%n_max))

  ! == Trace all the line segments to fill the matrices
  ! ===================================================

    vi_hint = 1

    DO ti = mesh_tri%ti1, mesh_tri%ti2

      !WRITE(0,*) '  Process ', par%i, ' - integrating mesh triangle ', ti, '/', mesh_tri%nTri, ' sides through the Voronoi cells of the opposite mesh...'

      ! Clean up single row results
      single_row%n            = 0
      single_row%index_left   = 0
      single_row%LI_xdy       = 0
      single_row%LI_mxydx     = 0
      single_row%LI_xydy      = 0

      ! The three vertices spanning this triangle
      via = mesh_tri%Tri( ti,1)
      vib = mesh_tri%Tri( ti,2)
      vic = mesh_tri%Tri( ti,3)

      ! Integrate over the three triangle sides
      p = mesh_tri%V( via,:)
      q = mesh_tri%V( vib,:)
      CALL trace_line_Vor( mesh_Vor, p, q, single_row, count_coincidences, vi_hint)

      p = mesh_tri%V( vib,:)
      q = mesh_tri%V( vic,:)
      CALL trace_line_Vor( mesh_Vor, p, q, single_row, count_coincidences, vi_hint)

      p = mesh_tri%V( vic,:)
      q = mesh_tri%V( via,:)
      CALL trace_line_Vor( mesh_Vor, p, q, single_row, count_coincidences, vi_hint)

      ! Add the results for this triangle to the sparse matrix
      DO k = 1, single_row%n
        CALL add_entry_CSR_dist( B_xdy_b_a_CSR  , ti, single_row%index_left( k), single_row%LI_xdy(   k))
        CALL add_entry_CSR_dist( B_mxydx_b_a_CSR, ti, single_row%index_left( k), single_row%LI_mxydx( k))
        CALL add_entry_CSR_dist( B_xydy_b_a_CSR , ti, single_row%index_left( k), single_row%LI_xydy(  k))
      END DO

    END DO ! DO ti = mesh_tri%ti1, mesh_tri%ti2
    CALL sync

    ! Assemble matrices
    CALL finalise_matrix_CSR_dist( B_xdy_b_a_CSR  , mesh_tri%ti1, mesh_tri%ti2)
    CALL finalise_matrix_CSR_dist( B_mxydx_b_a_CSR, mesh_tri%ti1, mesh_tri%ti2)
    CALL finalise_matrix_CSR_dist( B_xydy_b_a_CSR , mesh_tri%ti1, mesh_tri%ti2)

    ! Convert matrices from Fortran to PETSc types
    CALL mat_CSR2petsc( B_xdy_b_a_CSR  , B_xdy_b_a  )
    CALL mat_CSR2petsc( B_mxydx_b_a_CSR, B_mxydx_b_a)
    CALL mat_CSR2petsc( B_xydy_b_a_CSR , B_xydy_b_a )

    ! Clean up the Fortran versions
    CALL deallocate_matrix_CSR( B_xdy_b_a_CSR  )
    CALL deallocate_matrix_CSR( B_mxydx_b_a_CSR)
    CALL deallocate_matrix_CSR( B_xydy_b_a_CSR )

    ! Clean up after yourself
    DEALLOCATE( single_row%index_left )
    DEALLOCATE( single_row%LI_xdy     )
    DEALLOCATE( single_row%LI_mxydx   )
    DEALLOCATE( single_row%LI_xydy    )

    ! Finalise routine path
    CALL finalise_routine( routine_name)

  END SUBROUTINE integrate_triangles_through_Voronoi_cells
  SUBROUTINE integrate_Voronoi_cells_through_triangles( mesh_Vor, mesh_tri, B_xdy_a_b, B_mxydx_a_b, B_xydy_a_b, count_coincidences)
    ! Integrate around the grid cells of the grid through the triangles of the mesh

    IMPLICIT NONE

    ! In/output variables
    TYPE(type_mesh),                     INTENT(INOUT) :: mesh_Vor
    TYPE(type_mesh),                     INTENT(INOUT) :: mesh_tri
    TYPE(tMat),                          INTENT(INOUT) :: B_xdy_a_b
    TYPE(tMat),                          INTENT(INOUT) :: B_mxydx_a_b
    TYPE(tMat),                          INTENT(INOUT) :: B_xydy_a_b
    LOGICAL,                             INTENT(IN)    :: count_coincidences

    ! Local variables:
    CHARACTER(LEN=256), PARAMETER                      :: routine_name = 'integrate_Voronoi_cells_through_triangles'
    INTEGER                                            :: nrows_A, ncols_A, nnz_est, nnz_est_proc, nnz_per_row_max
    TYPE(type_sparse_matrix_CSR_dp)                    :: B_xdy_a_b_CSR, B_mxydx_a_b_CSR, B_xydy_a_b_CSR
    TYPE(type_single_row_mapping_matrices)             :: single_row
    INTEGER                                            :: vi, nVor, vori1, vori2, k, ti_hint
    REAL(dp), DIMENSION(:,:  ), ALLOCATABLE            :: Vor
    REAL(dp), DIMENSION(2)                             :: p, q


    ! Add routine to path
    CALL init_routine( routine_name)
  ! == Initialise the three matrices using the native UFEMISM CSR-matrix format
  ! ===========================================================================

    ! Matrix sise
    nrows_A         = mesh_Vor%nV    ! to
    ncols_A         = mesh_tri%nTri  ! from
    nnz_est         = 4 * MAX( nrows_A, ncols_A)
    nnz_est_proc    = CEILING( REAL( nnz_est, dp) / REAL( par%n, dp))
    nnz_per_row_max = MAX( 32, MAX( CEILING( 2._dp * MAXVAL( mesh_tri%TriA) / MINVAL( mesh_vor%A   )), &
                                    CEILING( 2._dp * MAXVAL( mesh_vor%A   ) / MINVAL( mesh_tri%TriA)) ))

    CALL allocate_matrix_CSR_dist( B_xdy_a_b_CSR  , nrows_A, ncols_A, nnz_est_proc)
    CALL allocate_matrix_CSR_dist( B_mxydx_a_b_CSR, nrows_A, ncols_A, nnz_est_proc)
    CALL allocate_matrix_CSR_dist( B_xydy_a_b_CSR , nrows_A, ncols_A, nnz_est_proc)

    ! Initialise results from integrating a single triangle through the Voronoi cells
    single_row%n_max = 100
    single_row%n     = 0
    ALLOCATE( single_row%index_left( single_row%n_max))
    ALLOCATE( single_row%LI_xdy(     single_row%n_max))
    ALLOCATE( single_row%LI_mxydx(   single_row%n_max))
    ALLOCATE( single_row%LI_xydy(    single_row%n_max))

  ! == Trace all the line segments to fill the matrices
  ! ===================================================

    ALLOCATE( Vor( mesh_Vor%nC_mem+2,2))

    ti_hint = 1

    DO vi = mesh_Vor%vi1, mesh_Vor%vi2 ! +1 because PETSc indexes from 0

      !WRITE(0,*) '  Process ', par%i, ' - integrating around Voronoi cell ', vi, '/', mesh_Vor%nV, ' through the opposite mesh triangles...'

      ! Clean up single row results
      single_row%n            = 0
      single_row%index_left   = 0
      single_row%LI_xdy       = 0
      single_row%LI_mxydx     = 0
      single_row%LI_xydy      = 0

      ! Integrate over the complete Voronoi cell boundary
      CALL find_Voronoi_cell_vertices( mesh_Vor, vi, Vor, nVor)
      IF (mesh_Vor%edge_index( vi) > 0) THEN
        Vor( nVor+1,:) = Vor( 1,:)
        nVor = nVor + 1
      END IF
      DO vori1 = 1, nVor-1
        vori2 = vori1 + 1
        IF (vori2 > nVor) vori2 = 1
        p = Vor( vori1,:)
        q = Vor( vori2,:)
        CALL trace_line_tri( mesh_tri, p, q, single_row, count_coincidences, ti_hint)
      END DO

      ! Add the results for this triangle to the sparse matrix
      DO k = 1, single_row%n
        CALL add_entry_CSR_dist( B_xdy_a_b_CSR  , vi, single_row%index_left( k), single_row%LI_xdy(   k))
        CALL add_entry_CSR_dist( B_mxydx_a_b_CSR, vi, single_row%index_left( k), single_row%LI_mxydx( k))
        CALL add_entry_CSR_dist( B_xydy_a_b_CSR , vi, single_row%index_left( k), single_row%LI_xydy(  k))
      END DO

    END DO ! DO vi = mesh_Vor%vi1, mesh_Vor%vi2
    CALL sync

    ! Assemble matrices
    CALL finalise_matrix_CSR_dist( B_xdy_a_b_CSR  , mesh_Vor%vi1, mesh_Vor%vi2)
    CALL finalise_matrix_CSR_dist( B_mxydx_a_b_CSR, mesh_Vor%vi1, mesh_Vor%vi2)
    CALL finalise_matrix_CSR_dist( B_xydy_a_b_CSR , mesh_Vor%vi1, mesh_Vor%vi2)

    ! Convert matrices from Fortran to PETSc types
    CALL mat_CSR2petsc( B_xdy_a_b_CSR  , B_xdy_a_b  )
    CALL mat_CSR2petsc( B_mxydx_a_b_CSR, B_mxydx_a_b)
    CALL mat_CSR2petsc( B_xydy_a_b_CSR , B_xydy_a_b )

    ! Clean up the Fortran versions
    CALL deallocate_matrix_CSR( B_xdy_a_b_CSR  )
    CALL deallocate_matrix_CSR( B_mxydx_a_b_CSR)
    CALL deallocate_matrix_CSR( B_xydy_a_b_CSR )

    ! Clean up after yourself
    DEALLOCATE( Vor)
    DEALLOCATE( single_row%index_left )
    DEALLOCATE( single_row%LI_xdy     )
    DEALLOCATE( single_row%LI_mxydx   )
    DEALLOCATE( single_row%LI_xydy    )

    ! Finalise routine path
    CALL finalise_routine( routine_name)

  END SUBROUTINE integrate_Voronoi_cells_through_triangles

  ! Add the values for a single row of the three line-integral matrices
  SUBROUTINE add_integrals_to_single_row(  single_row, index_left, LI_xdy, LI_mxydx, LI_xydy, coincides, count_coincidences)
    ! Add the values for a single row of the three line-integral matrices

    IMPLICIT NONE

    ! In/output variables
    TYPE(type_single_row_mapping_matrices), INTENT(INOUT) :: single_row
    INTEGER,                                INTENT(IN)    :: index_left
    REAL(dp),                               INTENT(IN)    :: LI_xdy, LI_mxydx, LI_xydy
    LOGICAL,                                INTENT(IN)    :: coincides, count_coincidences

    ! Local variables:
    LOGICAL                                            :: do_add_integrals, is_listed
    INTEGER                                            :: i, i_add

    ! Check whether we actually need to add the line integrals
    do_add_integrals = .TRUE.
    IF (coincides .AND. (.NOT. count_coincidences)) do_add_integrals = .FALSE.

    ! Check if an entry from this left-hand vertex is already listed
    is_listed = .FALSE.
    i_add     = 0

    DO i = 1, single_row%n
      IF (single_row%index_left( i) == index_left) THEN
        is_listed = .TRUE.
        i_add     = i
        EXIT
      END IF
    END DO
    IF (.NOT. is_listed) THEN
      single_row%n = single_row%n + 1
      i_add = single_row%n
    END IF

    ! Add data
    single_row%index_left( i_add) = index_left
    IF (do_add_integrals) THEN
      single_row%LI_xdy(   i_add) = single_row%LI_xdy(   i_add) + LI_xdy
      single_row%LI_mxydx( i_add) = single_row%LI_mxydx( i_add) + LI_mxydx
      single_row%LI_xydy(  i_add) = single_row%LI_xydy(  i_add) + LI_xydy
    END IF

    ! If necessary, extend memory
    IF (single_row%n > single_row%n_max - 10) CALL extend_single_row_memory( single_row, 100)

  END SUBROUTINE add_integrals_to_single_row
  SUBROUTINE extend_single_row_memory( single_row, n_extra)
    ! Extend memory for a single row of the three line-integral matrices

    IMPLICIT NONE

    ! In/output variables
    TYPE(type_single_row_mapping_matrices), INTENT(INOUT) :: single_row
    INTEGER,                                INTENT(IN)    :: n_extra

    ! Local variables:
    INTEGER                                            :: n
    INTEGER,  DIMENSION(:    ), ALLOCATABLE            :: index_left_temp
    REAL(dp), DIMENSION(:    ), ALLOCATABLE            :: LI_xdy_temp, LI_mxydx_temp, LI_xydy_temp

    n = single_row%n

    ! Allocate temporary memory
    ALLOCATE( index_left_temp( n))
    ALLOCATE( LI_xdy_temp(     n))
    ALLOCATE( LI_mxydx_temp(   n))
    ALLOCATE( LI_xydy_temp(    n))

    ! Copy data to temporary memory
    index_left_temp = single_row%index_left( 1:n)
    LI_xdy_temp     = single_row%LI_xdy(     1:n)
    LI_mxydx_temp   = single_row%LI_mxydx(   1:n)
    LI_xydy_temp    = single_row%LI_xydy(    1:n)

    ! Deallocate memory
    DEALLOCATE( single_row%index_left)
    DEALLOCATE( single_row%LI_xdy    )
    DEALLOCATE( single_row%LI_mxydx  )
    DEALLOCATE( single_row%LI_xydy   )

    ! Allocate new, extended memory
    single_row%n_max = single_row%n_max + n_extra
    ALLOCATE( single_row%index_left( single_row%n_max))
    ALLOCATE( single_row%LI_xdy(     single_row%n_max))
    ALLOCATE( single_row%LI_mxydx(   single_row%n_max))
    ALLOCATE( single_row%LI_xydy(    single_row%n_max))

    ! Copy data back from temporary memory
    single_row%index_left( 1:n) = index_left_temp
    single_row%LI_xdy(     1:n) = LI_xdy_temp
    single_row%LI_mxydx(   1:n) = LI_mxydx_temp
    single_row%LI_xydy(    1:n) = LI_xydy_temp

    ! Deallocate temporary memory
    DEALLOCATE( index_left_temp)
    DEALLOCATE( LI_xdy_temp    )
    DEALLOCATE( LI_mxydx_temp  )
    DEALLOCATE( LI_xydy_temp   )

  END SUBROUTINE extend_single_row_memory

  ! Line tracing algorithm through mesh triangles
  SUBROUTINE trace_line_tri( mesh, p, q, single_row, count_coincidences, ti_hint)
    ! Trace the line [pq] through the triangles of the mesh and calculate
    ! the three line integrals for the line segments inside the different triangles

    IMPLICIT NONE

    ! In/output variables
    TYPE(type_mesh),                     INTENT(INOUT) :: mesh
    REAL(dp), DIMENSION(2),              INTENT(IN)    :: p,q
    TYPE(type_single_row_mapping_matrices), INTENT(INOUT) :: single_row
    LOGICAL,                             INTENT(IN)    :: count_coincidences
    INTEGER,                             INTENT(INOUT) :: ti_hint

    ! Local variables:
    REAL(dp), DIMENSION(2)                             :: pp, qq, pa, pb, pc
    LOGICAL                                            :: is_valid_line
    INTEGER                                            :: edge_index_pq
    LOGICAL                                            :: finished
    INTEGER                                            :: n_cycles
    INTEGER                                            :: ti_in, vi_on, aci_on
    REAL(dp), DIMENSION(2)                             :: p_next
    INTEGER                                            :: ti_left
    LOGICAL                                            :: coincides
    REAL(dp)                                           :: LI_xdy, LI_mxydx, LI_xydy
    INTEGER                                            :: ti_p, ti_q, vi_p, vi_q, ti_next

    ! Crop the line [pq] so that it lies within the mesh domain
    CALL crop_line_to_domain( p, q, mesh%xmin, mesh%xmax, mesh%ymin, mesh%ymax, mesh%tol_dist, pp, qq, is_valid_line)

    IF (.NOT. is_valid_line) THEN
      ! [pq] doesn't pass through the mesh domain anywhere
      RETURN
    END IF

    ! Check whether [pq] lies on the domain border
    edge_index_pq = 0
    IF     (ABS( p(1) - mesh%xmin) < mesh%tol_dist .AND. ABS( q(1) - mesh%xmin) < mesh%tol_dist) THEN
      ! pq lies on the western border
      edge_index_pq = 7
    ELSEIF (ABS( p(1) - mesh%xmax) < mesh%tol_dist .AND. ABS( q(1) - mesh%xmax) < mesh%tol_dist) THEN
      ! pq lies on the eastern border
      edge_index_pq = 3
    ELSEIF (ABS( p(2) - mesh%ymin) < mesh%tol_dist .AND. ABS( q(2) - mesh%ymin) < mesh%tol_dist) THEN
      ! pq lies on the southern border
      edge_index_pq = 5
    ELSEIF (ABS( p(2) - mesh%ymax) < mesh%tol_dist .AND. ABS( q(2) - mesh%ymax) < mesh%tol_dist) THEN
      ! pq lies on the northern border
      edge_index_pq = 1
    END IF

    IF (edge_index_pq == 0) THEN
      ! [pq] lies in the mesh interior

      ! Initialise the coincidence indicators for the point p, i.e. check IF p either...
      !    - lies inside the Voronoi cell of vertex vi_in, ...
      !    - lies on the circumcentre of triangle ti_on, or...
      !    - lies on the shared Voronoi cell boundary represented by edge aci_on
      CALL trace_line_tri_start( mesh, pp, ti_hint, ti_in, vi_on, aci_on)

      ! Iteratively trace the line through the mesh
      finished = .FALSE.
      n_cycles = 0
      DO WHILE (.NOT. finished)

        ! Find the point p_next where [pq] crosses into the next Voronoi cell
        IF     (ti_in  > 0) THEN
          ! p lies inside triangle ti_in
          CALL trace_line_tri_ti(  mesh, pp, qq, p_next, ti_in, vi_on, aci_on, ti_left, coincides, finished)
        ELSEIF (vi_on  > 0) THEN
          ! p lies on vertex vi_on
          CALL trace_line_tri_vi(  mesh, pp, qq, p_next, ti_in, vi_on, aci_on, ti_left, coincides, finished)
        ELSEIF (aci_on > 0) THEN
          ! p lies on edge aci_on
          CALL trace_line_tri_aci( mesh, pp, qq, p_next, ti_in, vi_on, aci_on, ti_left, coincides, finished)
        END IF

        ! Calculate the three line integrals
        CALL line_integral_xdy(   pp, p_next, mesh%tol_dist, LI_xdy  )
        CALL line_integral_mxydx( pp, p_next, mesh%tol_dist, LI_mxydx)
        CALL line_integral_xydy(  pp, p_next, mesh%tol_dist, LI_xydy )

        ! Add them to the results structure
        CALL add_integrals_to_single_row( single_row, ti_left, LI_xdy, LI_mxydx, LI_xydy, coincides, count_coincidences)

        ! Cycle the pointer
        pp = p_next

        ! Safety
        n_cycles = n_cycles + 1
        IF (n_cycles > mesh%nV) THEN
          CALL crash('trace_line_tri - iterative tracer got stuck!')
        END IF

        ! Update ti_hint, for more efficiency
        ti_hint = ti_left

      END DO ! DO WHILE (.NOT. finished)

    ELSE ! IF (edge_index_pq == 0) THEN
      ! [pq] lies on the mesh domain border

      ! Safety
      IF (edge_index_pq == 1) THEN
        ! North; q should be west of p
        IF (qq(1) >= pp(1)) THEN
          CALL crash('trace_line_tri - pq is not oriented counter-clockwise!')
        END IF
      ELSEIF (edge_index_pq == 3) THEN
        ! East; q should be north of p
        IF (qq(2) <= pp(2)) THEN
          CALL crash('trace_line_tri - pq is not oriented counter-clockwise!')
        END IF
      ELSEIF (edge_index_pq == 5) THEN
        ! South; q should be eat of p
        IF (qq(1) <= pp(1)) THEN
          CALL crash('trace_line_tri - pq is not oriented counter-clockwise!')
        END IF
      ELSEIF (edge_index_pq == 7) THEN
        ! West; q should be south of p
        IF (qq(2) >= pp(2)) THEN
          CALL crash('trace_line_tri - pq is not oriented counter-clockwise!')
        END IF
      END IF

      ! Find the triangles containing p and q
      vi_p = mesh%Tri( ti_hint,1)
      CALL find_containing_vertex( mesh, pp, vi_p)
      vi_q = vi_p
      CALL find_containing_vertex( mesh, qq, vi_q)

      ! Update ti_hint, for more efficiency
      ti_hint = mesh%iTri( vi_q,1)

      IF (edge_index_pq == 1) THEN
        ! Northern border
        IF (p(1) > mesh%V( vi_p,1)) THEN
          ! p lies east of vi_p; last iTriangle
          ti_p = mesh%iTri( vi_p, mesh%niTri( vi_p))
        ELSE
          ! p lies west of vi_p; first iTriangle
          ti_p = mesh%iTri( vi_p, 1)
        END IF
        IF (q(1) > mesh%V( vi_q,1)) THEN
          ! q lies east of vi_q; last iTriangle
          ti_q = mesh%iTri( vi_q, mesh%niTri( vi_q))
        ELSE
          ! q lies west of vi_q; first iTriangle
          ti_q = mesh%iTri( vi_q, 1)
        END IF
      ELSEIF (edge_index_pq == 3) THEN
        ! Eastern border
        IF (p(2) < mesh%V( vi_p,2)) THEN
          ! p lies south of vi_p; last iTriangle
          ti_p = mesh%iTri( vi_p, mesh%niTri( vi_p))
        ELSE
          ! p lies north of vi_p; first iTriangle
          ti_p = mesh%iTri( vi_p, 1)
        END IF
        IF (q(2) < mesh%V( vi_q,2)) THEN
          ! q lies south of vi_q; last iTriangle
          ti_q = mesh%iTri( vi_q, mesh%niTri( vi_q))
        ELSE
          ! q lies north of vi_q; first iTriangle
          ti_q = mesh%iTri( vi_q, 1)
        END IF
      ELSEIF (edge_index_pq == 5) THEN
        ! Southern border
        IF (p(1) < mesh%V( vi_p,1)) THEN
          ! p lies west of vi_p; last iTriangle
          ti_p = mesh%iTri( vi_p, mesh%niTri( vi_p))
        ELSE
          ! p lies east of vi_p; first iTriangle
          ti_p = mesh%iTri( vi_p, 1)
        END IF
        IF (q(1) < mesh%V( vi_q,1)) THEN
          ! q lies west of vi_q; last iTriangle
          ti_q = mesh%iTri( vi_q, mesh%niTri( vi_q))
        ELSE
          ! q lies east of vi_q; first iTriangle
          ti_q = mesh%iTri( vi_q, 1)
        END IF
      ELSEIF (edge_index_pq == 7) THEN
        ! Western border
        IF (p(2) > mesh%V( vi_p,2)) THEN
          ! p lies north of vi_p; last iTriangle
          ti_p = mesh%iTri( vi_p, mesh%niTri( vi_p))
        ELSE
          ! p lies south of vi_p; first iTriangle
          ti_p = mesh%iTri( vi_p, 1)
        END IF
        IF (q(2) > mesh%V( vi_q,2)) THEN
          ! q lies north of vi_q; last iTriangle
          ti_q = mesh%iTri( vi_q, mesh%niTri( vi_q))
        ELSE
          ! q lies south of vi_q; first iTriangle
          ti_q = mesh%iTri( vi_q, 1)
        END IF
      END IF

      ! Safety
      pa = mesh%V( mesh%Tri( ti_p,1),:)
      pb = mesh%V( mesh%Tri( ti_p,2),:)
      pc = mesh%V( mesh%Tri( ti_p,3),:)
      IF (.NOT. is_in_triangle( pa, pb, pc, pp)) THEN
        CALL crash('trace_line_tri - border version, p is not inside ti_p!')
      END IF

      pa = mesh%V( mesh%Tri( ti_q,1),:)
      pb = mesh%V( mesh%Tri( ti_q,2),:)
      pc = mesh%V( mesh%Tri( ti_q,3),:)
      IF (.NOT. is_in_triangle( pa, pb, pc, qq)) THEN
        CALL crash('trace_line_tri - border version, p is not inside ti_q!')
      END IF

      ! Iteratively trace the line through the mesh
      finished = .FALSE.
      n_cycles = 0
      DO WHILE (.NOT. finished)

        ! Find the point p_next where [pq] crosses into the next triangle
        CALL trace_line_tri_border( mesh, pp, qq, ti_p, ti_q, p_next, ti_next, coincides, finished)

        ! Calculate the three line integrals
        CALL line_integral_xdy(   pp, p_next, mesh%tol_dist, LI_xdy  )
        CALL line_integral_mxydx( pp, p_next, mesh%tol_dist, LI_mxydx)
        CALL line_integral_xydy(  pp, p_next, mesh%tol_dist, LI_xydy )

        ! Add them to the results structure
        CALL add_integrals_to_single_row( single_row, ti_p, LI_xdy, LI_mxydx, LI_xydy, coincides, count_coincidences)

        ! Cycle the pointer
        pp   = p_next
        ti_p = ti_next

        ! Safety
        n_cycles = n_cycles + 1
        IF (n_cycles > mesh%nV) THEN
          CALL crash('trace_line_tri - iterative tracer (border version) got stuck!')
        END IF

      END DO ! DO WHILE (.NOT. finished)

    END IF ! IF (edge_index_pq == 0) THEN

  END SUBROUTINE trace_line_tri
  SUBROUTINE trace_line_tri_start( mesh, p, ti_hint, ti_in, vi_on, aci_on)
    ! Initialise the coincidence indicators for the point p, i.e. check IF p either...
    !    - lies inside triangle ti_in, ...
    !    - lies on vertex vi_on, or...
    !    - lies on edge aci_on

    IMPLICIT NONE

    ! In/output variables
    TYPE(type_mesh),                     INTENT(INOUT) :: mesh
    REAL(dp), DIMENSION(2),              INTENT(IN)    :: p
    INTEGER,                             INTENT(INOUT) :: ti_hint
    INTEGER,                             INTENT(OUT)   :: ti_in
    INTEGER,                             INTENT(OUT)   :: vi_on
    INTEGER,                             INTENT(OUT)   :: aci_on

    ! Local variables:
    INTEGER                                            :: via, vib, vic
    REAL(dp), DIMENSION(2)                             :: pa, pb, pc
    INTEGER                                            :: vvi, vj, aci

    ! Initialise
    ti_in  = 0
    vi_on  = 0
    aci_on = 0

    ! Find the triangle containing p
    CALL find_containing_triangle( mesh, p, ti_hint)

    ! The three vertices spanning the triangle
    via = mesh%Tri( ti_hint,1)
    vib = mesh%Tri( ti_hint,2)
    vic = mesh%Tri( ti_hint,3)

    pa  = mesh%V( via,:)
    pb  = mesh%V( vib,:)
    pc  = mesh%V( vic,:)

    ! Check IF p lies on any of the three vertices
    IF     (NORM2( pa - p) < mesh%tol_dist) THEN
      ! p lies on via
      vi_on = via
      RETURN
    ELSEIF (NORM2( pb - p) < mesh%tol_dist) THEN
      ! p lies on vib
      vi_on = vib
      RETURN
    ELSEIF (NORM2( pc - p) < mesh%tol_dist) THEN
      ! p lies on vic
      vi_on = vic
      RETURN
    END IF

    ! Check IF p lies on any of the three edges
    IF     (lies_on_line_segment( pa, pb, p, mesh%tol_dist)) THEN
      ! p lies on the edge connecting via and vib
      DO vvi = 1, mesh%nC( via)
        vj  = mesh%C(    via,vvi)
        aci = mesh%iAci( via,vvi)
        IF (vj == vib) THEN
          aci_on = aci
          RETURN
        END IF
      END DO
    ELSEIF (lies_on_line_segment( pb, pc, p, mesh%tol_dist)) THEN
      ! p lies on the edge connecting vib and vic
      DO vvi = 1, mesh%nC( vib)
        vj  = mesh%C(    vib,vvi)
        aci = mesh%iAci( vib,vvi)
        IF (vj == vic) THEN
          aci_on = aci
          RETURN
        END IF
      END DO
    ELSEIF (lies_on_line_segment( pc, pa, p, mesh%tol_dist)) THEN
      ! p lies on the edge connecting vic and via
      DO vvi = 1, mesh%nC( vic)
        vj  = mesh%C(    vic,vvi)
        aci = mesh%iAci( vic,vvi)
        IF (vj == via) THEN
          aci_on = aci
          RETURN
        END IF
      END DO
    END IF

    ! IF p lies not on the vertices or edges of the triangle, then it must lie inside of it
    ti_in = ti_hint

  END SUBROUTINE trace_line_tri_start
  SUBROUTINE trace_line_tri_ti(  mesh, p, q, p_next, ti_in, vi_on, aci_on, ti_left, coincides, finished)
    ! Given the line [pq], where p lies inside triangle ti_in,
    ! find the point p_next where [pq] crosses into the next triangle.

    IMPLICIT NONE

    ! In/output variables
    TYPE(type_mesh),                     INTENT(IN)    :: mesh
    REAL(dp), DIMENSION(2),              INTENT(IN)    :: p,q
    REAL(dp), DIMENSION(2),              INTENT(OUT)   :: p_next
    INTEGER,                             INTENT(INOUT) :: ti_in
    INTEGER,                             INTENT(INOUT) :: vi_on
    INTEGER,                             INTENT(INOUT) :: aci_on
    INTEGER,                             INTENT(OUT)   :: ti_left
    LOGICAL,                             INTENT(OUT)   :: coincides
    LOGICAL,                             INTENT(OUT)   :: finished

    ! Local variables:
    INTEGER                                            :: via, vib, vic
    REAL(dp), DIMENSION(2)                             :: pa, pb, pc
    INTEGER                                            :: vvi, vj, aci
    REAL(dp), DIMENSION(2)                             :: llis
    LOGICAL                                            :: do_cross

    ! The three vertices spanning the triangle
    via = mesh%Tri( ti_in,1)
    vib = mesh%Tri( ti_in,2)
    vic = mesh%Tri( ti_in,3)

    pa  = mesh%V( via,:)
    pb  = mesh%V( vib,:)
    pc  = mesh%V( vic,:)

    ! Safety
    IF (ti_in == 0 .OR. vi_on > 0 .OR. aci_on > 0 .OR. (.NOT. is_in_triangle( pa, pb, pc, p))) THEN
      CALL crash('trace_line_tri_ti - coincidence indicators dont make sense!')
    END IF

    ! Check if q lies inside the same triangle
    IF (is_in_triangle( pa, pb, pc, q)) THEN
      ! q lies inside the same triangle
      p_next    = q
      ti_left   = ti_in
      ti_in     = 0
      vi_on     = 0
      aci_on    = 0
      coincides = .FALSE.
      finished  = .TRUE.
      RETURN
    END IF

    ! Check if q lies on vertex via
    IF (NORM2( pa - q) < mesh%tol_dist) THEN
      ! q lies on vertex via
      p_next    = q
      ti_left   = ti_in
      ti_in     = 0
      vi_on     = 0
      aci_on    = 0
      coincides = .FALSE.
      finished  = .TRUE.
      RETURN
    END IF

    ! Check if q lies on vertex vib
    IF (NORM2( pb - q) < mesh%tol_dist) THEN
      ! q lies on vertex vib
      p_next    = q
      ti_left   = ti_in
      ti_in     = 0
      vi_on     = 0
      aci_on    = 0
      coincides = .FALSE.
      finished  = .TRUE.
      RETURN
    END IF

    ! Check if q lies on vertex vic
    IF (NORM2( pc - q) < mesh%tol_dist) THEN
      ! q lies on vertex vic
      p_next    = q
      ti_left   = ti_in
      ti_in     = 0
      vi_on     = 0
      aci_on    = 0
      coincides = .FALSE.
      finished  = .TRUE.
      RETURN
    END IF

    ! Check if q lies on edge via-vib
    IF (lies_on_line_segment( pa, pb, q, mesh%tol_dist)) THEN
      ! q lies on edge via-vib
      p_next    = q
      ti_left   = ti_in
      ti_in     = 0
      vi_on     = 0
      aci_on    = 0
      coincides = .FALSE.
      finished  = .TRUE.
      RETURN
    END IF

    ! Check if q lies on edge vib-vic
    IF (lies_on_line_segment( pb, pc, q, mesh%tol_dist)) THEN
      ! q lies on edge vib-vic
      p_next    = q
      ti_left   = ti_in
      ti_in     = 0
      vi_on     = 0
      aci_on    = 0
      coincides = .FALSE.
      finished  = .TRUE.
      RETURN
    END IF

    ! Check if q lies on edge vic-via
    IF (lies_on_line_segment( pc, pa, q, mesh%tol_dist)) THEN
      ! q lies on edge vic-via
      p_next    = q
      ti_left   = ti_in
      ti_in     = 0
      vi_on     = 0
      aci_on    = 0
      coincides = .FALSE.
      finished  = .TRUE.
      RETURN
    END IF

    ! Check if [pq] passes through via
    IF (lies_on_line_segment( p, q, pa, mesh%tol_dist)) THEN
      ! [pq] passes through via
      p_next    = pa
      ti_left   = ti_in
      ti_in     = 0
      vi_on     = via
      aci_on    = 0
      coincides = .FALSE.
      finished  = .FALSE.
      RETURN
    END IF

    ! Check if [pq] passes through vib
    IF (lies_on_line_segment( p, q, pb, mesh%tol_dist)) THEN
      ! [pq] passes through vib
      p_next    = pb
      ti_left   = ti_in
      ti_in     = 0
      vi_on     = vib
      aci_on    = 0
      coincides = .FALSE.
      finished  = .FALSE.
      RETURN
    END IF

    ! Check if [pq] passes through vic
    IF (lies_on_line_segment( p, q, pc, mesh%tol_dist)) THEN
      ! [pq] passes through vic
      p_next    = pc
      ti_left   = ti_in
      ti_in     = 0
      vi_on     = vic
      aci_on    = 0
      coincides = .FALSE.
      finished  = .FALSE.
      RETURN
    END IF

    ! Check if [pq] crosses edge via-vib
    CALL segment_intersection( p, q, pa, pb, llis, do_cross, mesh%tol_dist)
    IF (do_cross) THEN
      ! [pq] crosses edge [via,vib]
      ! Find the edge connecting via and vib
      DO vvi = 1, mesh%nC( via)
        vj  = mesh%C(    via,vvi)
        aci = mesh%iAci( via,vvi)
        IF (vj == vib) THEN
          aci_on = aci
          EXIT
        END IF
      END DO
      p_next    = llis
      ti_left   = ti_in
      ti_in     = 0
      vi_on     = 0
      coincides = .FALSE.
      finished  = .FALSE.
      RETURN
    END IF

    ! Check if [pq] crosses edge vib-vic
    CALL segment_intersection( p, q, pb, pc, llis, do_cross, mesh%tol_dist)
    IF (do_cross) THEN
      ! [pq] crosses edge [vib,vic]
      ! Find the edge connecting vib and vic
      DO vvi = 1, mesh%nC( vib)
        vj  = mesh%C(    vib,vvi)
        aci = mesh%iAci( vib,vvi)
        IF (vj == vic) THEN
          aci_on = aci
          EXIT
        END IF
      END DO
      p_next    = llis
      ti_left   = ti_in
      ti_in     = 0
      vi_on     = 0
      coincides = .FALSE.
      finished  = .FALSE.
      RETURN
    END IF

    ! Check if [pq] crosses edge vic-via
    CALL segment_intersection( p, q, pc, pa, llis, do_cross, mesh%tol_dist)
    IF (do_cross) THEN
      ! [pq] crosses edge [vic,via]
      ! Find the edge connecting vic and via
      DO vvi = 1, mesh%nC( vic)
        vj  = mesh%C(    vic,vvi)
        aci = mesh%iAci( vic,vvi)
        IF (vj == via) THEN
          aci_on = aci
          EXIT
        END IF
      END DO
      p_next    = llis
      ti_left   = ti_in
      ti_in     = 0
      vi_on     = 0
      coincides = .FALSE.
      finished  = .FALSE.
      RETURN
    END IF

    ! This point should not be reachable!
    CALL crash('trace_line_tri_ti - reached the unreachable end of the subroutine!')

  END SUBROUTINE trace_line_tri_ti
  SUBROUTINE trace_line_tri_vi(  mesh, p, q, p_next, ti_in, vi_on, aci_on, ti_left, coincides, finished)
    ! Given the line [pq], where p lies on vertex vi_on,
    ! find the point p_next where [pq] crosses into the next triangle.

    IMPLICIT NONE

    ! In/output variables
    TYPE(type_mesh),                     INTENT(IN)    :: mesh
    REAL(dp), DIMENSION(2),              INTENT(IN)    :: p,q
    REAL(dp), DIMENSION(2),              INTENT(OUT)   :: p_next
    INTEGER,                             INTENT(INOUT) :: ti_in
    INTEGER,                             INTENT(INOUT) :: vi_on
    INTEGER,                             INTENT(INOUT) :: aci_on
    INTEGER,                             INTENT(OUT)   :: ti_left
    LOGICAL,                             INTENT(OUT)   :: coincides
    LOGICAL,                             INTENT(OUT)   :: finished

    ! Local variables:
    INTEGER                                            :: via, vib, vic
    REAL(dp), DIMENSION(2)                             :: pa, pb, pc, pv
    INTEGER                                            :: vvi, vj, aci, n1, n2, n3, vti, ti
    REAL(dp), DIMENSION(2)                             :: llis
    LOGICAL                                            :: do_cross

    ! Safety
    IF (ti_in > 0 .OR. vi_on == 0 .OR. aci_on > 0 .OR. NORM2( p - mesh%V( vi_on,:)) > mesh%tol_dist) THEN
      CALL crash('trace_line_tri_vi - coincidence indicators dont make sense!')
    END IF

    ! Check IF q lies on any of the edges originating in this vertex
    DO vvi = 1, mesh%nC( vi_on)
      vj  = mesh%C(    vi_on,vvi)
      aci = mesh%iAci( vi_on,vvi)
      pv  = mesh%V( vj,:)
      IF (NORM2( mesh%V( vj,:) - q) < mesh%tol_dist .OR. &
          lies_on_line_segment( p, pv, q, mesh%tol_dist)) THEN
        ! q lies on edge aci, connecting vi_on and vj
        IF (mesh%Aci( aci,1) == vi_on) THEN
          ti_left = mesh%Aci( aci,5)
        ELSE
          ti_left = mesh%Aci( aci,6)
        END IF
        p_next    = q
        ti_in     = 0
        vi_on     = 0
        aci_on    = 0
        coincides = .TRUE.
        finished  = .TRUE.
        RETURN
      END IF
    END DO

    ! Check IF q lies inside any of the triangles surrounding vi_on
    DO vti = 1, mesh%niTri( vi_on)
      ti  = mesh%iTri( vi_on,vti)
      via = mesh%Tri( ti,1)
      vib = mesh%Tri( ti,2)
      vic = mesh%Tri( ti,3)
      pa  = mesh%V( via,:)
      pb  = mesh%V( vib,:)
      pc  = mesh%V( vic,:)
      IF (is_in_triangle( pa, pb, pc, q) .OR. &
          lies_on_line_segment( pa, pb, q, mesh%tol_dist) .OR. &
          lies_on_line_segment( pb, pc, q, mesh%tol_dist) .OR. &
          lies_on_line_segment( pc, pa, q, mesh%tol_dist)) THEN
        ! q lies inside adjacent triangle ti
        p_next    = q
        ti_in     = 0
        vi_on     = 0
        aci_on    = 0
        ti_left   = ti
        coincides = .FALSE.
        finished  = .TRUE.
        RETURN
      END IF
    END DO

    ! Check IF [pq] passes through any of the neighbouring vertices
    DO vvi = 1, mesh%nC( vi_on)
      vj  = mesh%C(    vi_on,vvi)
      aci = mesh%iAci( vi_on,vvi)
      pv  = mesh%V( vj,:)
      IF (lies_on_line_segment( p, q, pv, mesh%tol_dist)) THEN
        ! [pq] passes through neighbouring vertex vj, which is connected to vi_on by edge aci
        p_next    = q
        ti_in     = 0
        vi_on     = 0
        aci_on    = 0
        IF (mesh%Aci( aci,1) == vi_on) THEN
          ti_left = mesh%Aci( aci,5)
        ELSE
          ti_left = mesh%Aci( aci,6)
        END IF
        coincides = .TRUE.
        finished  = .FALSE.
        RETURN
      END IF
    END DO

    ! Check IF [pq] exits any of the adjacent triangles
    DO vti = 1, mesh%niTri( vi_on)
      ti  = mesh%iTri( vi_on,vti)
      DO n1 = 1, 3
        n2 = n1 + 1
        IF (n2 == 4) n2 = 1
        n3 = n2 + 1
        IF (n3 == 4) n3 = 1
        IF (mesh%Tri( ti,n1) == vi_on) THEN
          vib = mesh%Tri( ti,n2)
          vic = mesh%Tri( ti,n3)
          pb  = mesh%V( vib,:)
          pc  = mesh%V( vic,:)
          ! Find the opposite triangle edge
          aci = 0
          DO vvi = 1, mesh%nC( vib)
            vj = mesh%C( vib,vvi)
            IF (vj == vic) THEN
              aci = mesh%iAci( vib,vvi)
              EXIT
            END IF
          END DO
          CALL segment_intersection( p, q, pb, pc, llis, do_cross, mesh%tol_dist)
          IF (do_cross) THEN
            ! [pq] exits triangle ti through the opposite edge aci
            p_next    = llis
            ti_in     = 0
            vi_on     = 0
            aci_on    = aci
            ti_left   = ti
            coincides = .FALSE.
            finished  = .FALSE.
            RETURN
          END IF
        END IF
      END DO
    END DO

    ! This point should not be reachable!
    CALL crash('trace_line_tri_vi - reached the unreachable end of the subroutine!')

  END SUBROUTINE trace_line_tri_vi
  SUBROUTINE trace_line_tri_aci( mesh, p, q, p_next, ti_in, vi_on, aci_on, ti_left, coincides, finished)
    ! Given the line [pq], where p lies on edge aci,
    ! find the point p_next where [pq] crosses into the next triangle.

    IMPLICIT NONE

    ! In/output variables
    TYPE(type_mesh),                     INTENT(IN)    :: mesh
    REAL(dp), DIMENSION(2),              INTENT(IN)    :: p,q
    REAL(dp), DIMENSION(2),              INTENT(OUT)   :: p_next
    INTEGER,                             INTENT(INOUT) :: ti_in
    INTEGER,                             INTENT(INOUT) :: vi_on
    INTEGER,                             INTENT(INOUT) :: aci_on
    INTEGER,                             INTENT(OUT)   :: ti_left
    LOGICAL,                             INTENT(OUT)   :: coincides
    LOGICAL,                             INTENT(OUT)   :: finished

    ! Local variables:
    INTEGER                                            :: via, vib, vil, vir, til, tir
    REAL(dp), DIMENSION(2)                             :: pa, pb, pl, pr
    INTEGER                                            :: vvi, vj, aci
    REAL(dp), DIMENSION(2)                             :: llis
    LOGICAL                                            :: do_cross

    ! Some more info about this edge
    via = mesh%Aci( aci_on,1)
    vib = mesh%Aci( aci_on,2)
    vil = mesh%Aci( aci_on,3)
    vir = mesh%Aci( aci_on,4)
    til = mesh%Aci( aci_on,5)
    tir = mesh%Aci( aci_on,6)

    pa  = mesh%V( via,:)
    pb  = mesh%V( vib,:)
    IF (vil > 0) pl  = mesh%V( vil,:)
    IF (vir > 0) pr  = mesh%V( vir,:)

    ! Safety
    IF (ti_in > 0 .OR. vi_on > 0 .OR. aci_on == 0 .OR. (.NOT. lies_on_line_segment( pa, pb, p, mesh%tol_dist))) THEN
      CALL crash('trace_line_tri_aci - coincidence indicators dont make sense!')
    END IF

    ! Check IF q lies on the same edge in the direction of via
    IF (lies_on_line_segment( p, pa, q, mesh%tol_dist)) THEN
      ! q lies on the same edge in the direction of via
      p_next    = q
      ti_in     = 0
      vi_on     = 0
      aci_on    = 0
      ti_left   = tir
      coincides = .TRUE.
      finished  = .TRUE.
      RETURN
    END IF

    ! Check IF q lies on the same edge in the direction of vib
    IF (lies_on_line_segment( p, pb, q, mesh%tol_dist)) THEN
      ! q lies on the same edge in the direction of vib
      p_next    = q
      ti_in     = 0
      vi_on     = 0
      aci_on    = 0
      ti_left   = til
      coincides = .TRUE.
      finished  = .TRUE.
      RETURN
    END IF

    ! Check IF q lies inside either of the two adjacent triangles
    IF (til > 0) THEN
      IF (is_in_triangle( pa, pb, pl, q)) THEN
        ! q lies inside triangle til
        p_next    = q
        ti_in     = 0
        vi_on     = 0
        aci_on    = 0
        ti_left   = til
        coincides = .FALSE.
        finished  = .TRUE.
        RETURN
      END IF
    END IF
    IF (tir > 0) THEN
      IF (is_in_triangle( pa, pr, pb, q)) THEN
        ! q lies inside triangle tir
        p_next    = q
        ti_in     = 0
        vi_on     = 0
        aci_on    = 0
        ti_left   = tir
        coincides = .FALSE.
        finished  = .TRUE.
        RETURN
      END IF
    END IF

    ! Check IF [pq] passes through pa
    IF (lies_on_line_segment( p, q, pa, mesh%tol_dist)) THEN
      ! [pq] passes through pa
      p_next    = pa
      ti_in     = 0
      vi_on     = via
      aci_on    = 0
      ti_left   = tir
      coincides = .TRUE.
      finished  = .FALSE.
      RETURN
    END IF

    ! Check IF [pq] passes through pb
    IF (lies_on_line_segment( p, q, pb, mesh%tol_dist)) THEN
      ! [pq] passes through pb
      p_next    = pb
      ti_in     = 0
      vi_on     = vib
      aci_on    = 0
      ti_left   = til
      coincides = .TRUE.
      finished  = .FALSE.
      RETURN
    END IF

    ! Check IF [pq] passes through pl
    IF (til > 0) THEN
      IF (lies_on_line_segment( p, q, pl, mesh%tol_dist)) THEN
        ! [pq] passes through pl
        p_next    = pl
        ti_in     = 0
        vi_on     = vil
        aci_on    = 0
        ti_left   = til
        coincides = .FALSE.
        finished  = .FALSE.
        RETURN
      END IF
    END IF

    ! Check IF [pq] passes through pr
    IF (tir > 0) THEN
      IF (lies_on_line_segment( p, q, pr, mesh%tol_dist)) THEN
        ! [pq] passes through pr
        p_next    = pr
        ti_in     = 0
        vi_on     = vir
        aci_on    = 0
        ti_left   = tir
        coincides = .FALSE.
        finished  = .FALSE.
        RETURN
      END IF
    END IF

    ! Check IF [pq] crosses edge [via,vil]
    IF (til > 0) THEN
      CALL segment_intersection( p, q, pa, pl, llis, do_cross, mesh%tol_dist)
      IF (do_cross) THEN
        ! [pq] crosses edge [via,vil]
        ! Find the edge connecting via and vil
        DO vvi = 1, mesh%nC( via)
          vj  = mesh%C(    via,vvi)
          aci = mesh%iAci( via,vvi)
          IF (vj == vil) THEN
            aci_on = aci
            EXIT
          END IF
        END DO
        p_next    = llis
        ti_in     = 0
        vi_on     = 0
        ti_left   = til
        coincides = .FALSE.
        finished  = .FALSE.
        RETURN
      END IF
    END IF

    ! Check IF [pq] crosses edge [vil,vib]
    IF (til > 0) THEN
      CALL segment_intersection( p, q, pl, pb, llis, do_cross, mesh%tol_dist)
      IF (do_cross) THEN
        ! [pq] crosses edge [vil,vib]
        ! Find the edge connecting vil and vib
        DO vvi = 1, mesh%nC( vil)
          vj  = mesh%C(    vil,vvi)
          aci = mesh%iAci( vil,vvi)
          IF (vj == vib) THEN
            aci_on = aci
            EXIT
          END IF
        END DO
        p_next    = llis
        ti_in     = 0
        vi_on     = 0
        ti_left   = til
        coincides = .FALSE.
        finished  = .FALSE.
        RETURN
      END IF
    END IF

    ! Check IF [pq] crosses edge [via,vir]
    IF (tir > 0) THEN
      CALL segment_intersection( p, q, pa, pr, llis, do_cross, mesh%tol_dist)
      IF (do_cross) THEN
        ! [pq] crosses edge [via,vir]
        ! Find the edge connecting via and vir
        DO vvi = 1, mesh%nC( via)
          vj  = mesh%C(    via,vvi)
          aci = mesh%iAci( via,vvi)
          IF (vj == vir) THEN
            aci_on = aci
            EXIT
          END IF
        END DO
        p_next    = llis
        ti_in     = 0
        vi_on     = 0
        ti_left   = tir
        coincides = .FALSE.
        finished  = .FALSE.
        RETURN
      END IF
    END IF

    ! Check IF [pq] crosses edge [vir,vib]
    IF (tir > 0) THEN
      CALL segment_intersection( p, q, pr, pb, llis, do_cross, mesh%tol_dist)
      IF (do_cross) THEN
        ! [pq] crosses edge [vir,vib]
        ! Find the edge connecting vir and vib
        DO vvi = 1, mesh%nC( vir)
          vj  = mesh%C(    vir,vvi)
          aci = mesh%iAci( vir,vvi)
          IF (vj == vib) THEN
            aci_on = aci
            EXIT
          END IF
        END DO
        p_next    = llis
        ti_in     = 0
        vi_on     = 0
        ti_left   = tir
        coincides = .FALSE.
        finished  = .FALSE.
        RETURN
      END IF
    END IF

    ! This point should not be reachable!
    CALL crash('trace_line_tri_aci - reached the unreachable end of the subroutine!')

  END SUBROUTINE trace_line_tri_aci
  SUBROUTINE trace_line_tri_border( mesh, p, q, ti_p, ti_q, p_next, ti_next, coincides, finished)
    ! Given the line [pq] that lies on the mesh domain border, where p lies inside
    ! the triangle ti_p, find the point p_next where [pq] crosses into the next triangle.

    IMPLICIT NONE

    ! In/output variables
    TYPE(type_mesh),                     INTENT(IN)    :: mesh
    REAL(dp), DIMENSION(2),              INTENT(IN)    :: p,q
    INTEGER,                             INTENT(IN)    :: ti_p, ti_q
    REAL(dp), DIMENSION(2),              INTENT(OUT)   :: p_next
    INTEGER,                             INTENT(OUT)   :: ti_next
    LOGICAL,                             INTENT(OUT)   :: coincides
    LOGICAL,                             INTENT(OUT)   :: finished

    ! Local variables:
    INTEGER                                            :: via, vib, vic, vi_exit
    REAL(dp), DIMENSION(2)                             :: pa, pb, pc

    ! Check IF q lies inside the same triangle as p
    IF (ti_q == ti_p) THEN
      ! q lies inside the same triangle as p
      p_next    = q
      ti_next   = 0
      coincides = .TRUE.
      finished  = .TRUE.
      RETURN
    END IF

    ! Find the triangle vertex lying on [pq]
    via = mesh%Tri( ti_p,1)
    vib = mesh%Tri( ti_p,2)
    vic = mesh%Tri( ti_p,3)

    pa  = mesh%V( via,:)
    pb  = mesh%V( vib,:)
    pc  = mesh%V( vic,:)

    vi_exit = 0
    IF     (lies_on_line_segment( p, q, pa, mesh%tol_dist) .AND. NORM2( p - pa) > mesh%tol_dist) THEN
      ! [pq] exits triangle ti_p through vertex via
      vi_exit = via
    ELSEIF (lies_on_line_segment( p, q, pb, mesh%tol_dist) .AND. NORM2( p - pb) > mesh%tol_dist) THEN
      ! [pq] exits triangle ti_p through vertex vib
      vi_exit = vib
    ELSEIF (lies_on_line_segment( p, q, pc, mesh%tol_dist) .AND. NORM2( p - pc) > mesh%tol_dist) THEN
      ! [pq] exits triangle ti_p through vertex vic
      vi_exit = vic
    END IF

    ! Safety
    IF (vi_exit == 0) THEN
      CALL crash('trace_line_tri_border - couldnt find vertex where [pq] exits triangle ti_p!')
    END IF

    ! Answer
    p_next    = mesh%V( vi_exit,:)
    ti_next   = mesh%iTri( vi_exit,1)
    coincides = .TRUE.
    finished  = .FALSE.

  END SUBROUTINE trace_line_tri_border

  ! Line tracing algorithm through mesh Voronoi cells
  SUBROUTINE trace_line_Vor( mesh, p, q, single_row, count_coincidences, vi_hint)
  ! Trace the line [pq] through the Voronoi cells of the mesh and calculate
  ! the three line integrals for the line segments inside the different Voronoi cells

    IMPLICIT NONE

    ! In/output variables
    TYPE(type_mesh),                     INTENT(IN)    :: mesh
    REAL(dp), DIMENSION(2),              INTENT(IN)    :: p,q
    TYPE(type_single_row_mapping_matrices), INTENT(INOUT) :: single_row
    LOGICAL,                             INTENT(IN)    :: count_coincidences
    INTEGER,                             INTENT(INOUT) :: vi_hint

    ! Local variables:
    REAL(dp), DIMENSION(2)                             :: pp,qq
    LOGICAL                                            :: is_valid_line
    INTEGER                                            :: edge_index_pq
    LOGICAL                                            :: finished
    INTEGER                                            :: n_cycles
    INTEGER                                            :: vi_in, ti_on, aci_on
    REAL(dp), DIMENSION(2)                             :: p_next
    INTEGER                                            :: vi_left
    LOGICAL                                            :: coincides
    REAL(dp)                                           :: LI_xdy, LI_mxydx, LI_xydy
    INTEGER                                            :: vi_p, vi_q, vi_next

    ! Crop the line [pq] so that it lies within the mesh domain
    CALL crop_line_to_domain( p, q, mesh%xmin, mesh%xmax, mesh%ymin, mesh%ymax, mesh%tol_dist, pp, qq, is_valid_line)

    IF (.NOT.is_valid_line) THEN
      ! [pq] doesn't pass through the mesh domain anywhere
      RETURN
    END IF

    ! Check whether [pq] lies on the domain border
    edge_index_pq = 0
    IF     (ABS( p(1) - mesh%xmin) < mesh%tol_dist .AND. ABS( q(1) - mesh%xmin) < mesh%tol_dist) THEN
      ! pq lies on the western border
      edge_index_pq = 7
    ELSEIF (ABS( p(1) - mesh%xmax) < mesh%tol_dist .AND. ABS( q(1) - mesh%xmax) < mesh%tol_dist) THEN
      ! pq lies on the eastern border
      edge_index_pq = 3
    ELSEIF (ABS( p(2) - mesh%ymin) < mesh%tol_dist .AND. ABS( q(2) - mesh%ymin) < mesh%tol_dist) THEN
      ! pq lies on the southern border
      edge_index_pq = 5
    ELSEIF (ABS( p(2) - mesh%ymax) < mesh%tol_dist .AND. ABS( q(2) - mesh%ymax) < mesh%tol_dist) THEN
      ! pq lies on the northern border
      edge_index_pq = 1
    END IF

    IF (edge_index_pq == 0) THEN
      ! [pq] lies in the mesh interior

      ! Initialise the coincidence indicators for the point p, i.e. check IF p either...
      !    - lies inside the Voronoi cell of vertex vi_in, ...
      !    - lies on the circumcentre of triangle ti_on, or...
      !    - lies on the shared Voronoi cell boundary represented by edge aci_on
      CALL trace_line_Vor_start( mesh, pp, vi_hint, vi_in, ti_on, aci_on)

      ! Iteratively trace the line through the mesh
      finished = .FALSE.
      n_cycles = 0
      DO WHILE (.NOT.finished)

        ! Find the point p_next where [pq] crosses into the next Voronoi cell
        IF     (vi_in  > 0) THEN
          ! p lies inside the Voronoi cell of vertex vi_in
          CALL trace_line_Vor_vi(  mesh, pp, qq, p_next, vi_in, ti_on, aci_on, vi_left, coincides, finished)
        ELSEIF (ti_on  > 0) THEN
          ! p lies on the circumcentre of triangle ti_on
          CALL trace_line_Vor_ti(  mesh, pp, qq, p_next, vi_in, ti_on, aci_on, vi_left, coincides, finished)
        ELSEIF (aci_on > 0) THEN
          ! p lies on the shared Voronoi cell boundary represented by edge aci_on
          CALL trace_line_Vor_aci( mesh, pp, qq, p_next, vi_in, ti_on, aci_on, vi_left, coincides, finished)
        END IF

        ! Calculate the three line integrals
        CALL line_integral_xdy(   pp, p_next, mesh%tol_dist, LI_xdy  )
        CALL line_integral_mxydx( pp, p_next, mesh%tol_dist, LI_mxydx)
        CALL line_integral_xydy(  pp, p_next, mesh%tol_dist, LI_xydy )

        ! Add them to the results structure
        IF (NORM2( p_next - pp) > mesh%tol_dist) THEN
          CALL add_integrals_to_single_row( single_row, vi_left, LI_xdy, LI_mxydx, LI_xydy, coincides, count_coincidences)
        END IF

        ! Cycle the pointer
        pp = p_next

        ! Safety
        n_cycles = n_cycles + 1
        IF (n_cycles > mesh%nV) THEN
          CALL crash('trace_line_Vor - iterative tracer got stuck!')
        END IF

        ! Update vi_hint, for more efficiency
        vi_hint = vi_left

      END DO ! DO WHILE (.NOT.finished)

    ELSE ! IF (edge_index_pq == 0) THEN
      ! [pq] lies on the mesh domain border

      ! Safety
      IF (edge_index_pq == 1) THEN
        ! North; q should be west of p
        IF (qq(1) >= pp(1)) THEN
          CALL crash('trace_line_Vor - pq is not oriented counter-clockwise!')
        END IF
      ELSEIF (edge_index_pq == 3) THEN
        ! East; q should be north of p
        IF (qq(2) <= pp(2)) THEN
          CALL crash('trace_line_Vor - pq is not oriented counter-clockwise!')
        END IF
      ELSEIF (edge_index_pq == 5) THEN
        ! South; q should be eat of p
        IF (qq(1) <= pp(1)) THEN
          CALL crash('trace_line_Vor - pq is not oriented counter-clockwise!')
        END IF
      ELSEIF (edge_index_pq == 7) THEN
        ! West; q should be south of p
        IF (qq(2) >= pp(2)) THEN
          CALL crash('trace_line_Vor - pq is not oriented counter-clockwise!')
        END IF
      END IF

      ! Find the Voronoi cells containing p and q
      vi_p = vi_hint
      CALL find_containing_vertex( mesh, pp, vi_p)
      vi_q = vi_p
      CALL find_containing_vertex( mesh, qq, vi_q)

      ! Update vi_hint, for more efficiency
      vi_hint = vi_q

      ! Iteratively trace the line through the mesh
      finished = .FALSE.
      n_cycles = 0
      DO WHILE (.NOT.finished)

        ! Find the point p_next where [pq] crosses into the next Voronoi cell
        CALL trace_line_Vor_border( mesh, qq, vi_p, vi_q, p_next, vi_next, coincides, finished)

        ! Calculate the three line integrals
        CALL line_integral_xdy(   pp, p_next, mesh%tol_dist, LI_xdy  )
        CALL line_integral_mxydx( pp, p_next, mesh%tol_dist, LI_mxydx)
        CALL line_integral_xydy(  pp, p_next, mesh%tol_dist, LI_xydy )

        ! Add them to the results structure
        IF (NORM2( p_next - pp) > mesh%tol_dist) THEN
          CALL add_integrals_to_single_row( single_row, vi_p, LI_xdy, LI_mxydx, LI_xydy, coincides, count_coincidences)
        END IF

        ! Cycle the pointer
        pp   = p_next
        vi_p = vi_next

        ! Safety
        n_cycles = n_cycles + 1
        IF (n_cycles > mesh%nV) THEN
          CALL crash('trace_line_Vor - iterative tracer (border version) got stuck!')
        END IF

      END DO ! DO WHILE (.NOT.finished)

    END IF ! IF (edge_index_pq == 0) THEN

  END SUBROUTINE trace_line_Vor
  SUBROUTINE trace_line_Vor_start( mesh, p, vi_hint, vi_in, ti_on, aci_on)
    ! Initialise the coincidence indicators for the point p, i.e. check if p either...
    !    - lies inside the Voronoi cell of vertex vi_in, ...
    !    - lies on the circumcentre of triangle ti_on, or...
    !    - lies on the shared Voronoi cell boundary represented by edge aci_on

    IMPLICIT NONE

    ! In/output variables
    TYPE(type_mesh),                     INTENT(IN)    :: mesh
    REAL(dp), DIMENSION(2),              INTENT(IN)    :: p
    INTEGER,                             INTENT(INOUT) :: vi_hint
    INTEGER,                             INTENT(OUT)   :: vi_in
    INTEGER,                             INTENT(OUT)   :: ti_on
    INTEGER,                             INTENT(OUT)   :: aci_on

    ! Local variables:
    INTEGER                                            :: vti, ti, vvi, aci
    REAL(dp), DIMENSION(2)                             :: cc1, cc2

    ! Initialise
    vi_in  = 0
    ti_on  = 0
    aci_on = 0

    ! Find the vertex whose Voronoi cell contains p
    CALL find_containing_vertex( mesh, p, vi_hint)

    ! Check IF p lies on any of the surrounding triangles' circumcentres
    DO vti = 1, mesh%niTri( vi_hint)
      ti = mesh%iTri( vi_hint,vti)
      IF (NORM2( mesh%Tricc( ti,:) - p) < mesh%tol_dist) THEN
        ! p lies on the circumcentre of triangle ti
        ti_on = ti
        RETURN
      END IF
    END DO

    ! Check IF p lies on any of the shared Voronoi boundaries
    DO vvi = 1, mesh%nC( vi_hint)
      aci = mesh%iAci( vi_hint,vvi)
      CALL find_shared_Voronoi_boundary( mesh, aci, cc1, cc2)
      IF (lies_on_line_segment( cc1, cc2, p, mesh%tol_dist)) THEN
        ! p lies on the shared Voronoi cell boundary represented by edge aci
        aci_on = aci
        RETURN
      END IF
    END DO

    ! IF p lies not on the boundary of the Voronoi cell, then it must lie inside of it
    vi_in = vi_hint

  END SUBROUTINE trace_line_Vor_start
  SUBROUTINE trace_line_Vor_vi(  mesh, p, q, p_next, vi_in, ti_on, aci_on, vi_left, coincides, finished)
    ! Given the line [pq], where p lies inside the Voronoi cell of vertex vi_in,
    ! find the point p_next where [pq] crosses into the next Voronoi cell.

    IMPLICIT NONE

    ! In/output variables
    TYPE(type_mesh),                     INTENT(IN)    :: mesh
    REAL(dp), DIMENSION(2),              INTENT(IN)    :: p,q
    REAL(dp), DIMENSION(2),              INTENT(OUT)   :: p_next
    INTEGER,                             INTENT(INOUT) :: vi_in
    INTEGER,                             INTENT(INOUT) :: ti_on
    INTEGER,                             INTENT(INOUT) :: aci_on
    INTEGER,                             INTENT(OUT)   :: vi_left
    LOGICAL,                             INTENT(OUT)   :: coincides
    LOGICAL,                             INTENT(OUT)   :: finished

    ! Local variables:
    INTEGER                                            :: vti, ti, vvi, aci
    REAL(dp), DIMENSION(2)                             :: cc1, cc2, r, llis
    LOGICAL                                            :: do_cross

    ! Safety
    IF (vi_in == 0 .OR. ti_on > 0 .OR. aci_on > 0 .OR. (.NOT. is_in_Voronoi_cell( mesh, p, vi_in))) THEN
      CALL crash('trace_line_Vor_vi - coincidence indicators dont make sense!')
    END IF

    ! Check IF q lies inside the same Voronoi cell
    IF (is_in_Voronoi_cell( mesh, q, vi_in)) THEN
      ! q lies inside the same Voronoi cell
      p_next    = q
      vi_left   = vi_in
      vi_in     = 0
      ti_on     = 0
      aci_on    = 0
      coincides = .FALSE.
      finished  = .TRUE.
      RETURN
    END IF

    ! Check IF q lies on any of the surrounding triangles' circumcentres
    DO vti = 1, mesh%niTri( vi_in)
      ti = mesh%iTri( vi_in,vti)
      IF (NORM2( mesh%Tricc( ti,:) - q) < mesh%tol_dist) THEN
        ! q lies on this triangle's circumcentre
        p_next    = q
        vi_left   = vi_in
        vi_in     = 0
        ti_on     = 0
        aci_on    = 0
        coincides = .FALSE.
        finished  = .TRUE.
        RETURN
      END IF
    END DO

    ! Check IF q lies on the Voronoi boundary
    DO vvi = 1, mesh%nC( vi_in)
      aci = mesh%iAci( vi_in,vvi)
      CALL find_shared_Voronoi_boundary( mesh, aci, cc1, cc2)
      IF (lies_on_line_segment( cc1, cc2, q, mesh%tol_dist)) THEN
        ! q lies on this shared Voronoi boundary
        p_next    = q
        vi_left   = vi_in
        vi_in     = 0
        ti_on     = 0
        aci_on    = 0
        coincides = .FALSE.
        finished  = .TRUE.
        RETURN
      END IF
    END DO

    ! Check IF [pq] passes through any of the surrounding triangles' circumcentres
    DO vti = 1, mesh%niTri( vi_in)
      ti = mesh%iTri( vi_in,vti)
      r  = mesh%Tricc( ti,:)
      IF (lies_on_line_segment( p, q, r, mesh%tol_dist)) THEN
        ! [pq] passes through this triangle's circumcentre
        p_next    = mesh%Tricc( ti,:)
        vi_left   = vi_in
        vi_in     = 0
        ti_on     = ti
        aci_on    = 0
        coincides = .FALSE.
        finished  = .FALSE.
        RETURN
      END IF
    END DO

    ! Check IF [pq] passes through any of the shared Voronoi boundaries
    DO vvi = 1, mesh%nC( vi_in)
      aci = mesh%iAci( vi_in,vvi)
      CALL find_shared_Voronoi_boundary( mesh, aci, cc1, cc2)
      CALL segment_intersection( p, q, cc1, cc2, llis, do_cross, mesh%tol_dist)
      IF (do_cross) THEN
        ! [pq] passes through this shared Voronoi boundary
        p_next    = llis
        vi_left   = vi_in
        vi_in     = 0
        ti_on     = 0
        aci_on    = aci
        coincides = .FALSE.
        finished  = .FALSE.
        RETURN
      END IF
    END DO

    ! This point should not be reachable!
    CALL crash('trace_line_Vor_vi - reached the unreachable end of the subroutine!')

  END SUBROUTINE trace_line_Vor_vi
  SUBROUTINE trace_line_Vor_ti(  mesh, p, q, p_next, vi_in, ti_on, aci_on, vi_left, coincides, finished)
    ! Given the line [pq], where p lies on the circumcentre of triangle ti_on,
    ! find the point p_next where [pq] crosses into the next Voronoi cell.

    IMPLICIT NONE

    ! In/output variables
    TYPE(type_mesh),                     INTENT(IN)    :: mesh
    REAL(dp), DIMENSION(2),              INTENT(IN)    :: p,q
    REAL(dp), DIMENSION(2),              INTENT(OUT)   :: p_next
    INTEGER,                             INTENT(INOUT) :: vi_in
    INTEGER,                             INTENT(INOUT) :: ti_on
    INTEGER,                             INTENT(INOUT) :: aci_on
    INTEGER,                             INTENT(OUT)   :: vi_left
    LOGICAL,                             INTENT(OUT)   :: coincides
    LOGICAL,                             INTENT(OUT)   :: finished

    ! Local variables:
    INTEGER                                            :: via, vib, vic, vvi, vj, aci, acab, acbc, acca, tj
    REAL(dp), DIMENSION(2)                             :: cc, cc1, cc2, llis
    LOGICAL                                            :: do_cross

    ! Safety
    IF (vi_in > 0 .OR. ti_on == 0 .OR. aci_on > 0 .OR. NORM2( mesh%Tricc( ti_on,:) - p) > mesh%tol_dist) THEN
      CALL crash('trace_line_Vor_ti - coincidence indicators dont make sense!')
    END IF

    ! The three vertices spanning the triangle
    via = mesh%Tri( ti_on,1)
    vib = mesh%Tri( ti_on,2)
    vic = mesh%Tri( ti_on,3)

    ! Find the three Voronoi cell boundaries that meet here
    acab = 0
    DO vvi = 1, mesh%nC( via)
      vj  = mesh%C(    via,vvi)
      aci = mesh%iAci( via,vvi)
      IF (vj == vib) THEN
        acab = aci
        EXIT
      END IF
    END DO
    acbc = 0
    DO vvi = 1, mesh%nC( vib)
      vj  = mesh%C(    vib,vvi)
      aci = mesh%iAci( vib,vvi)
      IF (vj == vic) THEN
        acbc = aci
        EXIT
      END IF
    END DO
    acca = 0
    DO vvi = 1, mesh%nC( vic)
      vj  = mesh%C(    vic,vvi)
      aci = mesh%iAci( vic,vvi)
      IF (vj == via) THEN
        acca = aci
        EXIT
      END IF
    END DO

    ! Check IF q lies on the Voronoi cell boundary separating via from vib
    CALL find_shared_Voronoi_boundary( mesh, acab, cc1, cc2)
    IF (lies_on_line_segment( cc1, cc2, q, mesh%tol_dist) .OR. &
        NORM2( cc1 - q) < mesh%tol_dist .OR. &
        NORM2( cc2 - q) < mesh%tol_dist) THEN
      ! q lies on the Voronoi cell boundary separating via from vib
      IF      (mesh%Aci( acab,5) == ti_on) THEN
        vi_left = mesh%Aci( acab,2)
      ELSE
        vi_left = mesh%Aci( acab,1)
      END IF
      p_next    = q
      vi_in     = 0
      ti_on     = 0
      aci_on    = 0
      coincides = .TRUE.
      finished  = .TRUE.
      RETURN
    END IF

    ! Check IF q lies on the Voronoi cell boundary separating vib from vic
    CALL find_shared_Voronoi_boundary( mesh, acbc, cc1, cc2)
    IF (lies_on_line_segment( cc1, cc2, q, mesh%tol_dist) .OR. &
        NORM2( cc1 - q) < mesh%tol_dist .OR. &
        NORM2( cc2 - q) < mesh%tol_dist) THEN
      ! q lies on the Voronoi cell boundary separating vib from vic
      IF (mesh%Aci( acbc,5) == ti_on) THEN
        vi_left = mesh%Aci( acbc,2)
      ELSE
        vi_left = mesh%Aci( acbc,1)
      END IF
      p_next    = q
      vi_in     = 0
      ti_on     = 0
      aci_on    = 0
      coincides = .TRUE.
      finished  = .TRUE.
      RETURN
    END IF

    ! Check IF q lies on the Voronoi cell boundary separating vic from via
    CALL find_shared_Voronoi_boundary( mesh, acca, cc1, cc2)
    IF (lies_on_line_segment( cc1, cc2, q, mesh%tol_dist) .OR. &
        NORM2( cc1 - q) < mesh%tol_dist .OR. &
        NORM2( cc2 - q) < mesh%tol_dist) THEN
      ! q lies on the Voronoi cell boundary separating vic from via
      IF (mesh%Aci( acca,5) == ti_on) THEN
        vi_left = mesh%Aci( acca,2)
      ELSE
        vi_left = mesh%Aci( acca,1)
      END IF
      p_next    = q
      vi_in     = 0
      ti_on     = 0
      aci_on    = 0
      coincides = .TRUE.
      finished  = .TRUE.
      RETURN
    END IF

    ! Check IF q lies inside any of the three adjacent Voronoi cells
    IF (is_in_Voronoi_cell( mesh, q, via)) THEN
      ! q lies inside the Voronoi cell of via
      p_next    = q
      vi_in     = 0
      ti_on     = 0
      aci_on    = 0
      vi_left   = via
      coincides = .FALSE.
      finished  = .TRUE.
      RETURN
    END IF
    IF (is_in_Voronoi_cell( mesh, q, vib)) THEN
      ! q lies inside the Voronoi cell of vib
      p_next    = q
      vi_in     = 0
      ti_on     = 0
      aci_on    = 0
      vi_left   = vib
      coincides = .FALSE.
      finished  = .TRUE.
      RETURN
    END IF
    IF (is_in_Voronoi_cell( mesh, q, vic)) THEN
      ! q lies inside the Voronoi cell of vic
      p_next    = q
      vi_in     = 0
      ti_on     = 0
      aci_on    = 0
      vi_left   = vic
      coincides = .FALSE.
      finished  = .TRUE.
      RETURN
    END IF

    ! Check IF [pq] passes through the circumcentre of any of the three neighbouring triangles
    tj = mesh%TriC( ti_on,1)
    IF (tj > 0) THEN
      cc = mesh%Tricc( tj,:)
      IF (lies_on_line_segment( p, q, cc, mesh%tol_dist)) THEN
        ! [pq] passes through the circumcentre of this neighbouring triangle
        p_next    = cc
        vi_in     = 0
        ti_on     = tj
        aci_on    = 0
        vi_left   = vic
        coincides = .TRUE.
        finished  = .FALSE.
        RETURN
      END IF
    END IF

    tj = mesh%TriC( ti_on,2)
    IF (tj > 0) THEN
      cc = mesh%Tricc( tj,:)
      IF (lies_on_line_segment( p, q, cc, mesh%tol_dist)) THEN
        ! [pq] passes through the circumcentre of this neighbouring triangle
        p_next    = cc
        vi_in     = 0
        ti_on     = tj
        aci_on    = 0
        vi_left   = via
        coincides = .TRUE.
        finished  = .FALSE.
        RETURN
      END IF
    END IF

    tj = mesh%TriC( ti_on,3)
    IF (tj > 0) THEN
      cc = mesh%Tricc( tj,:)
      IF (lies_on_line_segment( p, q, cc, mesh%tol_dist)) THEN
        ! [pq] passes through the circumcentre of this neighbouring triangle
        p_next    = cc
        vi_in     = 0
        ti_on     = tj
        aci_on    = 0
        vi_left   = vib
        coincides = .TRUE.
        finished  = .FALSE.
        RETURN
      END IF
    END IF

    ! Check IF [pq] crosses the boundary of the Voronoi cell of via
    DO vvi = 1, mesh%nC( via)
      vj = mesh%C( via,vvi)
      IF (vj == vib .OR. vj == vic) CYCLE
      aci = mesh%iAci( via,vvi)
      CALL find_shared_Voronoi_boundary( mesh, aci, cc1, cc2)
      CALL segment_intersection( p, q, cc1, cc2, llis, do_cross, mesh%tol_dist)
      IF (do_cross) THEN
        ! [pq] crosses this part of the boundary of the Voronoi cell of via
        p_next    = llis
        vi_in     = 0
        ti_on     = 0
        aci_on    = aci
        vi_left   = via
        coincides = .FALSE.
        finished  = .FALSE.
        RETURN
      END IF
    END DO

    ! Check IF [pq] crosses the boundary of the Voronoi cell of vib
    DO vvi = 1, mesh%nC( vib)
      vj = mesh%C( vib,vvi)
      IF (vj == via .OR. vj == vic) CYCLE
      aci = mesh%iAci( vib,vvi)
      CALL find_shared_Voronoi_boundary( mesh, aci, cc1, cc2)
      CALL segment_intersection( p, q, cc1, cc2, llis, do_cross, mesh%tol_dist)
      IF (do_cross) THEN
        ! [pq] crosses this part of the boundary of the Voronoi cell of via
        p_next    = llis
        vi_in     = 0
        ti_on     = 0
        aci_on    = aci
        vi_left   = vib
        coincides = .FALSE.
        finished  = .FALSE.
        RETURN
      END IF
    END DO

    ! Check IF [pq] crosses the boundary of the Voronoi cell of vic
    DO vvi = 1, mesh%nC( vic)
      vj = mesh%C( vic,vvi)
      IF (vj == via .OR. vj == vib) CYCLE
      aci = mesh%iAci( vic,vvi)
      CALL find_shared_Voronoi_boundary( mesh, aci, cc1, cc2)
      CALL segment_intersection( p, q, cc1, cc2, llis, do_cross, mesh%tol_dist)
      IF (do_cross) THEN
        ! [pq] crosses this part of the boundary of the Voronoi cell of via
        p_next    = llis
        vi_in     = 0
        ti_on     = 0
        aci_on    = aci
        vi_left   = vic
        coincides = .FALSE.
        finished  = .FALSE.
        RETURN
      END IF
    END DO

    ! This point should not be reachable!
    CALL crash('trace_line_Vor_ti - reached the unreachable end of the subroutine!')

  END SUBROUTINE trace_line_Vor_ti
  SUBROUTINE trace_line_Vor_aci( mesh, p, q, p_next, vi_in, ti_on, aci_on, vi_left, coincides, finished)
    ! Given the line [pq], where p lies on the shared Voronoi boundary represented by edge aci_on,
    ! find the point p_next where [pq] crosses into the next Voronoi cell.

    IMPLICIT NONE

    ! In/output variables
    TYPE(type_mesh),                     INTENT(IN)    :: mesh
    REAL(dp), DIMENSION(2),              INTENT(IN)    :: p,q
    REAL(dp), DIMENSION(2),              INTENT(OUT)   :: p_next
    INTEGER,                             INTENT(INOUT) :: vi_in
    INTEGER,                             INTENT(INOUT) :: ti_on
    INTEGER,                             INTENT(INOUT) :: aci_on
    INTEGER,                             INTENT(OUT)   :: vi_left
    LOGICAL,                             INTENT(OUT)   :: coincides
    LOGICAL,                             INTENT(OUT)   :: finished

    ! Local variables:
    INTEGER                                            :: via, vib, vil, vir, til, tir, vvi, aci, vti, ti
    REAL(dp), DIMENSION(2)                             :: cc1, cc2, ccl, ccr, llis
    LOGICAL                                            :: do_cross

    ! Find the endpoints of this shared Voronoi boundary
    CALL find_shared_Voronoi_boundary( mesh, aci_on, cc1, cc2)

    ! Safety
    IF (vi_in > 0 .OR. ti_on > 0 .OR. aci_on == 0 .OR. (.NOT. lies_on_line_segment( cc1, cc2, p, mesh%tol_dist))) THEN
      CALL crash('trace_line_Vor_aci - coincidence indicators dont make sense!')
    END IF

    ! A bit more detail is needed
    via = mesh%Aci( aci_on,1)
    vib = mesh%Aci( aci_on,2)
    vil = mesh%Aci( aci_on,3)
    vir = mesh%Aci( aci_on,4)
    til = mesh%Aci( aci_on,5)
    tir = mesh%Aci( aci_on,6)

    IF (til == 0) THEN
      ! Apparently aci lies on the domain border and has no triangle on its left-hand side
      ccr = cc1
      ccl = cc2
    ELSEIF (tir == 0) THEN
      ! Apparently aci lies on the domain border and has no triangle on its right-hand side
      ccl = cc1
      ccr = cc2
    ELSE
      ! aci lies in the interior and has triangles on both sides
      ccl = mesh%Tricc( til,:)
      ccr = mesh%Tricc( tir,:)
    END IF

    ! Check IF q coincides with ccl
    IF (NORM2( ccl - q) < mesh%tol_dist) THEN
      ! q coincides with ccl
      p_next    = q
      vi_in     = 0
      ti_on     = 0
      aci_on    = 0
      vi_left   = via
      coincides = .TRUE.
      finished  = .TRUE.
      RETURN
    END IF

    ! Check IF q coincides with ccr
    IF (NORM2( ccr - q) < mesh%tol_dist) THEN
      ! q coincides with ccr
      p_next    = q
      vi_in     = 0
      ti_on     = 0
      aci_on    = 0
      vi_left   = vib
      coincides = .TRUE.
      finished  = .TRUE.
      RETURN
    END IF

    ! Check IF q lies inside the Voronoi cell of via
    IF (is_in_Voronoi_cell( mesh, q, via)) THEN
      ! q lies inside the Voronoi cell of via
      p_next    = q
      vi_in     = 0
      ti_on     = 0
      aci_on    = 0
      vi_left   = via
      coincides = .FALSE.
      finished  = .TRUE.
      RETURN
    END IF

    ! Check IF q lies inside the Voronoi cell of vib
    IF (is_in_Voronoi_cell( mesh, q, vib)) THEN
      ! q lies inside the Voronoi cell of vib
      p_next    = q
      vi_in     = 0
      ti_on     = 0
      aci_on    = 0
      vi_left   = vib
      coincides = .FALSE.
      finished  = .TRUE.
      RETURN
    END IF

    ! Check IF q lies on the circumcentre of any of the triangles surrounding via
    DO vti = 1, mesh%niTri( via)
      ti = mesh%iTri( via,vti)
      IF (NORM2( mesh%Tricc( ti,:) - q) < mesh%tol_dist) THEN
        ! q lies on this triangle's circumcentre
        p_next    = q
        vi_in     = 0
        ti_on     = 0
        aci_on    = 0
        vi_left   = via
        coincides = .FALSE.
        finished  = .TRUE.
        RETURN
      END IF
    END DO

    ! Check IF q lies on the circumcentre of any of the triangles surrounding vib
    DO vti = 1, mesh%niTri( vib)
      ti = mesh%iTri( vib,vti)
      IF (NORM2( mesh%Tricc( ti,:) - q) < mesh%tol_dist) THEN
        ! q lies on this triangle's circumcentre
        p_next    = q
        vi_in     = 0
        ti_on     = 0
        aci_on    = 0
        vi_left   = vib
        coincides = .FALSE.
        finished  = .TRUE.
        RETURN
      END IF
    END DO

    ! Check IF q lies on boundary of the Voronoi cell of via
    DO vvi = 1, mesh%nC( via)
      aci = mesh%iAci( via,vvi)
      CALL find_shared_Voronoi_boundary( mesh, aci, cc1, cc2)
      IF (lies_on_line_segment( cc1, cc2, q, mesh%tol_dist)) THEN
        ! q lies on this shared Voronoi boundary
        p_next    = q
        vi_in     = 0
        ti_on     = 0
        aci_on    = 0
        vi_left   = via
        coincides = .FALSE.
        finished  = .TRUE.
        RETURN
      END IF
    END DO

    ! Check IF q lies on boundary of the Voronoi cell of vib
    DO vvi = 1, mesh%nC( vib)
      aci = mesh%iAci( vib,vvi)
      CALL find_shared_Voronoi_boundary( mesh, aci, cc1, cc2)
      IF (lies_on_line_segment( cc1, cc2, q, mesh%tol_dist)) THEN
        ! q lies on this shared Voronoi boundary
        p_next    = q
        vi_in     = 0
        ti_on     = 0
        aci_on    = 0
        vi_left   = vib
        coincides = .FALSE.
        finished  = .TRUE.
        RETURN
      END IF
    END DO

    ! Check IF [pq] passes through either of this boundary's endpoints
    IF (lies_on_line_segment( p, q, ccl, mesh%tol_dist)) THEN
      ! [pq] passes through ccl
      p_next    = ccl
      vi_in     = 0
      ti_on     = til
      aci_on    = 0
      vi_left   = via
      coincides = .TRUE.
      finished  = .FALSE.
      RETURN
    END IF
    IF (lies_on_line_segment( p, q, ccr, mesh%tol_dist)) THEN
      ! [pq] passes through ccr
      p_next    = ccr
      vi_in     = 0
      ti_on     = tir
      aci_on    = 0
      vi_left   = vib
      coincides = .TRUE.
      finished  = .FALSE.
      RETURN
    END IF

    ! Check IF pq crosses the boundary of the Voronoi cell of via
    DO vvi = 1, mesh%nC( via)
      aci = mesh%iAci( via,vvi)
      IF (aci == aci_on) CYCLE
      CALL find_shared_Voronoi_boundary( mesh, aci, cc1, cc2)
      CALL segment_intersection( p, q, cc1, cc2, llis, do_cross, mesh%tol_dist)
      IF (do_cross) THEN
        ! [pq] passes through the boundary of the Voronoi cell of via
        p_next    = llis
        vi_in     = 0
        ti_on     = 0
        aci_on    = aci
        vi_left   = via
        coincides = .FALSE.
        finished  = .FALSE.
        RETURN
      END IF
    END DO

    ! Check IF pq crosses the boundary of the Voronoi cell of vib
    DO vvi = 1, mesh%nC( vib)
      aci = mesh%iAci( vib,vvi)
      IF (aci == aci_on) CYCLE
      CALL find_shared_Voronoi_boundary( mesh, aci, cc1, cc2)
      CALL segment_intersection( p, q, cc1, cc2, llis, do_cross, mesh%tol_dist)
      IF (do_cross) THEN
        ! [pq] passes through the boundary of the Voronoi cell of via
        p_next    = llis
        vi_in     = 0
        ti_on     = 0
        aci_on    = aci
        vi_left   = vib
        coincides = .FALSE.
        finished  = .FALSE.
        RETURN
      END IF
    END DO

    ! This point should not be reachable!
    CALL crash('trace_line_Vor_aci - reached the unreachable end of the subroutine!')

  END SUBROUTINE trace_line_Vor_aci
  SUBROUTINE trace_line_Vor_border( mesh, q, vi_p, vi_q, p_next, vi_next, coincides, finished)
    ! Given the line [pq] that lies on the mesh domain border, where p lies inside
    ! the Voronoi cell of vertex vi_p, find the point p_next where [pq] crosses into the next Voronoi cell.

    IMPLICIT NONE

    ! In/output variables
    TYPE(type_mesh),                     INTENT(IN)    :: mesh
    REAL(dp), DIMENSION(2),              INTENT(IN)    :: q
    INTEGER,                             INTENT(IN)    :: vi_p, vi_q
    REAL(dp), DIMENSION(2),              INTENT(OUT)   :: p_next
    INTEGER,                             INTENT(OUT)   :: vi_next
    LOGICAL,                             INTENT(OUT)   :: coincides
    LOGICAL,                             INTENT(OUT)   :: finished

    ! Check if q lies inside the same Voronoi cell as p
    IF (vi_q == vi_p) THEN
      ! q lies inside the same Voronoi cell as p
      p_next    = q
      vi_next   = 0
      coincides = .TRUE.
      finished  = .TRUE.
      RETURN
    END IF

    ! Find the next Voronoi cell
    vi_next   = mesh%C( vi_p,1)
    p_next    = (mesh%V( vi_p,:) + mesh%V( vi_next,:)) / 2._dp
    coincides = .TRUE.
    finished  = .FALSE.

  END SUBROUTINE trace_line_Vor_border

  ! Line tracing algorithm through square grid cells
  SUBROUTINE trace_line_grid( grid, p, q, single_row, count_coincidences)
    ! Trace the line [pq] through the grid and calculate the three
    ! line integrals for the line segments inside the different grid cells.

    IMPLICIT NONE

    ! In/output variables
    TYPE(type_grid),                     INTENT(IN)    :: grid
    REAL(dp), DIMENSION(2),              INTENT(IN)    :: p,q
    TYPE(type_single_row_mapping_matrices), INTENT(INOUT) :: single_row
    LOGICAL,                             INTENT(IN)    :: count_coincidences

    ! Local variables:
    REAL(dp)                                           :: xmin, xmax, ymin, ymax
    REAL(dp), DIMENSION(2)                             :: pp,qq
    LOGICAL                                            :: is_valid_line
    INTEGER                                            :: edge_index_pq
    LOGICAL                                            :: finished
    INTEGER                                            :: n_cycles
    INTEGER,  DIMENSION(2)                             :: aij_in, bij_on, cxij_on, cyij_on
    REAL(dp), DIMENSION(2)                             :: p_next
    INTEGER                                            :: n_left
    LOGICAL                                            :: coincides
    REAL(dp)                                           :: LI_xdy, LI_mxydx, LI_xydy
    INTEGER                                            :: i_p, j_p, i_q, j_q

    ! Crop the line [pq] so that it lies within the domain
    xmin = grid%xmin - grid%dx / 2
    xmax = grid%xmax + grid%dx / 2
    ymin = grid%ymin - grid%dx / 2
    ymax = grid%ymax + grid%dx / 2
    CALL crop_line_to_domain( p, q, xmin, xmax, ymin, ymax, grid%tol_dist, pp, qq, is_valid_line)

    IF (.NOT. is_valid_line) THEN
      ! [pq] doesn't pass through the domain anywhere
      RETURN
    END IF

    ! Check whether [pq] lies on the domain border
    edge_index_pq = 0
    IF     (ABS( p(1) - xmin) < grid%tol_dist .AND. ABS( q(1) - xmin) < grid%tol_dist) THEN
      ! pq lies on the western border
      edge_index_pq = 7
    ELSEIF (ABS( p(1) - xmax) < grid%tol_dist .AND. ABS( q(1) - xmax) < grid%tol_dist) THEN
      ! pq lies on the eastern border
      edge_index_pq = 3
    ELSEIF (ABS( p(2) - ymin) < grid%tol_dist .AND. ABS( q(2) - ymin) < grid%tol_dist) THEN
      ! pq lies on the southern border
      edge_index_pq = 5
    ELSEIF (ABS( p(2) - ymax) < grid%tol_dist .AND. ABS( q(2) - ymax) < grid%tol_dist) THEN
      ! pq lies on the northern border
      edge_index_pq = 1
    END IF

    IF (edge_index_pq == 0) THEN
      ! [pq] lies in the domain interior

      ! Initialise the coincidence indicators for the point p, i.e. check IF p either...
      !    - lies inside grid cell aij_in, ...
      !    - lies on the b-grid point bij_on, or...
      !    - lies on the edge cij_on
      CALL trace_line_grid_start( grid, pp, aij_in, bij_on, cxij_on, cyij_on)

      ! Iteratively trace the line through the mesh
      finished = .FALSE.
      n_cycles = 0
      DO WHILE (.NOT. finished)

        ! Find the point p_next where [pq] crosses into the next Voronoi cell
        IF     (aij_in(  1) > 0) THEN
          ! p lies inside a-grid cell aij_in
          CALL trace_line_grid_a(  grid, pp, qq, aij_in, bij_on, cxij_on, cyij_on, p_next, n_left, coincides, finished)
        ELSEIF (bij_on(  1) > 0) THEN
          ! p lies on b-grid point bij_on
          CALL trace_line_grid_b(  grid, pp, qq, aij_in, bij_on, cxij_on, cyij_on, p_next, n_left, coincides, finished)
        ELSEIF (cxij_on( 1) > 0) THEN
          ! p lies on cx-grid edge cxij_on
          CALL trace_line_grid_cx( grid, pp, qq, aij_in, bij_on, cxij_on, cyij_on, p_next, n_left, coincides, finished)
        ELSEIF (cyij_on( 1) > 0) THEN
          ! p lies on cy-grid edge cyij_on
          CALL trace_line_grid_cy( grid, pp, qq, aij_in, bij_on, cxij_on, cyij_on, p_next, n_left, coincides, finished)
        END IF

        ! Calculate the three line integrals
        CALL line_integral_xdy(   pp, p_next, grid%tol_dist, LI_xdy  )
        CALL line_integral_mxydx( pp, p_next, grid%tol_dist, LI_mxydx)
        CALL line_integral_xydy(  pp, p_next, grid%tol_dist, LI_xydy )

        ! Add them to the results structure
        CALL add_integrals_to_single_row( single_row, n_left, LI_xdy, LI_mxydx, LI_xydy, coincides, count_coincidences)

        ! Cycle the pointer
        pp = p_next

        ! Safety
        n_cycles = n_cycles + 1
        IF (n_cycles > grid%n) THEN
          CALL crash('trace_line_grid - iterative tracer got stuck!')
        END IF

      END DO ! DO WHILE (.NOT. finished)

    ELSE ! IF (edge_index_pq == 0) THEN
      ! [pq] lies on the mesh domain border

      ! Safety
      IF (edge_index_pq == 1) THEN
        ! North; q should be west of p
        IF (qq(1) >= pp(1)) THEN
          CALL crash('trace_line_grid - pq is not oriented counter-clockwise!')
        END IF
      ELSEIF (edge_index_pq == 3) THEN
        ! East; q should be north of p
        IF (qq(2) <= pp(2)) THEN
          CALL crash('trace_line_grid - pq is not oriented counter-clockwise!')
        END IF
      ELSEIF (edge_index_pq == 5) THEN
        ! South; q should be eat of p
        IF (qq(1) <= pp(1)) THEN
          CALL crash('trace_line_grid - pq is not oriented counter-clockwise!')
        END IF
      ELSEIF (edge_index_pq == 7) THEN
        ! West; q should be south of p
        IF (qq(2) >= pp(2)) THEN
          CALL crash('trace_line_grid - pq is not oriented counter-clockwise!')
        END IF
      END IF

      ! Find the grid cells containing p and q
      IF (edge_index_pq == 1) THEN
        ! [pq] lies on the northern boundary

        ! Find the grid cells containing p and q
        i_p = 1 + FLOOR( (pp(1) - xmin + grid%dx / 2._dp) / grid%dx)
        i_q = 1 + FLOOR( (qq(1) - xmin + grid%dx / 2._dp) / grid%dx)
        j_p = grid%ny
        j_q = grid%ny

        ! Iteratively trace the line through the mesh
        n_cycles = 0
        DO WHILE (i_p > i_q)

          ! Find the point where [pq] crosses into the next grid cell (very easy on a square grid, hurray!)
          p_next    = [grid%x( i_p) - grid%dx / 2._dp, ymax + grid%dx / 2._dp]
          n_left    = grid%ij2n( i_p, j_p)
          coincides = .TRUE.

          ! Calculate the three line integrals
          CALL line_integral_xdy(   pp, p_next, grid%tol_dist, LI_xdy  )
          CALL line_integral_mxydx( pp, p_next, grid%tol_dist, LI_mxydx)
          CALL line_integral_xydy(  pp, p_next, grid%tol_dist, LI_xydy )

          ! Add them to the results structure
          CALL add_integrals_to_single_row( single_row, n_left, LI_xdy, LI_mxydx, LI_xydy, coincides, count_coincidences)

          ! Cycle the pointer
          pp  = p_next
          i_p = i_p - 1

          ! Safety
          n_cycles = n_cycles + 1
          IF (n_cycles > grid%nx) THEN
            CALL crash('trace_line_grid - iterative tracer (north border version) got stuck!')
          END IF

        END DO ! DO WHILE (i_p > i_q)

        ! Add the last section (inside the grid cell containing q)
        CALL line_integral_xdy(   pp, qq, grid%tol_dist, LI_xdy  )
        CALL line_integral_mxydx( pp, qq, grid%tol_dist, LI_mxydx)
        CALL line_integral_xydy(  pp, qq, grid%tol_dist, LI_xydy )

        ! Add them to the results structure
        n_left = grid%ij2n( i_q, j_q)
        CALL add_integrals_to_single_row( single_row, n_left, LI_xdy, LI_mxydx, LI_xydy, coincides, count_coincidences)

      ELSEIF (edge_index_pq == 3) THEN
        ! [pq] lies on the eastern boundary

        ! Find the grid cells containing p and q
        j_p = 1 + FLOOR( (pp(2) - ymin + grid%dx / 2._dp) / grid%dx)
        j_q = 1 + FLOOR( (qq(2) - ymin + grid%dx / 2._dp) / grid%dx)
        i_p = grid%nx
        i_q = grid%nx

        ! Iteratively trace the line through the mesh
        n_cycles = 0
        DO WHILE (j_p < j_q)

          ! Find the point where [pq] crosses into the next grid cell (very easy on a square grid, hurray!)
          p_next    = [xmax + grid%dx / 2._dp, grid%y( j_p) + grid%dx / 2._dp]
          n_left    = grid%ij2n( i_p, j_p)
          coincides = .TRUE.

          ! Calculate the three line integrals
          CALL line_integral_xdy(   pp, p_next, grid%tol_dist, LI_xdy  )
          CALL line_integral_mxydx( pp, p_next, grid%tol_dist, LI_mxydx)
          CALL line_integral_xydy(  pp, p_next, grid%tol_dist, LI_xydy )

          ! Add them to the results structure
          CALL add_integrals_to_single_row( single_row, n_left, LI_xdy, LI_mxydx, LI_xydy, coincides, count_coincidences)

          ! Cycle the pointer
          pp  = p_next
          j_p = j_p + 1

          ! Safety
          n_cycles = n_cycles + 1
          IF (n_cycles > grid%nx) THEN
            CALL crash('trace_line_grid - iterative tracer (east border version) got stuck!')
          END IF

        END DO ! DO WHILE (j_p < j_q)

        ! Add the last section (inside the grid cell containing q)
        CALL line_integral_xdy(   pp, qq, grid%tol_dist, LI_xdy  )
        CALL line_integral_mxydx( pp, qq, grid%tol_dist, LI_mxydx)
        CALL line_integral_xydy(  pp, qq, grid%tol_dist, LI_xydy )

        ! Add them to the results structure
        n_left = grid%ij2n( i_q, j_q)
        CALL add_integrals_to_single_row( single_row, n_left, LI_xdy, LI_mxydx, LI_xydy, coincides, count_coincidences)

      ELSEIF (edge_index_pq == 5) THEN
        ! [pq] lies on the southern boundary

        ! Find the grid cells containing p and q
        i_p = 1 + FLOOR( (pp(1) - xmin + grid%dx / 2._dp) / grid%dx)
        i_q = 1 + FLOOR( (qq(1) - xmin + grid%dx / 2._dp) / grid%dx)
        j_p = 1
        j_q = 1

        ! Iteratively trace the line through the mesh
        n_cycles = 0
        DO WHILE (i_p < i_q)

          ! Find the point where [pq] crosses into the next grid cell (very easy on a square grid, hurray!)
          p_next    = [grid%x( i_p) + grid%dx / 2._dp, ymin - grid%dx / 2._dp]
          n_left    = grid%ij2n( i_p, j_p)
          coincides = .TRUE.

          ! Calculate the three line integrals
          CALL line_integral_xdy(   pp, p_next, grid%tol_dist, LI_xdy  )
          CALL line_integral_mxydx( pp, p_next, grid%tol_dist, LI_mxydx)
          CALL line_integral_xydy(  pp, p_next, grid%tol_dist, LI_xydy )

          ! Add them to the results structure
          CALL add_integrals_to_single_row( single_row, n_left, LI_xdy, LI_mxydx, LI_xydy, coincides, count_coincidences)

          ! Cycle the pointer
          pp  = p_next
          i_p = i_p + 1

          ! Safety
          n_cycles = n_cycles + 1
          IF (n_cycles > grid%nx) THEN
            CALL crash('trace_line_grid - iterative tracer (south border version) got stuck!')
          END IF

        END DO ! DO WHILE (i_p < i_q)

        ! Add the last section (inside the grid cell containing q)
        CALL line_integral_xdy(   pp, qq, grid%tol_dist, LI_xdy  )
        CALL line_integral_mxydx( pp, qq, grid%tol_dist, LI_mxydx)
        CALL line_integral_xydy(  pp, qq, grid%tol_dist, LI_xydy )

        ! Add them to the results structure
        n_left = grid%ij2n( i_q, j_q)
        CALL add_integrals_to_single_row( single_row, n_left, LI_xdy, LI_mxydx, LI_xydy, coincides, count_coincidences)

      ELSEIF (edge_index_pq == 7) THEN
        ! [pq] lies on the western boundary

        ! Find the grid cells containing p and q
        j_p = 1 + FLOOR( (pp(2) - ymin + grid%dx / 2._dp) / grid%dx)
        j_q = 1 + FLOOR( (qq(2) - ymin + grid%dx / 2._dp) / grid%dx)
        i_p = 1
        i_q = 1

        ! Iteratively trace the line through the mesh
        n_cycles = 0
        DO WHILE (j_p > j_q)

          ! Find the point where [pq] crosses into the next grid cell (very easy on a square grid, hurray!)
          p_next    = [xmin - grid%dx / 2._dp, grid%y( j_p) - grid%dx / 2._dp]
          n_left    = grid%ij2n( i_p, j_p)
          coincides = .TRUE.

          ! Calculate the three line integrals
          CALL line_integral_xdy(   pp, p_next, grid%tol_dist, LI_xdy  )
          CALL line_integral_mxydx( pp, p_next, grid%tol_dist, LI_mxydx)
          CALL line_integral_xydy(  pp, p_next, grid%tol_dist, LI_xydy )

          ! Add them to the results structure
          CALL add_integrals_to_single_row( single_row, n_left, LI_xdy, LI_mxydx, LI_xydy, coincides, count_coincidences)

          ! Cycle the pointer
          pp  = p_next
          j_p = j_p - 1

          ! Safety
          n_cycles = n_cycles + 1
          IF (n_cycles > grid%nx) THEN
            CALL crash('trace_line_grid - iterative tracer (west border version) got stuck!')
          END IF

        END DO ! DO WHILE (j_p > j_q)

        ! Add the last section (inside the grid cell containing q)
        CALL line_integral_xdy(   pp, qq, grid%tol_dist, LI_xdy  )
        CALL line_integral_mxydx( pp, qq, grid%tol_dist, LI_mxydx)
        CALL line_integral_xydy(  pp, qq, grid%tol_dist, LI_xydy )

        ! Add them to the results structure
        n_left = grid%ij2n( i_q, j_q)
        CALL add_integrals_to_single_row( single_row, n_left, LI_xdy, LI_mxydx, LI_xydy, coincides, count_coincidences)

      END IF ! IF (edge_index_pq == 1) THEN

    END IF ! IF (edge_index_pq == 0) THEN

  END SUBROUTINE trace_line_grid
  SUBROUTINE trace_line_grid_start( grid, p,    aij_in, bij_on, cxij_on, cyij_on)
    ! Initialise the coincidence indicators for the point p, i.e. check IF p either...
    !    - lies inside grid cell aij_in, ...
    !    - lies on the b-grid point bij_on, or...
    !    - lies on the edge cij_on

    IMPLICIT NONE

    ! In/output variables
    TYPE(type_grid),                     INTENT(IN)    :: grid
    REAL(dp), DIMENSION(2),              INTENT(IN)    :: p
    INTEGER,  DIMENSION(2),              INTENT(OUT)   :: aij_in, bij_on, cxij_on, cyij_on

    ! Local variables:
    INTEGER                                            :: i,j
    REAL(dp)                                           :: xl,xu,yl,yu

    ! Initialise
    aij_in  = [0,0]
    bij_on  = [0,0]
    cxij_on = [0,0]
    cyij_on = [0,0]

    ! Find the grid cell containing p
    i = 1 + FLOOR( (p(1) - grid%xmin + grid%dx / 2._dp) / grid%dx)
    j = 1 + FLOOR( (p(2) - grid%ymin + grid%dx / 2._dp) / grid%dx)

    ! This grid cell's boundary
    xl = grid%x( i) - grid%dx / 2._dp
    xu = grid%x( i) + grid%dx / 2._dp
    yl = grid%y( j) - grid%dx / 2._dp
    yu = grid%y( j) + grid%dx / 2._dp

    ! Check IF p lies on either of the four surrounding b-grid points
    IF     (i > 1       .AND. j > 1       .AND. abs( p(1) - xl) < grid%tol_dist .AND. abs( p(2) - yl) < grid%tol_dist) THEN
      ! p coincides with the southwest corner
      bij_on = [i-1,j-1]
      RETURN
    ELSEIF (i > 1       .AND. j < grid%ny .AND. abs( p(1) - xl) < grid%tol_dist .AND. abs( p(2) - yu) < grid%tol_dist) THEN
      ! p coincides with the northwest corner
      bij_on = [i-1,j  ]
      RETURN
    ELSEIF (i < grid%nx .AND. j < 1       .AND. abs( p(1) - xu) < grid%tol_dist .AND. abs( p(2) - yl) < grid%tol_dist) THEN
      ! p coincides with the southeast corner
      bij_on = [i  ,j-1]
      RETURN
    ELSEIF (i < grid%nx .AND. j < grid%ny .AND. abs( p(1) - xu) < grid%tol_dist .AND. abs( p(2) - yu) < grid%tol_dist) THEN
      ! p coincides with the northeast corner
      bij_on = [i  ,j  ]
      RETURN
    END IF

    ! Check IF p lies on any of the four borders
    IF     (i > 1       .AND. abs( p(1) - xl) < grid%tol_dist) THEN
      ! p coincides with the western border
      cxij_on = [i-1,j  ]
      RETURN
    ELSEIF (i < grid%nx .AND. abs( p(1) - xu) < grid%tol_dist) THEN
      ! p coincides with the eastern border
      cxij_on = [i  ,j  ]
      RETURN
    ELSEIF (j > 1       .AND. abs( p(2) - yl) < grid%tol_dist) THEN
      ! p coincides with the southern border
      cyij_on = [i  ,j-1]
      RETURN
    ELSEIF (j < grid%ny .AND. abs( p(2) - yu) < grid%tol_dist) THEN
      ! p coincides with the northern border
      cyij_on = [i  ,j  ]
      RETURN
    END IF

    ! p doesn't lie on the corners or borders, so it must lie inside the grid cell
    aij_in = [i,j]

  END SUBROUTINE trace_line_grid_start
  SUBROUTINE trace_line_grid_a(     grid, p, q, aij_in, bij_on, cxij_on, cyij_on, p_next, n_left, coincides, finished)
    ! Given the line [pq], where p lies inside grid cell aij_in,
    ! find the point p_next where [pq] crosses into the next grid cell.

    IMPLICIT NONE

    ! In/output variables
    TYPE(type_grid),                     INTENT(IN)    :: grid
    REAL(dp), DIMENSION(2),              INTENT(IN)    :: p,q
    INTEGER,  DIMENSION(2),              INTENT(INOUT) :: aij_in, bij_on, cxij_on, cyij_on
    REAL(dp), DIMENSION(2),              INTENT(OUT)   :: p_next
    INTEGER,                             INTENT(OUT)   :: n_left
    LOGICAL,                             INTENT(OUT)   :: coincides, finished

    ! Local variables:
    INTEGER                                            :: i,j
    REAL(dp)                                           :: xl,xu,yl,yu
    REAL(dp), DIMENSION(2)                             :: sw,nw,se,ne
    LOGICAL                                            :: do_cross
    REAL(dp), DIMENSION(2)                             :: llis

    ! Safety
    IF (aij_in(1) == 0 .OR. bij_on(1) > 0 .OR. cxij_on(1) > 0 .OR. cyij_on(1) > 0) THEN
      CALL crash('trace_line_grid_a - coincidence indicators dont make sense!')
    END IF

    i = aij_in( 1)
    j = aij_in( 2)

    ! This grid cell's boundary
    xl = grid%x( i) - grid%dx / 2._dp
    xu = grid%x( i) + grid%dx / 2._dp
    yl = grid%y( j) - grid%dx / 2._dp
    yu = grid%y( j) + grid%dx / 2._dp

    ! More safety
    IF (p(1) < xl .OR. p(1) > xu .OR. p(2) < yl .OR. p(2) > yu) THEN
      CALL crash('trace_line_grid_a - coincidence indicators dont make sense!')
    END IF

    ! Check if q lies inside the same grid cell
    IF (q(1) >= xl - grid%tol_dist .AND. &
        q(1) <= xu + grid%tol_dist .AND. &
        q(2) >= yl - grid%tol_dist .AND. &
        q(2) <= yu + grid%tol_dist) THEN
      ! q lies inside the same grid cell
      p_next    = q
      aij_in    = [0,0]
      bij_on    = [0,0]
      cxij_on   = [0,0]
      cyij_on   = [0,0]
      n_left    = grid%ij2n( i,j)
      coincides = .FALSE.
      finished  = .TRUE.
      RETURN
    END IF

    ! Check if pq passes through any of the four corners
    sw = [xl,yl]
    nw = [xl,yu]
    se = [xu,yl]
    ne = [xu,yu]

    IF (lies_on_line_segment( p, q, sw, grid%tol_dist)) THEN
      ! [pq] exits this grid cell through the southwest corner
      p_next    = sw
      aij_in    = [0,0]
      bij_on    = [i-1,j-1]
      cxij_on   = [0,0]
      cyij_on   = [0,0]
      n_left    = grid%ij2n( i,j)
      coincides = .FALSE.
      finished  = .FALSE.
      RETURN
    END IF

    IF (lies_on_line_segment( p, q, nw, grid%tol_dist)) THEN
      ! [pq] exits this grid cell through the northwest corner
      p_next    = nw
      aij_in    = [0,0]
      bij_on    = [i-1,j  ]
      cxij_on   = [0,0]
      cyij_on   = [0,0]
      n_left    = grid%ij2n( i,j)
      coincides = .FALSE.
      finished  = .FALSE.
      RETURN
    END IF

    IF (lies_on_line_segment( p, q, se, grid%tol_dist)) THEN
      ! [pq] exits this grid cell through the southeast corner
      p_next    = se
      aij_in    = [0,0]
      bij_on    = [i  ,j-1]
      cxij_on   = [0,0]
      cyij_on   = [0,0]
      n_left    = grid%ij2n( i,j)
      coincides = .FALSE.
      finished  = .FALSE.
      RETURN
    END IF

    IF (lies_on_line_segment( p, q, ne, grid%tol_dist)) THEN
      ! [pq] exits this grid cell through the northeast corner
      p_next    = ne
      aij_in    = [0,0]
      bij_on    = [i  ,j  ]
      cxij_on   = [0,0]
      cyij_on   = [0,0]
      n_left    = grid%ij2n( i,j)
      coincides = .FALSE.
      finished  = .FALSE.
      RETURN
    END IF

    ! Check if [pq] passes through any of the four boundaries
    CALL segment_intersection( p, q, sw, nw, llis, do_cross, grid%tol_dist)
    IF (do_cross) THEN
      ! [pq] exits this grid cell through the western boundary
      p_next    = llis
      aij_in    = [0,0]
      bij_on    = [0,0]
      cxij_on   = [i-1,j  ]
      cyij_on   = [0,0]
      n_left    = grid%ij2n( i,j)
      coincides = .FALSE.
      finished  = .FALSE.
      RETURN
    END IF

    CALL segment_intersection( p, q, se, ne, llis, do_cross, grid%tol_dist)
    IF (do_cross) THEN
      ! [pq] exits this grid cell through the eastern boundary
      p_next    = llis
      aij_in    = [0,0]
      bij_on    = [0,0]
      cxij_on   = [i  ,j  ]
      cyij_on   = [0,0]
      n_left    = grid%ij2n( i,j)
      coincides = .FALSE.
      finished  = .FALSE.
      RETURN
    END IF

    CALL segment_intersection( p, q, sw, se, llis, do_cross, grid%tol_dist)
    IF (do_cross) THEN
      ! [pq] exits this grid cell through the southern boundary
      p_next    = llis
      aij_in    = [0,0]
      bij_on    = [0,0]
      cxij_on   = [0,0]
      cyij_on   = [i  ,j-1]
      n_left    = grid%ij2n( i,j)
      coincides = .FALSE.
      finished  = .FALSE.
      RETURN
    END IF

    CALL segment_intersection( p, q, nw, ne, llis, do_cross, grid%tol_dist)
    IF (do_cross) THEN
      ! [pq] exits this grid cell through the northern boundary
      p_next    = llis
      aij_in    = [0,0]
      bij_on    = [0,0]
      cxij_on   = [0,0]
      cyij_on   = [i  ,j  ]
      n_left    = grid%ij2n( i,j)
      coincides = .FALSE.
      finished  = .FALSE.
      RETURN
    END IF

    ! This point should not be reachable!
    CALL crash('trace_line_grid_a - reached the unreachable end of the subroutine!')

  END SUBROUTINE trace_line_grid_a
  SUBROUTINE trace_line_grid_b(     grid, p, q, aij_in, bij_on, cxij_on, cyij_on, p_next, n_left, coincides, finished)
    ! Given the line [pq], where p lies on b-grid point bij_on
    ! find the point p_next where [pq] crosses into the next grid cell.

    IMPLICIT NONE

    ! In/output variables
    TYPE(type_grid),                     INTENT(IN)    :: grid
    REAL(dp), DIMENSION(2),              INTENT(IN)    :: p,q
    INTEGER,  DIMENSION(2),              INTENT(INOUT) :: aij_in, bij_on, cxij_on, cyij_on
    REAL(dp), DIMENSION(2),              INTENT(OUT)   :: p_next
    INTEGER,                             INTENT(OUT)   :: n_left
    LOGICAL,                             INTENT(OUT)   :: coincides, finished

    ! Local variables:
    INTEGER                                            :: i,j
    REAL(dp)                                           :: x,y,xl,xu,yl,yu
    REAL(dp), DIMENSION(2)                             :: sw,nw,se,ne,ww,ee,ss,nn
    LOGICAL                                            :: do_cross
    REAL(dp), DIMENSION(2)                             :: llis

    ! Safety
    IF (aij_in(1) > 0 .OR. bij_on(1) == 0 .OR. cxij_on(1) > 0 .OR. cyij_on(1) > 0) THEN
      CALL crash('trace_line_grid_b - coincidence indicators dont make sense!')
    END IF

    i = bij_on( 1)
    j = bij_on( 2)

    ! The eight surrounding b-grid points spanning the four surrounding a-grid cells
    x  = grid%x( i) + grid%dx / 2._dp
    y  = grid%y( j) + grid%dx / 2._dp
    xl = x - grid%dx
    xu = x + grid%dx
    yl = y - grid%dx
    yu = y + grid%dx

    sw = [xl,yl]
    ww = [xl,y ]
    nw = [xl,yu]
    ss = [x ,yl]
    nn = [x ,yu]
    se = [xu,yl]
    ee = [xu,y ]
    ne = [xu,yu]

    ! More safety
    IF (abs( p(1) - x) > grid%tol_dist .OR. abs( p(2) - y) > grid%tol_dist) THEN
      CALL crash('trace_line_grid_b - coincidence indicators dont make sense!')
    END IF

    ! Check if q lies on the cy-grid edge to the west
    IF (q(1) < x + grid%tol_dist .AND. q(1) > xl - grid%tol_dist .AND. abs( q(2) - y) < grid%tol_dist) THEN
      ! q lies on the cy-grid edge to the west
      p_next    = q
      aij_in    = [0,0]
      bij_on    = [0,0]
      cxij_on   = [0,0]
      cyij_on   = [0,0]
      n_left    = grid%ij2n( i,j)
      coincides = .TRUE.
      finished  = .TRUE.
      RETURN
    END IF

    ! Check if q lies on the cy-grid edge to the east
    IF (q(1) > x - grid%tol_dist .AND. q(1) < xu + grid%tol_dist .AND. abs( q(2) - y) < grid%tol_dist) THEN
      ! q lies on the cy-grid edge to the east
      p_next    = q
      aij_in    = [0,0]
      bij_on    = [0,0]
      cxij_on   = [0,0]
      cyij_on   = [0,0]
      n_left    = grid%ij2n( i+1,j+1)
      coincides = .TRUE.
      finished  = .TRUE.
      RETURN
    END IF

    ! Check if q lies on the cx-grid edge to the south
    IF (q(2) < y + grid%tol_dist .AND. q(2) > yl - grid%tol_dist .AND. abs( q(1) - x) < grid%tol_dist) THEN
      ! q lies on the cx-grid edge to the south
      p_next    = q
      aij_in    = [0,0]
      bij_on    = [0,0]
      cxij_on   = [0,0]
      cyij_on   = [0,0]
      n_left    = grid%ij2n( i+1,j)
      coincides = .TRUE.
      finished  = .TRUE.
      RETURN
    END IF

    ! Check if q lies on the cx-grid edge to the north
    IF (q(2) > y - grid%tol_dist .AND. q(2) < yu + grid%tol_dist .AND. abs( q(1) - x) < grid%tol_dist) THEN
      ! q lies on the cx-grid edge to the north
      p_next    = q
      aij_in    = [0,0]
      bij_on    = [0,0]
      cxij_on   = [0,0]
      cyij_on   = [0,0]
      n_left    = grid%ij2n( i,j+1)
      coincides = .TRUE.
      finished  = .TRUE.
      RETURN
    END IF

    ! Check if q lies inside the a-grid cell to the northwest
    IF (q(1) > xl - grid%tol_dist .AND. q(1) < x  + grid%tol_dist .AND. &
        q(2) > y  - grid%tol_dist .AND. q(2) < yu + grid%tol_dist) THEN
      ! q lies inside the a-grid cell to the northwest
      p_next    = q
      aij_in    = [0,0]
      bij_on    = [0,0]
      cxij_on   = [0,0]
      cyij_on   = [0,0]
      n_left    = grid%ij2n( i,j+1)
      coincides = .FALSE.
      finished  = .TRUE.
      RETURN
    END IF

    ! Check if q lies inside the a-grid cell to the northeast
    IF (q(1) > x  - grid%tol_dist .AND. q(1) < xu + grid%tol_dist .AND. &
        q(2) > y  - grid%tol_dist .AND. q(2) < yu + grid%tol_dist) THEN
      ! q lies inside the a-grid cell to the northeast
      p_next    = q
      aij_in    = [0,0]
      bij_on    = [0,0]
      cxij_on   = [0,0]
      cyij_on   = [0,0]
      n_left    = grid%ij2n( i+1,j+1)
      coincides = .FALSE.
      finished  = .TRUE.
      RETURN
    END IF

    ! Check if q lies inside the a-grid cell to the southeast
    IF (q(1) > x  - grid%tol_dist .AND. q(1) < xu + grid%tol_dist .AND. &
        q(2) > yl - grid%tol_dist .AND. q(2) < y  + grid%tol_dist) THEN
      ! q lies inside the a-grid cell to the southeast
      p_next    = q
      aij_in    = [0,0]
      bij_on    = [0,0]
      cxij_on   = [0,0]
      cyij_on   = [0,0]
      n_left    = grid%ij2n( i+1,j  )
      coincides = .FALSE.
      finished  = .TRUE.
      RETURN
    END IF

    ! Check if q lies inside the a-grid cell to the southwest
    IF (q(1) > xl - grid%tol_dist .AND. q(1) < x  + grid%tol_dist .AND. &
        q(2) > yl - grid%tol_dist .AND. q(2) < y  + grid%tol_dist) THEN
      ! q lies inside the a-grid cell to the southwest
      p_next    = q
      aij_in    = [0,0]
      bij_on    = [0,0]
      cxij_on   = [0,0]
      cyij_on   = [0,0]
      n_left    = grid%ij2n( i ,j  )
      coincides = .FALSE.
      finished  = .TRUE.
      RETURN
    END IF

    ! Check if [pq] passes through the b-grid point to the west
    IF (lies_on_line_segment( p, q, ww, grid%tol_dist)) THEN
      ! [pq] passes through the b-grid point to the west
      p_next    = ww
      aij_in    = [0,0]
      bij_on    = [i-1,j]
      cxij_on   = [0,0]
      cyij_on   = [0,0]
      n_left    = grid%ij2n( i ,j  )
      coincides = .FALSE.
      finished  = .FALSE.
      RETURN
    END IF

    ! Check if [pq] passes through the b-grid point to the north
    IF (lies_on_line_segment( p, q, nn, grid%tol_dist)) THEN
      ! [pq] passes through the b-grid point to the west
      p_next    = nn
      aij_in    = [0,0]
      bij_on    = [i,j+1]
      cxij_on   = [0,0]
      cyij_on   = [0,0]
      n_left    = grid%ij2n( i  ,j+1)
      coincides = .FALSE.
      finished  = .FALSE.
      RETURN
    END IF

    ! Check if [pq] passes through the b-grid point to the east
    IF (lies_on_line_segment( p, q, ee, grid%tol_dist)) THEN
      ! [pq] passes through the b-grid point to the east
      p_next    = ee
      aij_in    = [0,0]
      bij_on    = [i+1,j]
      cxij_on   = [0,0]
      cyij_on   = [0,0]
      n_left    = grid%ij2n( i+1,j+1)
      coincides = .FALSE.
      finished  = .FALSE.
      RETURN
    END IF

    ! Check if [pq] passes through the b-grid point to the south
    IF (lies_on_line_segment( p, q, ss, grid%tol_dist)) THEN
      ! [pq] passes through the b-grid point to the south
      p_next    = ss
      aij_in    = [0,0]
      bij_on    = [i,j-1]
      cxij_on   = [0,0]
      cyij_on   = [0,0]
      n_left    = grid%ij2n( i+1,j  )
      coincides = .FALSE.
      finished  = .FALSE.
      RETURN
    END IF

    ! Check if [pq] exits the a-grid cell to the northwest through its western boundary
    CALL segment_intersection( p, q, ww, nw, llis, do_cross, grid%tol_dist)
    IF (do_cross) THEN
      ! [pq] exits the a-grid cell to the northwest through its western boundary
      p_next    = llis
      aij_in    = [0,0]
      bij_on    = [0,0]
      cxij_on   = [i-1,j+1]
      cyij_on   = [0,0]
      n_left    = grid%ij2n( i,j+1)
      coincides = .FALSE.
      finished  = .FALSE.
      RETURN
    END IF

    ! Check if [pq] exits the a-grid cell to the northwest through its northern boundary
    CALL segment_intersection( p, q, nw, nn, llis, do_cross, grid%tol_dist)
    IF (do_cross) THEN
      ! [pq] exits the a-grid cell to the northwest through its northern boundary
      p_next    = llis
      aij_in    = [0,0]
      bij_on    = [0,0]
      cxij_on   = [0,0]
      cyij_on   = [i,j+1]
      n_left    = grid%ij2n( i,j+1)
      coincides = .FALSE.
      finished  = .FALSE.
      RETURN
    END IF

    ! Check if [pq] exits the a-grid cell to the northeast through its northern boundary
    CALL segment_intersection( p, q, nn, ne, llis, do_cross, grid%tol_dist)
    IF (do_cross) THEN
      ! [pq] exits the a-grid cell to the northeast through its northern boundary
      p_next    = llis
      aij_in    = [0,0]
      bij_on    = [0,0]
      cxij_on   = [0,0]
      cyij_on   = [i+1,j+1]
      n_left    = grid%ij2n( i+1,j+1)
      coincides = .FALSE.
      finished  = .FALSE.
      RETURN
    END IF

    ! Check if [pq] exits the a-grid cell to the northeast through its eastern boundary
    CALL segment_intersection( p, q, ne, ee, llis, do_cross, grid%tol_dist)
    IF (do_cross) THEN
      ! [pq] exits the a-grid cell to the northeast through its eastern boundary
      p_next    = llis
      aij_in    = [0,0]
      bij_on    = [0,0]
      cxij_on   = [i+1,j+1]
      cyij_on   = [0,0]
      n_left    = grid%ij2n( i+1,j+1)
      coincides = .FALSE.
      finished  = .FALSE.
      RETURN
    END IF

    ! Check if [pq] exits the a-grid cell to the southeast through its eastern boundary
    CALL segment_intersection( p, q, ee, se, llis, do_cross, grid%tol_dist)
    IF (do_cross) THEN
      ! [pq] exits the a-grid cell to the southeast through its eastern boundary
      p_next    = llis
      aij_in    = [0,0]
      bij_on    = [0,0]
      cxij_on   = [i+1,j]
      cyij_on   = [0,0]
      n_left    = grid%ij2n( i+1,j)
      coincides = .FALSE.
      finished  = .FALSE.
      RETURN
    END IF

    ! Check if [pq] exits the a-grid cell to the southeast through its southern boundary
    CALL segment_intersection( p, q, se, ss, llis, do_cross, grid%tol_dist)
    IF (do_cross) THEN
      ! [pq] exits the a-grid cell to the southeast through its southern boundary
      p_next    = llis
      aij_in    = [0,0]
      bij_on    = [0,0]
      cxij_on   = [0,0]
      cyij_on   = [i+1,j-1]
      n_left    = grid%ij2n( i+1,j)
      coincides = .FALSE.
      finished  = .FALSE.
      RETURN
    END IF

    ! Check if [pq] exits the a-grid cell to the southwest through its southern boundary
    CALL segment_intersection( p, q, ss, sw, llis, do_cross, grid%tol_dist)
    IF (do_cross) THEN
      ! [pq] exits the a-grid cell to the southwest through its southern boundary
      p_next    = llis
      aij_in    = [0,0]
      bij_on    = [0,0]
      cxij_on   = [0,0]
      cyij_on   = [i,j-1]
      n_left    = grid%ij2n( i,j)
      coincides = .FALSE.
      finished  = .FALSE.
      RETURN
    END IF

    ! Check if [pq] exits the a-grid cell to the southwest through its western boundary
    CALL segment_intersection( p, q, sw, ww, llis, do_cross, grid%tol_dist)
    IF (do_cross) THEN
      ! [pq] exits the a-grid cell to the southwest through its western boundary
      p_next    = llis
      aij_in    = [0,0]
      bij_on    = [0,0]
      cxij_on   = [i-1,j]
      cyij_on   = [0,0]
      n_left    = grid%ij2n( i,j)
      coincides = .FALSE.
      finished  = .FALSE.
      RETURN
    END IF

    ! This point should not be reachable!
    CALL crash('trace_line_grid_b - reached the unreachable end of the subroutine!')

  END SUBROUTINE trace_line_grid_b
  SUBROUTINE trace_line_grid_cx(    grid, p, q, aij_in, bij_on, cxij_on, cyij_on, p_next, n_left, coincides, finished)
    ! Given the line [pq], where p lies on cx-grid edge cxij_on
    ! find the point p_next where [pq] crosses into the next grid cell.

    IMPLICIT NONE

    ! In/output variables
    TYPE(type_grid),                     INTENT(IN)    :: grid
    REAL(dp), DIMENSION(2),              INTENT(IN)    :: p,q
    INTEGER,  DIMENSION(2),              INTENT(INOUT) :: aij_in, bij_on, cxij_on, cyij_on
    REAL(dp), DIMENSION(2),              INTENT(OUT)   :: p_next
    INTEGER,                             INTENT(OUT)   :: n_left
    LOGICAL,                             INTENT(OUT)   :: coincides, finished

    ! Local variables:
    INTEGER                                            :: i,j
    REAL(dp)                                           :: x,yl,yu
    REAL(dp), DIMENSION(2)                             :: sw,nw,se,ne,ss,nn
    LOGICAL                                            :: do_cross
    REAL(dp), DIMENSION(2)                             :: llis

    ! Safety
    IF (aij_in(1) > 0 .OR. bij_on(1) > 0 .OR. cxij_on(1) == 0 .OR. cyij_on(1) > 0) THEN
      CALL crash('trace_line_grid_cx - coincidence indicators dont make sense!')
    END IF

    i = cxij_on( 1)
    j = cxij_on( 2)

    ! This c-grid edge
    x  = grid%x( i) + grid%dx / 2._dp
    yl = grid%y( j) - grid%dx / 2._dp
    yu = grid%y( j) + grid%dx / 2._dp

    ! The b-grid points spanning the two adjacent a-grid cells
    sw = [x - grid%dx, yl]
    nw = [x - grid%dx, yu]
    ss = [x          , yl]
    nn = [x          , yu]
    se = [x + grid%dx, yl]
    ne = [x + grid%dx, yu]

    ! More safety
    IF (p(2) < yl .OR. p(2) > yu .OR. ABS( p(1) - x) > grid%tol_dist) THEN
      CALL crash('trace_line_grid_cx - coincidence indicators dont make sense!')
    END IF

    ! Check IF q lies on the same cx-grid cell in the southern direction
    IF (q(2) < p(2) .AND. q(2) >= yl - grid%tol_dist .AND. ABS( q(1) - x) < grid%tol_dist) THEN
      ! q lies on the same cx-grid cell in the southern direction
      p_next    = q
      aij_in    = [0,0]
      bij_on    = [0,0]
      cxij_on   = [0,0]
      cyij_on   = [0,0]
      n_left    = grid%ij2n( i+1,j)
      coincides = .TRUE.
      finished  = .TRUE.
      RETURN
    END IF

    ! Check IF q lies on the same cx-grid cell in the northern direction
    IF (q(2) > p(2) .AND. q(2) <= yu + grid%tol_dist .AND. ABS( q(1) - x) < grid%tol_dist) THEN
      ! q lies on the same cx-grid cell in the northern direction
      p_next    = q
      aij_in    = [0,0]
      bij_on    = [0,0]
      cxij_on   = [0,0]
      cyij_on   = [0,0]
      n_left    = grid%ij2n( i,j)
      coincides = .TRUE.
      finished  = .TRUE.
      RETURN
    END IF

    ! Check IF q lies inside the grid cell to the west
    IF (q(2) >= yl - grid%tol_dist .AND. q(2) <= yu + grid%tol_dist .AND. &
        q(1) >= x - grid%dx - grid%tol_dist .AND. q(1) <= x + grid%tol_dist) THEN
      ! q lies inside the grid cell to the west
      p_next    = q
      aij_in    = [0,0]
      bij_on    = [0,0]
      cxij_on   = [0,0]
      cyij_on   = [0,0]
      n_left    = grid%ij2n( i,j)
      coincides = .FALSE.
      finished  = .TRUE.
      RETURN
    END IF

    ! Check IF q lies inside the grid cell to the east
    IF (q(2) >= yl - grid%tol_dist .AND. q(2) <= yu + grid%tol_dist .AND. &
        q(1) <= x + grid%dx + grid%tol_dist .AND. q(1) >= x - grid%tol_dist) THEN
      ! q lies inside the grid cell to the east
      p_next    = q
      aij_in    = [0,0]
      bij_on    = [0,0]
      cxij_on   = [0,0]
      cyij_on   = [0,0]
      n_left    = grid%ij2n( i+1,j)
      coincides = .FALSE.
      finished  = .TRUE.
      RETURN
    END IF

    ! Check IF [pq] passes through the b-grid point to the south
    IF (lies_on_line_segment( p, q, ss, grid%tol_dist)) THEN
      ! [pq] passes through the b-grid point to the south
      p_next    = ss
      aij_in    = [0,0]
      bij_on    = [i  ,j-1]
      cxij_on   = [0,0]
      cyij_on   = [0,0]
      n_left    = grid%ij2n( i+1,j)
      coincides = .TRUE.
      finished  = .FALSE.
      RETURN
    END IF

    ! Check IF [pq] passes through the b-grid point to the north
    IF (lies_on_line_segment( p, q, nn, grid%tol_dist)) THEN
      ! [pq] passes through the b-grid point to the north
      p_next    = nn
      aij_in    = [0,0]
      bij_on    = [i  ,j  ]
      cxij_on   = [0,0]
      cyij_on   = [0,0]
      n_left    = grid%ij2n( i,j)
      coincides = .TRUE.
      finished  = .FALSE.
      RETURN
    END IF

    ! Check IF [pq] exits the a-grid cell to the west through the b-grid point to the northwest
    IF (lies_on_line_segment( p, q, nw, grid%tol_dist)) THEN
      ! [pq] exits the a-grid cell to the west through the b-grid point to the northwest
      p_next    = nw
      aij_in    = [0,0]
      bij_on    = [i-1,j  ]
      cxij_on   = [0,0]
      cyij_on   = [0,0]
      n_left    = grid%ij2n( i,j)
      coincides = .FALSE.
      finished  = .FALSE.
      RETURN
    END IF

    ! Check IF [pq] exits the a-grid cell to the west through the b-grid point to the southwest
    IF (lies_on_line_segment( p, q, sw, grid%tol_dist)) THEN
      ! [pq] exits the a-grid cell to the west through the b-grid point to the southwest
      p_next    = sw
      aij_in    = [0,0]
      bij_on    = [i-1,j-1]
      cxij_on   = [0,0]
      cyij_on   = [0,0]
      n_left    = grid%ij2n( i,j)
      coincides = .FALSE.
      finished  = .FALSE.
      RETURN
    END IF

    ! Check IF [pq] exits the a-grid cell to the east through the b-grid point to the northeast
    IF (lies_on_line_segment( p, q, ne, grid%tol_dist)) THEN
      ! [pq] exits the a-grid cell to the west through the b-grid point to the northeast
      p_next    = ne
      aij_in    = [0,0]
      bij_on    = [i+1,j  ]
      cxij_on   = [0,0]
      cyij_on   = [0,0]
      n_left    = grid%ij2n( i+1,j)
      coincides = .FALSE.
      finished  = .FALSE.
      RETURN
    END IF

    ! Check IF [pq] exits the a-grid cell to the east through the b-grid point to the southeast
    IF (lies_on_line_segment( p, q, se, grid%tol_dist)) THEN
      ! [pq] exits the a-grid cell to the west through the b-grid point to the southeast
      p_next    = se
      aij_in    = [0,0]
      bij_on    = [i+1,j-1]
      cxij_on   = [0,0]
      cyij_on   = [0,0]
      n_left    = grid%ij2n( i+1,j)
      coincides = .FALSE.
      finished  = .FALSE.
      RETURN
    END IF

    ! Check IF [pq] exits the a-grid cell to the west through its southern boundary
    CALL segment_intersection( p, q, ss, sw, llis, do_cross, grid%tol_dist)
    IF (do_cross) THEN
      ! [pq] exits the a-grid cell to the west through its southern boundary
      p_next    = llis
      aij_in    = [0,0]
      bij_on    = [0,0]
      cxij_on   = [0,0]
      cyij_on   = [i  ,j-1]
      n_left    = grid%ij2n( i,j)
      coincides = .FALSE.
      finished  = .FALSE.
      RETURN
    END IF

    ! Check IF [pq] exits the a-grid cell to the west through its western boundary
    CALL segment_intersection( p, q, sw, nw, llis, do_cross, grid%tol_dist)
    IF (do_cross) THEN
      ! [pq] exits the a-grid cell to the west through its western boundary
      p_next    = llis
      aij_in    = [0,0]
      bij_on    = [0,0]
      cxij_on   = [i-1,j]
      cyij_on   = [0,0]
      n_left    = grid%ij2n( i,j)
      coincides = .FALSE.
      finished  = .FALSE.
      RETURN
    END IF

    ! Check IF [pq] exits the a-grid cell to the west through its northern boundary
    CALL segment_intersection( p, q, nw, nn, llis, do_cross, grid%tol_dist)
    IF (do_cross) THEN
      ! [pq] exits the a-grid cell to the west through its northern boundary
      p_next    = llis
      aij_in    = [0,0]
      bij_on    = [0,0]
      cxij_on   = [0,0]
      cyij_on   = [i,j]
      n_left    = grid%ij2n( i,j)
      coincides = .FALSE.
      finished  = .FALSE.
      RETURN
    END IF

    ! Check IF [pq] exits the a-grid cell to the east through its northern boundary
    CALL segment_intersection( p, q, nn, ne, llis, do_cross, grid%tol_dist)
    IF (do_cross) THEN
      ! [pq] exits the a-grid cell to the east through its northern boundary
      p_next    = llis
      aij_in    = [0,0]
      bij_on    = [0,0]
      cxij_on   = [0,0]
      cyij_on   = [i+1,j]
      n_left    = grid%ij2n( i+1,j)
      coincides = .FALSE.
      finished  = .FALSE.
      RETURN
    END IF

    ! Check IF [pq] exits the a-grid cell to the east through its eastern boundary
    CALL segment_intersection( p, q, ne, se, llis, do_cross, grid%tol_dist)
    IF (do_cross) THEN
      ! [pq] exits the a-grid cell to the east through its eastern boundary
      p_next    = llis
      aij_in    = [0,0]
      bij_on    = [0,0]
      cxij_on   = [i+1,j]
      cyij_on   = [0,0]
      n_left    = grid%ij2n( i+1,j)
      coincides = .FALSE.
      finished  = .FALSE.
      RETURN
    END IF

    ! Check IF [pq] exits the a-grid cell to the east through its southern boundary
    CALL segment_intersection( p, q, se, ss, llis, do_cross, grid%tol_dist)
    IF (do_cross) THEN
      ! [pq] exits the a-grid cell to the east through its southern boundary
      p_next    = llis
      aij_in    = [0,0]
      bij_on    = [0,0]
      cxij_on   = [0,0]
      cyij_on   = [i+1,j-1]
      n_left    = grid%ij2n( i+1,j)
      coincides = .FALSE.
      finished  = .FALSE.
      RETURN
    END IF

    ! This point should not be reachable!
    CALL crash('trace_line_grid_cx - reached the unreachable end of the subroutine!')

  END SUBROUTINE trace_line_grid_cx
  SUBROUTINE trace_line_grid_cy(    grid, p, q, aij_in, bij_on, cxij_on, cyij_on, p_next, n_left, coincides, finished)
    ! Given the line [pq], where p lies on cy-grid edge cyij_on
    ! find the point p_next where [pq] crosses into the next grid cell.

    IMPLICIT NONE

    ! In/output variables
    TYPE(type_grid),                     INTENT(IN)    :: grid
    REAL(dp), DIMENSION(2),              INTENT(IN)    :: p,q
    INTEGER,  DIMENSION(2),              INTENT(INOUT) :: aij_in, bij_on, cxij_on, cyij_on
    REAL(dp), DIMENSION(2),              INTENT(OUT)   :: p_next
    INTEGER,                             INTENT(OUT)   :: n_left
    LOGICAL,                             INTENT(OUT)   :: coincides, finished

    ! Local variables:
    INTEGER                                            :: i,j
    REAL(dp)                                           :: xl,xu,y
    REAL(dp), DIMENSION(2)                             :: sw,nw,se,ne,ww,ee
    LOGICAL                                            :: do_cross
    REAL(dp), DIMENSION(2)                             :: llis

    ! Safety
    IF (aij_in(1) > 0 .OR. bij_on(1) > 0 .OR. cxij_on(1) > 0 .OR. cyij_on(1) == 0) THEN
      CALL crash('trace_line_grid_cy - coincidence indicators dont make sense!')
    END IF

    i = cyij_on( 1)
    j = cyij_on( 2)

    ! This c-grid edge
    xl = grid%x( i) - grid%dx / 2._dp
    xu = grid%x( i) + grid%dx / 2._dp
    y  = grid%y( j) + grid%dx / 2._dp

    ! The b-grid points spanning the two adjacent a-grid cells
    sw = [xl, y - grid%dx]
    se = [xu, y - grid%dx]
    ww = [xl, y          ]
    ee = [xu, y          ]
    nw = [xl, y + grid%dx]
    ne = [xu, y + grid%dx]

    ! More safety
    IF (p(1) < xl .OR. p(1) > xu .OR. abs( p(2) - y) > grid%tol_dist) THEN
      CALL crash('trace_line_grid_cy - coincidence indicators dont make sense!')
    END IF

    ! Check if q lies on the same cy-grid cell in the western direction
    IF (q(1) < p(1) .AND. q(1) >= xl - grid%tol_dist .AND. abs( q(2) - y) < grid%tol_dist) THEN
      ! q lies on the same cy-grid cell in the western direction
      p_next    = q
      aij_in    = [0,0]
      bij_on    = [0,0]
      cxij_on   = [0,0]
      cyij_on   = [0,0]
      n_left    = grid%ij2n( i,j)
      coincides = .TRUE.
      finished  = .TRUE.
      RETURN
    END IF

    ! Check if q lies on the same cy-grid cell in the eastern direction
    IF (q(1) > p(1) .AND. q(1) <= xu + grid%tol_dist .AND. abs( q(2) - y) < grid%tol_dist) THEN
      ! q lies on the same cy-grid cell in the eastern direction
      p_next    = q
      aij_in    = [0,0]
      bij_on    = [0,0]
      cxij_on   = [0,0]
      cyij_on   = [0,0]
      n_left    = grid%ij2n( i,j+1)
      coincides = .TRUE.
      finished  = .TRUE.
      RETURN
    END IF

    ! Check if q lies inside the grid cell to the south
    IF (q(1) >= xl - grid%tol_dist .AND. q(1) <= xu + grid%tol_dist .AND. &
        q(2) >= y - grid%dx - grid%tol_dist .AND. q(2) <= y + grid%tol_dist) THEN
      ! q lies inside the grid cell to the south
      p_next    = q
      aij_in    = [0,0]
      bij_on    = [0,0]
      cxij_on   = [0,0]
      cyij_on   = [0,0]
      n_left    = grid%ij2n( i,j)
      coincides = .FALSE.
      finished  = .TRUE.
      RETURN
    END IF

    ! Check if q lies inside the grid cell to the north
    IF (q(1) >= xl - grid%tol_dist .AND. q(1) <= xu + grid%tol_dist .AND. &
        q(2) <= y + grid%dx + grid%tol_dist .AND. q(2) >= y - grid%tol_dist) THEN
      ! q lies inside the grid cell to the north
      p_next    = q
      aij_in    = [0,0]
      bij_on    = [0,0]
      cxij_on   = [0,0]
      cyij_on   = [0,0]
      n_left    = grid%ij2n( i,j+1)
      coincides = .FALSE.
      finished  = .TRUE.
      RETURN
    END IF

    ! Check if [pq] passes through the b-grid point to the west
    IF (lies_on_line_segment( p, q, ww, grid%tol_dist))  THEN
      ! [pq] passes through the b-grid point to the west
      p_next    = ww
      aij_in    = [0,0]
      bij_on    = [i-1,j  ]
      cxij_on   = [0,0]
      cyij_on   = [0,0]
      n_left    = grid%ij2n( i,j)
      coincides = .TRUE.
      finished  = .FALSE.
      RETURN
    END IF

    ! Check if [pq] passes through the b-grid point to the east
    IF (lies_on_line_segment( p, q, ee, grid%tol_dist)) THEN
      ! [pq] passes through the b-grid point to the east
      p_next    = ee
      aij_in    = [0,0]
      bij_on    = [i  ,j  ]
      cxij_on   = [0,0]
      cyij_on   = [0,0]
      n_left    = grid%ij2n( i,j+1)
      coincides = .TRUE.
      finished  = .FALSE.
      RETURN
    END IF

    ! Check if [pq] exits the a-grid cell to the north through the b-grid point to the northwest
    IF (lies_on_line_segment( p, q, nw, grid%tol_dist)) THEN
      ! [pq] exits the a-grid cell to the north through the b-grid point to the northwest
      p_next    = nw
      aij_in    = [0,0]
      bij_on    = [i-1,j+1]
      cxij_on   = [0,0]
      cyij_on   = [0,0]
      n_left    = grid%ij2n( i,j+1)
      coincides = .FALSE.
      finished  = .FALSE.
      RETURN
    END IF

    ! Check if [pq] exits the a-grid cell to the north through the b-grid point to the northeast
    IF (lies_on_line_segment( p, q, ne, grid%tol_dist)) THEN
      ! [pq] exits the a-grid cell to the north through the b-grid point to the northeast
      p_next    = ne
      aij_in    = [0,0]
      bij_on    = [i  ,j+1]
      cxij_on   = [0,0]
      cyij_on   = [0,0]
      n_left    = grid%ij2n( i,j+1)
      coincides = .FALSE.
      finished  = .FALSE.
      RETURN
    END IF

    ! Check if [pq] exits the a-grid cell to the south through the b-grid point to the southwest
    IF (lies_on_line_segment( p, q, sw, grid%tol_dist)) THEN
      ! [pq] exits the a-grid cell to the north through the b-grid point to the southwest
      p_next    = sw
      aij_in    = [0,0]
      bij_on    = [i-1,j-1]
      cxij_on   = [0,0]
      cyij_on   = [0,0]
      n_left    = grid%ij2n( i,j)
      coincides = .FALSE.
      finished  = .FALSE.
      RETURN
    END IF

    ! Check if [pq] exits the a-grid cell to the south through the b-grid point to the southeast
    IF (lies_on_line_segment( p, q, se, grid%tol_dist)) THEN
      ! [pq] exits the a-grid cell to the north through the b-grid point to the southeast
      p_next    = se
      aij_in    = [0,0]
      bij_on    = [i  ,j-1]
      cxij_on   = [0,0]
      cyij_on   = [0,0]
      n_left    = grid%ij2n( i,j)
      coincides = .FALSE.
      finished  = .FALSE.
      RETURN
    END IF

    ! Check if [pq] exits the a-grid cell to the north through its western boundary
    CALL segment_intersection( p, q, ww, nw, llis, do_cross, grid%tol_dist)
    IF (do_cross) THEN
      ! [pq] exits the a-grid cell to the north through its western boundary
      p_next    = llis
      aij_in    = [0,0]
      bij_on    = [0,0]
      cxij_on   = [i-1,j+1]
      cyij_on   = [0,0]
      n_left    = grid%ij2n( i,j+1)
      coincides = .FALSE.
      finished  = .FALSE.
      RETURN
    END IF

    ! Check if [pq] exits the a-grid cell to the north through its northern boundary
    CALL segment_intersection( p, q, nw, ne, llis, do_cross, grid%tol_dist)
    IF (do_cross) THEN
      ! [pq] exits the a-grid cell to the north through its northern boundary
      p_next    = llis
      aij_in    = [0,0]
      bij_on    = [0,0]
      cxij_on   = [0,0]
      cyij_on   = [i,j+1]
      n_left    = grid%ij2n( i,j+1)
      coincides = .FALSE.
      finished  = .FALSE.
      RETURN
    END IF

    ! Check if [pq] exits the a-grid cell to the north through its eastern boundary
    CALL segment_intersection( p, q, ne, ee, llis, do_cross, grid%tol_dist)
    IF (do_cross) THEN
      ! [pq] exits the a-grid cell to the north through its eastern boundary
      p_next    = llis
      aij_in    = [0,0]
      bij_on    = [0,0]
      cxij_on   = [i  ,j+1]
      cyij_on   = [0,0]
      n_left    = grid%ij2n( i,j+1)
      coincides = .FALSE.
      finished  = .FALSE.
      RETURN
    END IF

    ! Check if [pq] exits the a-grid cell to the south through its eastern boundary
    CALL segment_intersection( p, q, ee, se, llis, do_cross, grid%tol_dist)
    IF (do_cross) THEN
      ! [pq] exits the a-grid cell to the south through its eastern boundary
      p_next    = llis
      aij_in    = [0,0]
      bij_on    = [0,0]
      cxij_on   = [i  ,j  ]
      cyij_on   = [0,0]
      n_left    = grid%ij2n( i,j)
      coincides = .FALSE.
      finished  = .FALSE.
      RETURN
    END IF

    ! Check if [pq] exits the a-grid cell to the south through its southern boundary
    CALL segment_intersection( p, q, se, sw, llis, do_cross, grid%tol_dist)
    IF (do_cross) THEN
      ! [pq] exits the a-grid cell to the south through its southern boundary
      p_next    = llis
      aij_in    = [0,0]
      bij_on    = [0,0]
      cxij_on   = [0,0]
      cyij_on   = [i,j-1]
      n_left    = grid%ij2n( i,j)
      coincides = .FALSE.
      finished  = .FALSE.
      RETURN
    END IF

    ! Check if [pq] exits the a-grid cell to the south through its western boundary
    CALL segment_intersection( p, q, sw, ww, llis, do_cross, grid%tol_dist)
    IF (do_cross) THEN
      ! [pq] exits the a-grid cell to the south through its western boundary
      p_next    = llis
      aij_in    = [0,0]
      bij_on    = [0,0]
      cxij_on   = [i-1,j  ]
      cyij_on   = [0,0]
      n_left    = grid%ij2n( i,j)
      coincides = .FALSE.
      finished  = .FALSE.
      RETURN
    END IF

    ! This point should not be reachable!
    CALL crash('trace_line_grid_cy - reached the unreachable end of the subroutine!')

  END SUBROUTINE trace_line_grid_cy

  SUBROUTINE crop_line_to_domain( p, q, xmin, xmax, ymin, ymax, tol_dist, pp, qq, is_valid_line)
    ! Crop the line [pq] so that it lies within the specified domain;
    ! if [pq] doesn't pass through the domain at all, return is_valid_line = .FALSE.

    IMPLICIT NONE

    ! In/output variables
    REAL(dp), DIMENSION(2),              INTENT(IN)    :: p, q
    REAL(dp),                            INTENT(IN)    :: xmin, xmax, ymin, ymax, tol_dist
    REAL(dp), DIMENSION(2),              INTENT(OUT)   :: pp, qq
    LOGICAL,                             INTENT(OUT)   :: is_valid_line

    ! Local variables:
    REAL(dp), DIMENSION(2)                             :: sw, se, nw, ne, llis
    INTEGER                                            :: edge_index_p, edge_index_q
    LOGICAL                                            :: do_cross

    pp = p
    qq = q
    is_valid_line = .TRUE.

    sw = [xmin,ymin]
    se = [xmax,ymin]
    nw = [xmin,ymax]
    ne = [xmax,ymax]

    ! Determine in which quadrants p and q lie
    ! (same as with edge_index; 1-8 clockwise starting north, 0 means inside

    IF     (pp(1) >= xmin .AND. pp(1) <= xmax .AND. pp(2) > ymax) THEN
      ! North
      edge_index_p = 1
    ELSEIF (pp(1) > xmax .AND. pp(2) > ymax) THEN
      ! Northeast
      edge_index_p = 2
    ELSEIF (pp(1) > xmax .AND. pp(2) >= ymin .AND. pp(2) <= ymax) THEN
      ! East
      edge_index_p = 3
    ELSEIF (pp(1) > xmax .AND. pp(2) < ymin) THEN
      ! Southeast
      edge_index_p = 4
    ELSEIF (pp(1) >= xmin .AND. pp(1) <= xmax .AND. pp(2) < ymin) THEN
      ! South
      edge_index_p = 5
    ELSEIF (pp(1) < xmin .AND. pp(2) < ymin) THEN
      ! Southwest
      edge_index_p = 6
    ELSEIF (pp(1) < xmin .AND. pp(2) >= ymin .AND. pp(2) <= ymax) THEN
      ! West
      edge_index_p = 7
    ELSEIF (pp(1) < xmin .AND. pp(2) > ymax) THEN
      ! Northwest
      edge_index_p = 8
    ELSE
      ! Inside the mesh domain
      edge_index_p = 0
    END IF

    IF     (qq(1) >= xmin .AND. qq(1) <= xmax .AND. qq(2) > ymax) THEN
      ! North
      edge_index_q = 1
    ELSEIF (qq(1) > xmax .AND. qq(2) > ymax) THEN
      ! Northeast
      edge_index_q = 2
    ELSEIF (qq(1) > xmax .AND. qq(2) >= ymin .AND. qq(2) <= ymax) THEN
      ! East
      edge_index_q = 3
    ELSEIF (qq(1) > xmax .AND. qq(2) < ymin) THEN
      ! Southeast
      edge_index_q = 4
    ELSEIF (qq(1) >= xmin .AND. qq(1) <= xmax .AND. qq(2) < ymin) THEN
      ! South
      edge_index_q = 5
    ELSEIF (qq(1) < xmin .AND. qq(2) < ymin) THEN
      ! Southwest
      edge_index_q = 6
    ELSEIF (qq(1) < xmin .AND. qq(2) >= ymin .AND. qq(2) <= ymax) THEN
      ! West
      edge_index_q = 7
    ELSEIF (qq(1) < xmin .AND. qq(2) > ymax) THEN
      ! Northwest
      edge_index_q = 8
    ELSE
      ! Inside the mesh domain
      edge_index_q = 0
    END IF

    IF (edge_index_p == 0 .AND. edge_index_q == 0) THEN
      ! Both p and q lie inside the mesh domain
      RETURN
    END IF

    IF (edge_index_p == 0 .AND. edge_index_q > 0) THEN
      ! p lies inside the mesh domain, q lies outside

      ! Check IF [pq] passes through any of the four corners
      IF     (lies_on_line_segment( pp, qq, sw, tol_dist)) THEN
        ! [pq] passes through the southwest corner of the mesh
        qq = sw
        RETURN
      ELSEIF (lies_on_line_segment( pp, qq, se, tol_dist)) THEN
        ! [pq] passes through the southeast corner of the mesh
        qq = se
        RETURN
      ELSEIF (lies_on_line_segment( pp, qq, nw, tol_dist)) THEN
        ! [pq] passes through the northwest corner of the mesh
        qq = nw
        RETURN
      ELSEIF (lies_on_line_segment( pp, qq, ne, tol_dist)) THEN
        ! [pq] passes through the northeast corner of the mesh
        qq = ne
        RETURN
      END IF

      ! Check IF [pq] crosses any of the four borders

      ! South
      CALL segment_intersection( pp, qq, sw, se, llis, do_cross, tol_dist)
      IF (do_cross) THEN
        ! [pq] crosses the southern border
        qq = llis
        RETURN
      END IF

      ! West
      CALL segment_intersection( pp, qq, sw, nw, llis, do_cross, tol_dist)
      IF (do_cross) THEN
        ! [pq] crosses the western border
        qq = llis
        RETURN
      END IF

      ! North
      CALL segment_intersection( pp, qq, nw, ne, llis, do_cross, tol_dist)
      IF (do_cross) THEN
        ! [pq] crosses the northern border
        qq = llis
        RETURN
      END IF

      ! East
      CALL segment_intersection( pp, qq, se, ne, llis, do_cross, tol_dist)
      IF (do_cross) THEN
        ! [pq] crosses the eastern border
        qq = llis
        RETURN
      END IF

      ! This point should be unreachable
      CALL crash('crop_line_to_mesh_domain - reached the unreachable point (p inside, q outside)!')

    END IF ! IF (edge_index_p == 0 .AND. edge_index_q > 0)

    IF (edge_index_q == 0 .AND. edge_index_p > 0) THEN
      ! q lies inside the mesh domain, p lies outside

      ! Check IF [pq] passes through any of the four corners
      IF     (lies_on_line_segment( pp, qq, sw, tol_dist)) THEN
        ! [pq] passes through the southwest corner of the mesh
        pp = sw
        RETURN
      ELSEIF (lies_on_line_segment( pp, qq, se, tol_dist)) THEN
        ! [pq] passes through the southeast corner of the mesh
        pp = se
        RETURN
      ELSEIF (lies_on_line_segment( pp, qq, nw, tol_dist)) THEN
        ! [pq] passes through the northwest corner of the mesh
        pp = nw
        RETURN
      ELSEIF (lies_on_line_segment( pp, qq, ne, tol_dist)) THEN
        ! [pq] passes through the northeast corner of the mesh
        pp = ne
        RETURN
      END IF

      ! Check IF [pq] crosses any of the four borders

      ! South
      CALL segment_intersection( pp, qq, sw, se, llis, do_cross, tol_dist)
      IF (do_cross) THEN
        ! [pq] crosses the southern border
        pp = llis
        RETURN
      END IF

      ! West
      CALL segment_intersection( pp, qq, sw, nw, llis, do_cross, tol_dist)
      IF (do_cross) THEN
        ! [pq] crosses the western border
        pp = llis
        RETURN
      END IF

      ! North
      CALL segment_intersection( pp, qq, nw, ne, llis, do_cross, tol_dist)
      IF (do_cross) THEN
        ! [pq] crosses the northern border
        pp = llis
        RETURN
      END IF

      ! East
      CALL segment_intersection( pp, qq, se, ne, llis, do_cross, tol_dist)
      IF (do_cross) THEN
        ! [pq] crosses the eastern border
        pp = llis
        RETURN
      END IF

      ! This point should be unreachable
      CALL crash('crop_line_to_mesh_domain - reached the unreachable point (q inside, p outside)!')

    END IF ! IF (edge_index_q == 0 .AND. edge_index_p > 0)

    ! Both p and q lie outside the mesh domain

    IF     (pp(1) < xmin .AND. qq(1) < xmin) THEN
      ! Both p and q lie west of the western mesh border; [pq] cannot pass through the mesh domain
      is_valid_line = .FALSE.
      RETURN
    ELSEIF (pp(1) > xmax .AND. qq(1) > xmax) THEN
      ! Both p and q lie east of the eastern mesh border; [pq] cannot pass through the mesh domain
      is_valid_line = .FALSE.
      RETURN
    ELSEIF (pp(2) < ymin .AND. qq(2) < ymin) THEN
      ! Both p and q lie south of the southern mesh border; [pq] cannot pass through the mesh domain
      is_valid_line = .FALSE.
      RETURN
    ELSEIF (pp(2) > ymax .AND. qq(2) > ymax) THEN
      ! Both p and q lie north of the northern mesh border; [pq] cannot pass through the mesh domain
      is_valid_line = .FALSE.
      RETURN
    END IF

    IF (edge_index_p == 1) THEN
      ! p lies in the northern quadrant

      IF (edge_index_q == 3) THEN
        ! q lies in the eastern quadrant; check IF [pq] cuts through the northeast corner

        IF (cross2( (ne - qq), (pp - qq)) > 0) THEN
          ! [pq] cuts through the northeast corner
          CALL segment_intersection( pp, qq, nw, ne, llis, do_cross, tol_dist)
          IF (.NOT. do_cross) THEN
            CALL crash('crop_line_to_mesh_domain - [pq] should intersect nw-ne, but it doesnt!')
          END IF
          pp = llis
          CALL segment_intersection( pp, qq, ne, se, llis, do_cross, tol_dist)
          IF (.NOT. do_cross) THEN
            CALL crash('crop_line_to_mesh_domain - [pq] should intersect ne-se, but it doesnt!')
          END IF
          qq = llis
          RETURN
        ELSE
          ! [pq] does not pass through the mesh domain
          is_valid_line = .FALSE.
          RETURN
        END IF

      ELSEIF (edge_index_q == 7) THEN
        ! q lies in the western quadrant; check IF [pq] cuts through the northwest corner

        IF (cross2( (pp - qq), (ne - qq)) > 0) THEN
          ! [pq] cuts through the northeast corner
          CALL segment_intersection( pp, qq, nw, ne, llis, do_cross, tol_dist)
          IF (.NOT. do_cross) THEN
            CALL crash('crop_line_to_mesh_domain - [pq] should intersect nw-ne, but it doesnt!')
          END IF
          pp = llis
          CALL segment_intersection( pp, qq, nw, sw, llis, do_cross, tol_dist)
          IF (.NOT. do_cross) THEN
            CALL crash('crop_line_to_mesh_domain - [pq] should intersect nw-sw, but it doesnt!')
          END IF
          qq = llis
          RETURN
        ELSE
          ! [pq] does not pass through the mesh domain
          is_valid_line = .FALSE.
          RETURN
        END IF

      ELSE
        CALL crash('crop_line_to_mesh_domain - edge_index_p = {int_01}, edge_index_q = {int_02}', int_01 = edge_index_p, int_02 = edge_index_q)
      END IF

    ELSEIF (edge_index_p == 3) THEN
      ! p lies in the eastern quadrant

      IF (edge_index_q == 1) THEN
        ! q lies in the northern quadrant; check IF [pq] cuts through the northeast corner

        IF (cross2( (ne - pp), (qq - pp)) > 0) THEN
          ! [pq] cuts through the northeast corner
          CALL segment_intersection( pp, qq, nw, ne, llis, do_cross, tol_dist)
          IF (.NOT. do_cross) THEN
            CALL crash('crop_line_to_mesh_domain - [pq] should intersect nw-ne, but it doesnt!')
          END IF
          qq = llis
          CALL segment_intersection( pp, qq, ne, se, llis, do_cross, tol_dist)
          IF (.NOT. do_cross) THEN
            CALL crash('crop_line_to_mesh_domain - [pq] should intersect ne-se, but it doesnt!')
          END IF
          pp = llis
          RETURN
        ELSE
          ! [pq] does not pass through the mesh domain
          is_valid_line = .FALSE.
          RETURN
        END IF

      ELSEIF (edge_index_q == 5) THEN
        ! q lies in the southern quadrant; check IF [pq] cuts through the southeast corner

        IF (cross2( (se - qq), (pp - qq)) > 0) THEN
          ! [pq] cuts through the southeast corner
          CALL segment_intersection( pp, qq, se, ne, llis, do_cross, tol_dist)
          IF (.NOT. do_cross) THEN
            CALL crash('crop_line_to_mesh_domain - [pq] should intersect se-ne, but it doesnt!')
          END IF
          pp = llis
          CALL segment_intersection( pp, qq, sw, se, llis, do_cross, tol_dist)
          IF (.NOT. do_cross) THEN
            CALL crash('crop_line_to_mesh_domain - [pq] should intersect sw-se, but it doesnt!')
          END IF
          qq = llis
          RETURN
        ELSE
          ! [pq] does not pass through the mesh domain
          is_valid_line = .FALSE.
          RETURN
        END IF

      ELSE
        CALL crash('crop_line_to_mesh_domain - edge_index_p = {int_01}, edge_index_q = {int_02}', int_01 = edge_index_p, int_02 = edge_index_q)
      END IF

    ELSEIF (edge_index_p == 5) THEN
      ! p lies in the southern quadrant

      IF (edge_index_q == 3) THEN
        ! q lies in the eastern quadrant; check IF [pq] cuts through the southeast corner

        IF (cross2( (se - pp), (qq - pp)) > 0) THEN
          ! [pq] cuts through the southwest corner
          CALL segment_intersection( pp, qq, sw, se, llis, do_cross, tol_dist)
          IF (.NOT. do_cross) THEN
            CALL crash('crop_line_to_mesh_domain - [pq] should intersect sw-se, but it doesnt!')
          END IF
          pp = llis
          CALL segment_intersection( pp, qq, se, ne, llis, do_cross, tol_dist)
          IF (.NOT. do_cross) THEN
            CALL crash('crop_line_to_mesh_domain - [pq] should intersect se-ne, but it doesnt!')
          END IF
          qq = llis
          RETURN
        ELSE
          ! [pq] does not pass through the mesh domain
          is_valid_line = .FALSE.
          RETURN
        END IF

      ELSEIF (edge_index_q == 7) THEN
        ! q lies in the western quadrant; check IF [pq] cuts through the southwest corner

        IF (cross2( (qq - pp), (sw - pp)) > 0) THEN
          ! [pq] cuts through the southwest corner
          CALL segment_intersection( pp, qq, sw, se, llis, do_cross, tol_dist)
          IF (.NOT. do_cross) THEN
            CALL crash('crop_line_to_mesh_domain - [pq] should intersect sw-se, but it doesnt!')
          END IF
          pp = llis
          CALL segment_intersection( pp, qq, sw, nw, llis, do_cross, tol_dist)
          IF (.NOT. do_cross) THEN
            CALL crash('crop_line_to_mesh_domain - [pq] should intersect sw-nw, but it doesnt!')
          END IF
          qq = llis
          RETURN
        ELSE
          ! [pq] does not pass through the mesh domain
          is_valid_line = .FALSE.
          RETURN
        END IF

      ELSE
        CALL crash('crop_line_to_mesh_domain - edge_index_p = {int_01}, edge_index_q = {int_02}', int_01 = edge_index_p, int_02 = edge_index_q)
      END IF

    ELSEIF (edge_index_p == 7) THEN
      ! p lies in the western quadrant

      IF (edge_index_q == 5) THEN
        ! q lies in the southern quadrant; check IF [pq] cuts through the southwest corner

        IF (cross2( (pp - qq), (sw - qq)) > 0) THEN
          ! [pq] cuts through the southwest corner
          CALL segment_intersection( pp, qq, sw, se, llis, do_cross, tol_dist)
          IF (.NOT. do_cross) THEN
            CALL crash('crop_line_to_mesh_domain - [pq] should intersect sw-se, but it doesnt!')
          END IF
          qq = llis
          CALL segment_intersection( pp, qq, sw, nw, llis, do_cross, tol_dist)
          IF (.NOT. do_cross) THEN
            CALL crash('crop_line_to_mesh_domain - [pq] should intersect sw-nw, but it doesnt!')
          END IF
          pp = llis
          RETURN
        ELSE
          ! [pq] does not pass through the mesh domain
          is_valid_line = .FALSE.
          RETURN
        END IF

      ELSEIF (edge_index_q == 1) THEN
        ! q lies in the northern quadrant; check IF [pq] cuts through the northwest corner

        IF (cross2( (qq - pp), (nw - pp)) > 0) THEN
          ! [pq] cuts through the northwest corner
          CALL segment_intersection( pp, qq, sw, nw, llis, do_cross, tol_dist)
          IF (.NOT. do_cross) THEN
            CALL crash('crop_line_to_mesh_domain - [pq] should intersect sw-nw, but it doesnt!')
          END IF
          pp = llis
          CALL segment_intersection( pp, qq, nw, ne, llis, do_cross, tol_dist)
          IF (.NOT. do_cross) THEN
            CALL crash('crop_line_to_mesh_domain - [pq] should intersect nw-ne, but it doesnt!')
          END IF
          qq = llis
          RETURN
        ELSE
          ! [pq] does not pass through the mesh domain
          is_valid_line = .FALSE.
          RETURN
        END IF

      ELSE
        CALL crash('crop_line_to_mesh_domain - edge_index_p = {int_01}, edge_index_q = {int_02}', int_01 = edge_index_p, int_02 = edge_index_q)
      END IF

    END IF ! IF (edge_index_p == 1)

    ! This point should be unreachable
    CALL crash('crop_line_to_mesh_domain - reached the unreachable end of the subroutine!')

  END SUBROUTINE crop_line_to_domain

! == Clean up after yourself
  SUBROUTINE deallocate_remapping_operators_mesh2grid( grid)
    ! Deallocate the remapping operators between the mesh and the square grid

    IMPLICIT NONE

    ! In/output variables
    TYPE(type_grid),                     INTENT(INOUT) :: grid

    ! Local variables:
    CHARACTER(LEN=256), PARAMETER                      :: routine_name = 'deallocate_remapping_operators_mesh2grid'

    ! Add routine to path
    CALL init_routine( routine_name)

    CALL MatDestroy( grid%M_map_mesh2grid, perr)

    ! Finalise routine path
    CALL finalise_routine( routine_name)

  END SUBROUTINE deallocate_remapping_operators_mesh2grid
  SUBROUTINE deallocate_remapping_operators_grid2mesh( grid)
    ! Deallocate the remapping operators between the mesh and the square grid

    IMPLICIT NONE

    ! In/output variables
    TYPE(type_grid),                     INTENT(INOUT) :: grid

    ! Local variables:
    CHARACTER(LEN=256), PARAMETER                      :: routine_name = 'deallocate_remapping_operators_grid2mesh'

    ! Add routine to path
    CALL init_routine( routine_name)

    CALL MatDestroy( grid%M_map_grid2mesh, perr)

    ! Finalise routine path
    CALL finalise_routine( routine_name)

  END SUBROUTINE deallocate_remapping_operators_grid2mesh
  SUBROUTINE deallocate_remapping_operators_mesh_mesh( map)
    ! Deallocate the remapping operators between two meshes

    IMPLICIT NONE

    ! In/output variables
    TYPE(type_remapping_mesh_mesh),      INTENT(INOUT) :: map

    ! Local variables:
    CHARACTER(LEN=256), PARAMETER                      :: routine_name = 'deallocate_remapping_operators_mesh_mesh'

    ! Add routine to path
    CALL init_routine( routine_name)

    CALL MatDestroy( map%M_trilin           , perr)
    CALL MatDestroy( map%M_nearest_neighbour, perr)
    CALL MatDestroy( map%M_cons_1st_order   , perr)
    CALL MatDestroy( map%M_cons_2nd_order   , perr)

    ! Finalise routine path
    CALL finalise_routine( routine_name)

  END SUBROUTINE deallocate_remapping_operators_mesh_mesh

END MODULE mesh_mapping_module<|MERGE_RESOLUTION|>--- conflicted
+++ resolved
@@ -241,28 +241,17 @@
 
   END SUBROUTINE map_mesh2grid_3D
 
-<<<<<<< HEAD
-  ! == Subroutine for mapping data from a global lat-lon grid and the mesh ==
-  SUBROUTINE create_remapping_arrays_glob_mesh( mesh, grid, map)
-    ! Create remapping arrays for remapping data from a global lat-lon grid to the model mesh
-=======
-! == Subroutine for mapping data from a lat/lon-grid and the mesh ==
+  ! == Subroutine for mapping data from a lat/lon-grid and the mesh ==
   SUBROUTINE create_remapping_arrays_lonlat_mesh( mesh, grid_lonlat, map)
     ! Create remapping arrays for remapping data from a global lon/lat-grid to the model mesh
->>>>>>> 0cdbf329
     ! using bilinear interpolation
 
     IMPLICIT NONE
 
     ! In/output variables:
     TYPE(type_mesh),                     INTENT(IN)    :: mesh
-<<<<<<< HEAD
-    TYPE(type_latlongrid),               INTENT(IN)    :: grid
-    TYPE(type_remapping_latlon2mesh),    INTENT(INOUT) :: map
-=======
     TYPE(type_grid_lonlat),              INTENT(IN)    :: grid_lonlat
     TYPE(type_remapping_lonlat2mesh),    INTENT(INOUT) :: map
->>>>>>> 0cdbf329
 
     ! Local variables:
     CHARACTER(LEN=256), PARAMETER                      :: routine_name = 'create_remapping_arrays_lonlat_mesh'
@@ -286,18 +275,6 @@
     DO vi = mesh%vi1, mesh%vi2
 
       ! Find enveloping lat-lon indices
-<<<<<<< HEAD
-      il  = MAX(1, MIN( grid%nlon-1, 1 + FLOOR((mesh%lon( vi) - MINVAL(grid%lon)) / (grid%lon(2) - grid%lon(1)))))
-      iu  = il + 1
-      wil = (grid%lon(iu) - mesh%lon( vi)) / (grid%lon(2) - grid%lon(1))
-      wiu = 1._dp - wil
-
-      ! Exception for pixels near the zero meridian
-      IF (mesh%lon( vi) < MINVAL(grid%lon)) THEN
-        il  = grid%nlon
-        iu  = 1
-        wil = (grid%lon( iu) - mesh%lon( vi)) / (grid%lon(2) - grid%lon(1))
-=======
       il  = MAX(1, MIN( grid_lonlat%nlon-1, 1 + FLOOR((mesh%lon( vi) - MINVAL(grid_lonlat%lon)) / (grid_lonlat%lon(2) - grid_lonlat%lon(1)))))
       iu  = il + 1
       wil = (grid_lonlat%lon(iu) - mesh%lon( vi)) / (grid_lonlat%lon(2) - grid_lonlat%lon(1))
@@ -308,7 +285,6 @@
         il  = grid_lonlat%nlon
         iu  = 1
         wil = (grid_lonlat%lon( iu) - mesh%lon( vi)) / (grid_lonlat%lon(2) - grid_lonlat%lon(1))
->>>>>>> 0cdbf329
         wiu = 1._dp - wil
       ELSEIF (mesh%lon( vi) > MAXVAL(grid_lonlat%lon)) THEN
         il  = grid_lonlat%nlon
@@ -317,15 +293,9 @@
         wil = 1._dp - wiu
       END IF
 
-<<<<<<< HEAD
-      jl  = MAX(1, MIN( grid%nlat-1, 1 + FLOOR((mesh%lat( vi) - MINVAL(grid%lat)) / (grid%lat(2) - grid%lat(1)))))
-      ju  = jl + 1
-      wjl = (grid%lat( ju) - mesh%lat( vi)) / (grid%lat(2) - grid%lat(1))
-=======
       jl  = MAX(1, MIN( grid_lonlat%nlat-1, 1 + FLOOR((mesh%lat( vi) - MINVAL(grid_lonlat%lat)) / (grid_lonlat%lat(2) - grid_lonlat%lat(1)))))
       ju  = jl + 1
       wjl = (grid_lonlat%lat( ju) - mesh%lat( vi)) / (grid_lonlat%lat(2) - grid_lonlat%lat(1))
->>>>>>> 0cdbf329
       wju = 1 - wjl
 
       ! Write to mapping arrays
@@ -344,15 +314,9 @@
     ! Finalise routine path
     CALL finalise_routine( routine_name, n_extra_windows_expected=8)
 
-<<<<<<< HEAD
-  END SUBROUTINE create_remapping_arrays_glob_mesh
-  SUBROUTINE map_latlon2mesh_2D( mesh, map, d_grid, d_mesh)
-    ! Map data from a global lat-lon grid to the model mesh using bilinear interpolation
-=======
   END SUBROUTINE create_remapping_arrays_lonlat_mesh
   SUBROUTINE map_lonlat2mesh_2D( mesh, map, d_grid, d_mesh)
     ! Map data from a lon/lat-grid to the model mesh using bilinear interpolation
->>>>>>> 0cdbf329
 
     IMPLICIT NONE
 
@@ -393,15 +357,9 @@
     ! Finalise routine path
     CALL finalise_routine( routine_name)
 
-<<<<<<< HEAD
-  END SUBROUTINE map_latlon2mesh_2D
-  SUBROUTINE map_latlon2mesh_3D( mesh, map, d_grid, d_mesh)
-    ! Map data from a global lat-lon grid to the model mesh using bilinear interpolation
-=======
   END SUBROUTINE map_lonlat2mesh_2D
   SUBROUTINE map_lonlat2mesh_3D( mesh, map, d_grid, d_mesh)
     ! Map data from a lon/lat-grid to the model mesh using bilinear interpolation
->>>>>>> 0cdbf329
 
     IMPLICIT NONE
 
@@ -442,28 +400,16 @@
     ! Finalise routine path
     CALL finalise_routine( routine_name)
 
-<<<<<<< HEAD
-  END SUBROUTINE map_latlon2mesh_3D
-  SUBROUTINE deallocate_remapping_arrays_glob_mesh( map)
-=======
   END SUBROUTINE map_lonlat2mesh_3D
   SUBROUTINE deallocate_remapping_arrays_lonlat_mesh( map)
->>>>>>> 0cdbf329
 
     IMPLICIT NONE
 
     ! In/output variables:
-<<<<<<< HEAD
-    TYPE(type_remapping_latlon2mesh),    INTENT(INOUT) :: map
-
-    ! Local variables:
-    CHARACTER(LEN=256), PARAMETER                      :: routine_name = 'deallocate_remapping_arrays_glob_mesh'
-=======
     TYPE(type_remapping_lonlat2mesh),    INTENT(INOUT) :: map
 
     ! Local variables:
     CHARACTER(LEN=256), PARAMETER                      :: routine_name = 'deallocate_remapping_arrays_lonlat_mesh'
->>>>>>> 0cdbf329
 
     ! Add routine to path
     CALL init_routine( routine_name)
@@ -480,8 +426,7 @@
     ! Finalise routine path
     CALL finalise_routine( routine_name)
 
-<<<<<<< HEAD
-  END SUBROUTINE deallocate_remapping_arrays_glob_mesh
+  END SUBROUTINE deallocate_remapping_arrays_lonlat_mesh
 
 ! == Mapping data between two meshes
 
@@ -527,9 +472,6 @@
     CALL finalise_routine( routine_name)
 
   END SUBROUTINE map_mesh2mesh_2D
-=======
-  END SUBROUTINE deallocate_remapping_arrays_lonlat_mesh
->>>>>>> 0cdbf329
 
 ! == Medium-level remapping routines, where the memory containing the data is reallocated
   SUBROUTINE remap_field_dp_2D( mesh_src, mesh_dst, map, d, w, method)
