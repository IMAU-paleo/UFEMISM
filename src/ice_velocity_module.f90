MODULE ice_velocity_module

  ! Contains all the routines needed to calculate instantaneous ice velocities for the
  ! current modelled ice-sheet geometry.

  ! Import basic functionality
  USE mpi
  USE configuration_module,            ONLY: dp, C, routine_path, init_routine, finalise_routine, crash, warning
  USE parameters_module
  USE parallel_module,                 ONLY: par, sync, ierr, cerr, partition_list, &
                                             allocate_shared_int_0D,   allocate_shared_dp_0D, &
                                             allocate_shared_int_1D,   allocate_shared_dp_1D, &
                                             allocate_shared_int_2D,   allocate_shared_dp_2D, &
                                             allocate_shared_int_3D,   allocate_shared_dp_3D, &
                                             allocate_shared_bool_0D,  allocate_shared_bool_1D, &
                                             reallocate_shared_int_0D, reallocate_shared_dp_0D, &
                                             reallocate_shared_int_1D, reallocate_shared_dp_1D, &
                                             reallocate_shared_int_2D, reallocate_shared_dp_2D, &
                                             reallocate_shared_int_3D, reallocate_shared_dp_3D, &
                                             deallocate_shared
  USE utilities_module,                ONLY: check_for_NaN_dp_1D,  check_for_NaN_dp_2D,  check_for_NaN_dp_3D, &
                                             check_for_NaN_int_1D, check_for_NaN_int_2D, check_for_NaN_int_3D
  USE netcdf_module,                   ONLY: debug, write_to_debug_file

  ! Import specific functionality
<<<<<<< HEAD
  USE data_types_module,               ONLY: type_mesh, type_ice_model, type_sparse_matrix_CSR_dp, &
                                             type_remapping_mesh_mesh, type_SMB_model
=======
  USE data_types_module,               ONLY: type_mesh, type_ice_model, type_sparse_matrix_CSR_dp, type_remapping_mesh_mesh
>>>>>>> 0cdbf329
  USE mesh_mapping_module,             ONLY: remap_field_dp_2D
  USE mesh_operators_module,           ONLY: map_a_to_b_2D, ddx_a_to_b_2D, ddy_a_to_b_2D, map_b_to_c_2D, &
                                             ddx_b_to_a_2D, ddy_b_to_a_2D, map_b_to_a_3D, map_b_to_a_2D, &
                                             ddx_a_to_a_2D, ddy_a_to_a_2D, ddx_b_to_a_3D, ddy_b_to_a_3D, &
                                             map_a_to_b_3D, map_b_to_c_3D, apply_Neumann_BC_direct_a_2D
  USE utilities_module,                ONLY: vertical_integration_from_bottom_to_zeta, vertical_average, &
                                             vertical_integrate
  USE sparse_matrix_module,            ONLY: allocate_matrix_CSR_dist, finalise_matrix_CSR_dist, solve_matrix_equation_CSR, deallocate_matrix_CSR
  USE basal_conditions_and_sliding_module, ONLY: calc_basal_conditions, calc_sliding_law
  USE netcdf_module,                   ONLY: write_CSR_matrix_to_NetCDF
  USE utilities_module,                ONLY: SSA_Schoof2006_analytical_solution
  USE general_ice_model_data_module,   ONLY: determine_grounded_fractions

  IMPLICIT NONE

CONTAINS

  ! The different velocity equation solvers that can be called from run_ice_model
  SUBROUTINE solve_SIA(  mesh, ice)
    ! Calculate ice velocities using the SIA.

    IMPLICIT NONE

    ! In- and output variables
    TYPE(type_mesh),                     INTENT(IN)    :: mesh
    TYPE(type_ice_model),                INTENT(INOUT) :: ice

    ! Local variables:
    CHARACTER(LEN=256), PARAMETER                      :: routine_name = 'solve_SIA'
    INTEGER                                            :: ti, via, vib, vic
    REAL(dp), DIMENSION(:    ), POINTER                ::  Hi_b,  dHs_dx_b,  dHs_dy_b
    INTEGER                                            :: wHi_b, wdHs_dx_b, wdHs_dy_b
    REAL(dp)                                           :: D_0, w
    REAL(dp), DIMENSION(C%nz)                          :: A_flow_3D_b, D_prof, D_deformation
    REAL(dp), DIMENSION(C%nz)                          :: D_SIA_3D
    REAL(dp), PARAMETER                                :: D_uv_3D_cutoff = -1E5_dp

    ! Add routine to path
    CALL init_routine( routine_name)

    ! Safety
    IF (.NOT. (C%choice_ice_dynamics == 'SIA' .OR. C%choice_ice_dynamics == 'SIA/SSA')) THEN
      CALL crash('should only be called when choice_ice_dynamics is set to "SIA" or "SIA/SSA"!')
    END IF

    ! Allocate shared memory
    CALL allocate_shared_dp_1D( mesh%nTri,       Hi_b       , wHi_b       )
    CALL allocate_shared_dp_1D( mesh%nTri,       dHs_dx_b   , wdHs_dx_b   )
    CALL allocate_shared_dp_1D( mesh%nTri,       dHs_dy_b   , wdHs_dy_b   )

    ! Get ice thickness, surface slopes, and ice flow factor on the b-grid
    CALL map_a_to_b_2D( mesh, ice%Hi_a       , Hi_b       )
    CALL ddx_a_to_b_2D( mesh, ice%Hs_a       , dHs_dx_b   )
    CALL ddy_a_to_b_2D( mesh, ice%Hs_a       , dHs_dy_b   )

    ! Calculate 3D horizontal velocities on the b-grid
    DO ti = mesh%ti1, mesh%ti2

      via = mesh%Tri( ti,1)
      vib = mesh%Tri( ti,2)
      vic = mesh%Tri( ti,3)

      IF (ice%mask_sheet_a( via) == 0 .AND. ice%mask_sheet_a( vib) == 0 .AND. ice%mask_sheet_a( vic) == 0) THEN
        ! No ice at any of the three triangle corners; set velocity to zero

        ice%u_3D_SIA_b( ti,:) = 0._dp
        ice%v_3D_SIA_b( ti,:) = 0._dp

      ELSE

        ! Calculate staggered ice flow factor
        w           = 0._dp
        A_flow_3D_b = 0._dp
        IF (ice%mask_sheet_a( via) == 1) THEN
          w           = w           + 1._dp
          A_flow_3D_b = A_flow_3D_b + ice%A_flow_3D_a( via,:)
        END IF
        IF (ice%mask_sheet_a( vib) == 1) THEN
          w           = w           + 1._dp
          A_flow_3D_b = A_flow_3D_b + ice%A_flow_3D_a( vib,:)
        END IF
        IF (ice%mask_sheet_a( vic) == 1) THEN
          w           = w           + 1._dp
          A_flow_3D_b = A_flow_3D_b + ice%A_flow_3D_a( vic,:)
        END IF
        A_flow_3D_b = A_flow_3D_b / w

        D_0           = (ice_density * grav * Hi_b( ti))**C%n_flow * ((dHs_dx_b( ti)**2 + dHs_dy_b( ti)**2))**((C%n_flow - 1._dp) / 2._dp)
        D_prof        = A_flow_3D_b * C%zeta**C%n_flow
        CALL vertical_integration_from_bottom_to_zeta( D_prof, D_deformation)
        D_deformation = 2._dp * Hi_b( ti) * D_deformation
        D_SIA_3D      = MAX( D_0 * D_deformation, D_uv_3D_cutoff)

        ice%u_3D_SIA_b( ti,:) = D_SIA_3D * dHs_dx_b( ti)
        ice%v_3D_SIA_b( ti,:) = D_SIA_3D * dHs_dy_b( ti)

      END IF

    END DO
    CALL sync

    ! Calculate secondary velocities (surface, base, etc.)
    CALL calc_secondary_velocities( mesh, ice)

    ! Clean up after yourself
    CALL deallocate_shared( wHi_b       )
    CALL deallocate_shared( wdHs_dx_b   )
    CALL deallocate_shared( wdHs_dy_b   )

    ! Finalise routine path
    CALL finalise_routine( routine_name)

  END SUBROUTINE solve_SIA
  SUBROUTINE solve_SSA(  mesh, ice, SMB)
    ! Calculate ice velocities using the SSA

    IMPLICIT NONE

    ! In- and output variables:
    TYPE(type_mesh),                     INTENT(IN)    :: mesh
    TYPE(type_ice_model),                INTENT(INOUT) :: ice
<<<<<<< HEAD
    TYPE(type_SMB_model),                INTENT(IN)    :: SMB
=======
>>>>>>> 0cdbf329

    ! Local variables:
    CHARACTER(LEN=256), PARAMETER                      :: routine_name = 'solve_SSA'
    INTEGER                                            :: ti
    LOGICAL                                            :: set_velocities_to_zero
    LOGICAL                                            :: has_converged
    INTEGER                                            :: viscosity_iteration_i
    REAL(dp)                                           :: resid_UV
    REAL(dp)                                           :: umax_analytical, tauc_analytical

    ! Add routine to path
    CALL init_routine( routine_name)

  ! =========
  ! == Safety

    ! Check that this routine is called correctly
    IF (.NOT. (C%choice_ice_dynamics == 'SSA' .OR. C%choice_ice_dynamics == 'SIA/SSA')) THEN
      CALL crash('should only be called when choice_ice_dynamics is set to "SSA" or "SIA/SSA"!')
    END IF

    ! If there's no grounded ice anywhere, don't bother
    set_velocities_to_zero = .FALSE.
    IF (SUM( ice%mask_sheet_a) == 0) set_velocities_to_zero = .TRUE.

    ! If we're prescribing no sliding, set velocities to zero
    IF (C%choice_sliding_law == 'no_sliding') set_velocities_to_zero = .TRUE.

    IF (set_velocities_to_zero) THEN
      ice%u_base_SSA_b( mesh%ti1:mesh%ti2) = 0._dp
      ice%v_base_SSA_b( mesh%ti1:mesh%ti2) = 0._dp
      CALL sync
      CALL calc_secondary_velocities( mesh, ice)
      CALL finalise_routine( routine_name)
      RETURN
    END IF

  ! == Safety - end
  ! ===============

    ! Calculate the driving stresses taudx, taudy
    CALL calculate_driving_stress( mesh, ice)

    ! Calculate the basal yield stress tau_c
    CALL calc_basal_conditions( mesh, ice)

    ! Determine sub-mesh grounded fractions for scaling the basal friction
    CALL determine_grounded_fractions( mesh, ice)

    ! Find analytical solution for the SSA icestream experiment (used only to print numerical error to screen)
    CALL SSA_Schoof2006_analytical_solution( 0.001_dp, 2000._dp, ice%A_flow_vav_a( 1), 0._dp, umax_analytical, tauc_analytical)

    ! The viscosity iteration
    viscosity_iteration_i = 0
    has_converged         = .FALSE.
    viscosity_iteration: DO WHILE (.NOT. has_converged)
      viscosity_iteration_i = viscosity_iteration_i + 1

      ! Calculate the effective viscosity and the product term N = eta * H
      CALL calc_effective_viscosity( mesh, ice, ice%u_base_SSA_b, ice%v_base_SSA_b)

      ! Calculate the sliding term beta
<<<<<<< HEAD
      CALL calc_sliding_term_beta( mesh, ice, SMB, ice%u_base_SSA_b, ice%v_base_SSA_b)
=======
      CALL calc_sliding_term_beta( mesh, ice, ice%u_base_SSA_b, ice%v_base_SSA_b)
>>>>>>> 0cdbf329

      ! Set beta_eff equal to beta; this turns the DIVA into the SSA
      ice%beta_eff_a( mesh%vi1:mesh%vi2) = ice%beta_a( mesh%vi1:mesh%vi2)
      CALL sync

<<<<<<< HEAD
      ! Map beta_eff from the a-grid to the b-grid
      CALL map_a_to_b_2D( mesh, ice%beta_eff_a, ice%beta_eff_b)

      ! Map sub-grid grounded fraction from the a-grid to the b-grid
      CALL map_a_to_b_2D( mesh, ice%f_grndx_a, ice%f_grndx_b)

=======
      ! Map beta_eff from the a-grid to the cx/cy-grids
      CALL map_a_to_b_2D( mesh, ice%beta_eff_a, ice%beta_eff_b)

>>>>>>> 0cdbf329
      ! Apply the sub-grid grounded fraction
      DO ti = mesh%ti1, mesh%ti2
        ice%beta_eff_b( ti) = ice%beta_eff_b( ti) * ice%f_grndx_b( ti)**2._dp
      END DO
      CALL sync

      ! Store the previous solution so we can check for convergence later
      ice%u_prev_b( mesh%ti1:mesh%ti2) = ice%u_base_SSA_b( mesh%ti1:mesh%ti2)
      ice%v_prev_b( mesh%ti1:mesh%ti2) = ice%v_base_SSA_b( mesh%ti1:mesh%ti2)
      CALL sync

      ! Solve the linearised SSA
      CALL solve_SSADIVA_linearised( mesh, ice, ice%u_base_SSA_b, ice%v_base_SSA_b)

      ! Apply velocity limits (both overflow and underflow) for improved stability
      CALL apply_velocity_limits( mesh, ice%u_base_SSA_b, ice%v_base_SSA_b)

      ! "relax" subsequent viscosity iterations for improved stability
      CALL relax_DIVA_visc_iterations( mesh, ice%u_prev_b, ice%v_prev_b, ice%u_base_SSA_b, ice%v_base_SSA_b, C%DIVA_visc_it_relax)

      ! Check if the viscosity iteration has converged
      CALL calc_visc_iter_UV_resid( mesh, ice%u_prev_b, ice%v_prev_b, ice%u_base_SSA_b, ice%v_base_SSA_b, resid_UV)
      !IF (par%master) WRITE(0,*) '    SSA - viscosity iteration ', viscosity_iteration_i, ': resid_UV = ', resid_UV, ', u = [', MINVAL(ice%u_base_SSA_b), ' - ', MAXVAL(ice%u_base_SSA_b), ']'

      IF (par%master .AND. C%choice_refgeo_init_ANT == 'idealised' .AND. C%choice_refgeo_init_idealised == 'SSA_icestream') &
        WRITE(0,*) '    SSA - viscosity iteration ', viscosity_iteration_i, ': err = ', ABS(1._dp - MAXVAL(ice%u_base_SSA_b) / umax_analytical), ': resid_UV = ', resid_UV

      has_converged = .FALSE.
      IF     (resid_UV < C%DIVA_visc_it_norm_dUV_tol) THEN
        has_converged = .TRUE.
      ELSEIF (viscosity_iteration_i >= C%DIVA_visc_it_nit) THEN
        has_converged = .TRUE.
      END IF

    END DO viscosity_iteration

    ! Calculate secondary velocities (surface, base, etc.)
    CALL calc_secondary_velocities( mesh, ice)

    ! Finalise routine path
    CALL finalise_routine( routine_name)

  END SUBROUTINE solve_SSA
  SUBROUTINE solve_DIVA(  mesh, ice, SMB)
    ! Calculate ice velocities using the DIVA

    IMPLICIT NONE

    ! In- and output variables:
    TYPE(type_mesh),                     INTENT(IN)    :: mesh
    TYPE(type_ice_model),                INTENT(INOUT) :: ice
<<<<<<< HEAD
    TYPE(type_SMB_model),                INTENT(IN)    :: SMB
=======
>>>>>>> 0cdbf329

    ! Local variables:
    CHARACTER(LEN=256), PARAMETER                      :: routine_name = 'solve_DIVA'
    LOGICAL                                            :: set_velocities_to_zero
    LOGICAL                                            :: has_converged
    INTEGER                                            :: viscosity_iteration_i
    REAL(dp)                                           :: resid_UV
    REAL(dp)                                           :: umax_analytical, tauc_analytical

    ! Add routine to path
    CALL init_routine( routine_name)

  ! =========
  ! == Safety

    ! Check that this routine is called correctly
    IF (.NOT. C%choice_ice_dynamics == 'DIVA') THEN
      CALL crash('should only be called when choice_ice_dynamics is set to "DIVA"!')
    END IF

    ! If there's no grounded ice anywhere, don't bother
    set_velocities_to_zero = .FALSE.
    IF (SUM( ice%mask_sheet_a) == 0) set_velocities_to_zero = .TRUE.

    IF (set_velocities_to_zero) THEN
      ice%u_vav_b( mesh%ti1:mesh%ti2) = 0._dp
      ice%v_vav_b( mesh%ti1:mesh%ti2) = 0._dp
      CALL sync
      CALL calc_secondary_velocities( mesh, ice)
      CALL finalise_routine( routine_name)
      RETURN
    END IF

  ! == Safety - end
  ! ===============

    ! Calculate the driving stresses taudx, taudy
    CALL calculate_driving_stress( mesh, ice)

    ! Calculate the basal yield stress tau_c
    CALL calc_basal_conditions( mesh, ice)

    ! Determine sub-mesh grounded fractions for scaling the basal friction
    CALL determine_grounded_fractions( mesh, ice)

    ! Find analytical solution for the SSA icestream experiment (used only to print numerical error to screen)
    CALL SSA_Schoof2006_analytical_solution( 0.001_dp, 2000._dp, ice%A_flow_vav_a( 1), 0._dp, umax_analytical, tauc_analytical)

    ! The viscosity iteration
    viscosity_iteration_i = 0
    has_converged         = .FALSE.
    viscosity_iteration: DO WHILE (.NOT. has_converged)
      viscosity_iteration_i = viscosity_iteration_i + 1

      ! Calculate the vertical shear strain rates
      CALL calc_vertical_shear_strain_rates( mesh, ice)

      ! Calculate the effective viscosity and the product term N = eta * H
      CALL calc_effective_viscosity( mesh, ice, ice%u_vav_b, ice%v_vav_b)

      ! Calculate the sliding term beta
<<<<<<< HEAD
      CALL calc_sliding_term_beta( mesh, ice, SMB, ice%u_vav_b, ice%v_vav_b)
=======
      CALL calc_sliding_term_beta( mesh, ice, ice%u_vav_b, ice%v_vav_b)
>>>>>>> 0cdbf329

      ! Calculate the F-integral F2
      CALL calc_F_integral( mesh, ice, n = 2._dp)

      ! Calculate beta_eff
      CALL calc_beta_eff( mesh, ice)

      ! Store the previous solution so we can check for convergence later
      ice%u_prev_b( mesh%ti1:mesh%ti2) = ice%u_vav_b( mesh%ti1:mesh%ti2)
      ice%v_prev_b( mesh%ti1:mesh%ti2) = ice%v_vav_b( mesh%ti1:mesh%ti2)
      CALL sync

      ! Solve the linearised DIVA
      CALL solve_SSADIVA_linearised( mesh, ice, ice%u_vav_b, ice%v_vav_b)

      ! Apply velocity limits (both overflow and underflow) for improved stability
      CALL apply_velocity_limits( mesh, ice%u_vav_b, ice%v_vav_b)

      ! "relax" subsequent viscosity iterations for improved stability
      CALL relax_DIVA_visc_iterations( mesh, ice%u_prev_b, ice%v_prev_b, ice%u_vav_b, ice%v_vav_b, C%DIVA_visc_it_relax)

      ! Check if the viscosity iteration has converged
      CALL calc_visc_iter_UV_resid( mesh, ice%u_prev_b, ice%v_prev_b, ice%u_vav_b, ice%v_vav_b, resid_UV)
      !IF (par%master) WRITE(0,*) '   DIVA - viscosity iteration ', viscosity_iteration_i, ': resid_UV = ', resid_UV, ', u = [', MINVAL(ice%u_vav_b), ' - ', MAXVAL(ice%u_vav_b), ']'

      IF (par%master .AND. C%choice_refgeo_init_ANT == 'idealised' .AND. C%choice_refgeo_init_idealised == 'SSA_icestream') &
        WRITE(0,*) '   DIVA - viscosity iteration ', viscosity_iteration_i, ': err = ', ABS(1._dp - MAXVAL(ice%u_vav_b) / umax_analytical), ': resid_UV = ', resid_UV

      has_converged = .FALSE.
      IF     (resid_UV < C%DIVA_visc_it_norm_dUV_tol) THEN
        has_converged = .TRUE.
      ELSEIF (viscosity_iteration_i >= C%DIVA_visc_it_nit) THEN
        has_converged = .TRUE.
      END IF

      ! Calculate basal stress
      CALL calc_basal_stress_DIVA( mesh, ice, ice%u_vav_b, ice%v_vav_b)

    END DO viscosity_iteration

    ! Calculate secondary velocities (surface, base, etc.)
    CALL calc_secondary_velocities( mesh, ice)

    ! Finalise routine path
    CALL finalise_routine( routine_name)

  END SUBROUTINE solve_DIVA

  ! Calculate "secondary" velocities (surface, basal, vertically averaged, on the A-mesh, etc.)
  SUBROUTINE calc_secondary_velocities( mesh, ice)
    ! Calculate "secondary" velocities (surface, basal, vertically averaged, on the A-mesh, etc.)

    IMPLICIT NONE

    ! In/output variables:
    TYPE(type_mesh),                     INTENT(IN)    :: mesh
    TYPE(type_ice_model),                INTENT(INOUT) :: ice

    ! Local variables:
    CHARACTER(LEN=256), PARAMETER                      :: routine_name = 'calc_secondary_velocities'
    INTEGER                                            :: ti, vi, k
    REAL(dp), DIMENSION(C%nz)                          :: prof
<<<<<<< HEAD
    REAL(dp)                                           :: w_sia_u, w_sia_v
=======
>>>>>>> 0cdbf329

    ! Add routine to path
    CALL init_routine( routine_name)

    IF (C%choice_ice_dynamics == 'SIA') THEN
      ! No SSA or sliding, just the SIA

      ! Set 3D velocity field equal to SIA answer
      ice%u_3D_b( mesh%ti1:mesh%ti2,:) = ice%u_3D_SIA_b( mesh%ti1:mesh%ti2,:)
      ice%v_3D_b( mesh%ti1:mesh%ti2,:) = ice%v_3D_SIA_b( mesh%ti1:mesh%ti2,:)
      CALL sync

      ! Basal velocity is zero
      ice%u_base_b( mesh%ti1:mesh%ti2) = 0._dp
      ice%v_base_b( mesh%ti1:mesh%ti2) = 0._dp
      CALL sync

      ! Calculate 3D vertical velocity from 3D horizontal velocities and conservation of mass
      CALL calc_3D_vertical_velocities( mesh, ice)

      ! Copy surface velocity from the 3D fields
      ice%u_surf_b( mesh%ti1:mesh%ti2) = ice%u_3D_b( mesh%ti1:mesh%ti2,1)
      ice%v_surf_b( mesh%ti1:mesh%ti2) = ice%v_3D_b( mesh%ti1:mesh%ti2,1)
      CALL sync

      ! Calculate vertically averaged velocities
      DO ti = mesh%ti1, mesh%ti2
        prof = ice%u_3D_b( ti,:)
        CALL vertical_average( prof, ice%u_vav_b( ti))
        prof = ice%v_3D_b( ti,:)
        CALL vertical_average( prof, ice%v_vav_b( ti))
      END DO
      CALL sync

    ELSEIF (C%choice_ice_dynamics == 'SSA') THEN
      ! No SIA, just the SSA

      ! No vertical variations in velocity; all fields are equal to the SSA answer
      DO ti = mesh%ti1, mesh%ti2
        ice%u_3D_b(   ti,:) = ice%u_base_SSA_b( ti)
        ice%v_3D_b(   ti,:) = ice%v_base_SSA_b( ti)
        ice%u_vav_b(  ti  ) = ice%u_base_SSA_b( ti)
        ice%v_vav_b(  ti  ) = ice%v_base_SSA_b( ti)
        ice%u_surf_b( ti  ) = ice%u_base_SSA_b( ti)
        ice%v_surf_b( ti  ) = ice%v_base_SSA_b( ti)
        ice%u_base_b( ti  ) = ice%u_base_SSA_b( ti)
        ice%v_base_b( ti  ) = ice%v_base_SSA_b( ti)
      END DO
      CALL sync

      ! No vertical velocity
      ice%w_3D_a( mesh%vi1:mesh%vi2,:) = 0._dp
      CALL sync

    ELSEIF (C%choice_ice_dynamics == 'SIA/SSA') THEN
      ! Hybrid SIA/SSA

<<<<<<< HEAD
      IF (C%do_hybrid_Bernales2017) THEN

        ! Set basal velocity equal to SSA solution
        ice%u_base_b( mesh%ti1:mesh%ti2) = ice%u_base_SSA_b( mesh%ti1:mesh%ti2)
        ice%v_base_b( mesh%ti1:mesh%ti2) = ice%v_base_SSA_b( mesh%ti1:mesh%ti2)
        CALL sync

        DO k = 1, C%nz
         ! Set 3-D velocities equal to the SSA solution
          ice%u_3D_b( mesh%ti1:mesh%ti2,k) = ice%u_base_SSA_b( mesh%ti1:mesh%ti2)
          ice%v_3D_b( mesh%ti1:mesh%ti2,k) = ice%v_base_SSA_b( mesh%ti1:mesh%ti2)
        END DO
        CALL sync

        DO ti = mesh%ti1, mesh%ti2

          ! Compute the SIA fraction that will be added to the SSA solution
          w_sia_u = (2.0_dp/pi) * ATAN( (ABS(ice%u_base_SSA_b( ti))**2.0_dp) / (C%vel_ref_Bernales2017**2.0_dp) )
          w_sia_v = (2.0_dp/pi) * ATAN( (ABS(ice%v_base_SSA_b( ti))**2.0_dp) / (C%vel_ref_Bernales2017**2.0_dp) )

          ! Add the SIA fractions to the 3-D velocities
          DO k = 1, C%nz
            ice%u_3D_b( ti,k) = ice%u_3D_b( ti,k) + (1._dp - w_sia_u) * ice%u_3D_SIA_b( ti,k)
            ice%v_3D_b( ti,k) = ice%v_3D_b( ti,k) + (1._dp - w_sia_v) * ice%v_3D_SIA_b( ti,k)
          END DO

        END DO
        CALL sync

        ! Calculate 3D vertical velocity from 3D horizontal velocities and conservation of mass
        CALL calc_3D_vertical_velocities( mesh, ice)

        ! Copy surface velocity from the 3D fields
        ice%u_surf_b( mesh%ti1:mesh%ti2) = ice%u_3D_b( mesh%ti1:mesh%ti2,1)
        ice%v_surf_b( mesh%ti1:mesh%ti2) = ice%v_3D_b( mesh%ti1:mesh%ti2,1)
        CALL sync

        ! Calculate vertically averaged velocities
        DO ti = mesh%ti1, mesh%ti2
          prof = ice%u_3D_b( ti,:)
          CALL vertical_average( prof, ice%u_vav_b( ti))
          prof = ice%v_3D_b( ti,:)
          CALL vertical_average( prof, ice%v_vav_b( ti))
        END DO
        CALL sync

      ELSE

        ! Set basal velocity equal to SSA answer
        ice%u_base_b( mesh%ti1:mesh%ti2) = ice%u_base_SSA_b( mesh%ti1:mesh%ti2)
        ice%v_base_b( mesh%ti1:mesh%ti2) = ice%v_base_SSA_b( mesh%ti1:mesh%ti2)
        CALL sync

        ! Set 3-D velocities equal to the SIA solution
        ice%u_3D_b( mesh%ti1:mesh%ti2,:) = ice%u_3D_SIA_b( mesh%ti1:mesh%ti2,:)
        ice%v_3D_b( mesh%ti1:mesh%ti2,:) = ice%v_3D_SIA_b( mesh%ti1:mesh%ti2,:)
        CALL sync

        ! Add the SSA contributions to the 3-D velocities
        DO k = 1, C%nz
          ice%u_3D_b( mesh%ti1:mesh%ti2,k) = ice%u_3D_b( mesh%ti1:mesh%ti2,k) + ice%u_base_b( mesh%ti1:mesh%ti2)
          ice%v_3D_b( mesh%ti1:mesh%ti2,k) = ice%v_3D_b( mesh%ti1:mesh%ti2,k) + ice%v_base_b( mesh%ti1:mesh%ti2)
        END DO
        CALL sync

        ! Calculate 3D vertical velocity from 3D horizontal velocities and conservation of mass
        CALL calc_3D_vertical_velocities( mesh, ice)

        ! Copy surface velocity from the 3D fields
        ice%u_surf_b( mesh%ti1:mesh%ti2) = ice%u_3D_b( mesh%ti1:mesh%ti2,1)
        ice%v_surf_b( mesh%ti1:mesh%ti2) = ice%v_3D_b( mesh%ti1:mesh%ti2,1)
        CALL sync

        ! Calculate vertically averaged velocities
        DO ti = mesh%ti1, mesh%ti2
          prof = ice%u_3D_b( ti,:)
          CALL vertical_average( prof, ice%u_vav_b( ti))
          prof = ice%v_3D_b( ti,:)
          CALL vertical_average( prof, ice%v_vav_b( ti))
        END DO
        CALL sync

      END IF
=======
      ! Set basal velocity equal to SSA answer
      ice%u_base_b( mesh%ti1:mesh%ti2) = ice%u_base_SSA_b( mesh%ti1:mesh%ti2)
      ice%v_base_b( mesh%ti1:mesh%ti2) = ice%v_base_SSA_b( mesh%ti1:mesh%ti2)
      CALL sync

      ! Set 3-D velocities equal to the SIA solution
      ice%u_3D_b( mesh%ti1:mesh%ti2,:) = ice%u_3D_SIA_b( mesh%ti1:mesh%ti2,:)
      ice%v_3D_b( mesh%ti1:mesh%ti2,:) = ice%v_3D_SIA_b( mesh%ti1:mesh%ti2,:)
      CALL sync

      ! Add the SSA contributions to the 3-D velocities
      DO k = 1, C%nz
        ice%u_3D_b( mesh%ti1:mesh%ti2,k) = ice%u_3D_b( mesh%ti1:mesh%ti2,k) + ice%u_base_b( mesh%ti1:mesh%ti2)
        ice%v_3D_b( mesh%ti1:mesh%ti2,k) = ice%v_3D_b( mesh%ti1:mesh%ti2,k) + ice%v_base_b( mesh%ti1:mesh%ti2)
      END DO
      CALL sync

      ! Calculate 3D vertical velocity from 3D horizontal velocities and conservation of mass
      CALL calc_3D_vertical_velocities( mesh, ice)

      ! Copy surface velocity from the 3D fields
      ice%u_surf_b( mesh%ti1:mesh%ti2) = ice%u_3D_b( mesh%ti1:mesh%ti2,1)
      ice%v_surf_b( mesh%ti1:mesh%ti2) = ice%v_3D_b( mesh%ti1:mesh%ti2,1)
      CALL sync

      ! Calculate vertically averaged velocities
      DO ti = mesh%ti1, mesh%ti2
        prof = ice%u_3D_b( ti,:)
        CALL vertical_average( prof, ice%u_vav_b( ti))
        prof = ice%v_3D_b( ti,:)
        CALL vertical_average( prof, ice%v_vav_b( ti))
      END DO
      CALL sync
>>>>>>> 0cdbf329

    ELSEIF (C%choice_ice_dynamics == 'DIVA') THEN
      ! DIVA

      ! Calculate basal velocity from depth-averaged solution and basal stress on the b-grid
      CALL calc_basal_velocities_DIVA( mesh, ice)

      ! Calculate 3-D velocity solution from the DIVA
      CALL calc_3D_horizontal_velocities_DIVA( mesh, ice)

      ! Copy surface velocity from the 3D fields
      ice%u_surf_b( mesh%ti1:mesh%ti2) = ice%u_3D_b( mesh%ti1:mesh%ti2,1)
      ice%v_surf_b( mesh%ti1:mesh%ti2) = ice%v_3D_b( mesh%ti1:mesh%ti2,1)
      CALL sync

      ! Calculate 3D vertical velocity from 3D horizontal velocities and conservation of mass
      CALL calc_3D_vertical_velocities( mesh, ice)

    ELSE ! IF (C%choice_ice_dynamics == 'SIA')
      CALL crash('unknown choice_ice_dynamics "' // TRIM( C%choice_ice_dynamics) // '"!')
    END IF ! IF (C%choice_ice_dynamics == 'SIA')

    ! Map velocity components to the a-grid
    CALL map_velocities_b_to_a_3D( mesh, ice%u_3D_b  , ice%v_3D_b  , ice%u_3D_a  , ice%v_3D_a  )
    CALL map_velocities_b_to_a_2D( mesh, ice%u_vav_b , ice%v_vav_b , ice%u_vav_a , ice%v_vav_a )
    CALL map_velocities_b_to_a_2D( mesh, ice%u_surf_b, ice%v_surf_b, ice%u_surf_a, ice%v_surf_a)
    CALL map_velocities_b_to_a_2D( mesh, ice%u_base_b, ice%v_base_b, ice%u_base_a, ice%v_base_a)

    ! Calculate absolute velocities
    DO ti = mesh%ti1, mesh%ti2
      ice%uabs_vav_b(  ti) = SQRT( ice%u_vav_b(  ti)**2 + ice%v_vav_b(  ti)**2)
      ice%uabs_surf_b( ti) = SQRT( ice%u_surf_b( ti)**2 + ice%v_surf_b( ti)**2)
      ice%uabs_base_b( ti) = SQRT( ice%u_base_b( ti)**2 + ice%v_base_b( ti)**2)
    END DO
    DO vi = mesh%vi1, mesh%vi2
      ice%uabs_vav_a(  vi) = SQRT( ice%u_vav_a(  vi)**2 + ice%v_vav_a(  vi)**2)
      ice%uabs_surf_a( vi) = SQRT( ice%u_surf_a( vi)**2 + ice%v_surf_a( vi)**2)
      ice%uabs_base_a( vi) = SQRT( ice%u_base_a( vi)**2 + ice%v_base_a( vi)**2)
    END DO
    CALL sync

    ! Finalise routine path
    CALL finalise_routine( routine_name)

  END SUBROUTINE calc_secondary_velocities
  SUBROUTINE calc_3D_vertical_velocities( mesh, ice)
    ! Use simple conservation of mass to calculate the vertical velocity w_3D

    IMPLICIT NONE

    ! In- and output variables:
    TYPE(type_mesh),                     INTENT(IN)    :: mesh
    TYPE(type_ice_model),                INTENT(INOUT) :: ice

    ! Local variables:
    CHARACTER(LEN=256), PARAMETER                      :: routine_name = 'calc_3D_vertical_velocities'
    INTEGER                                            :: vi, k
    REAL(dp), DIMENSION(:    ), POINTER                ::  dHi_dx_a,  dHi_dy_a,  dHs_dx_a,  dHs_dy_a
    INTEGER                                            :: wdHi_dx_a, wdHi_dy_a, wdHs_dx_a, wdHs_dy_a
    REAL(dp), DIMENSION(:,:  ), POINTER                ::  du_dx_3D_a,  dv_dy_3D_a
    INTEGER                                            :: wdu_dx_3D_a, wdv_dy_3D_a
    REAL(dp)                                           :: dHbase_dx, dHbase_dy
    REAL(dp)                                           :: du_dx_k,   dv_dy_k
    REAL(dp)                                           :: du_dx_kp1, dv_dy_kp1
    REAL(dp)                                           :: w1, w2, w3, w4

    ! Add routine to path
    CALL init_routine( routine_name)

    ! Allocate shared memory
    CALL allocate_shared_dp_1D( mesh%nV,       dHi_dx_a  , wdHi_dx_a  )
    CALL allocate_shared_dp_1D( mesh%nV,       dHi_dy_a  , wdHi_dy_a  )
    CALL allocate_shared_dp_1D( mesh%nV,       dHs_dx_a  , wdHs_dx_a  )
    CALL allocate_shared_dp_1D( mesh%nV,       dHs_dy_a  , wdHs_dy_a  )
    CALL allocate_shared_dp_2D( mesh%nV, C%nz, du_dx_3D_a, wdu_dx_3D_a)
    CALL allocate_shared_dp_2D( mesh%nV, C%nz, dv_dy_3D_a, wdv_dy_3D_a)

    ! Calculate surface & ice thickness gradients
    CALL ddx_a_to_a_2D( mesh, ice%Hs_a  , dHs_dx_a  )
    CALL ddy_a_to_a_2D( mesh, ice%Hs_a  , dHs_dy_a  )
    CALL ddx_a_to_a_2D( mesh, ice%Hi_a  , dHi_dx_a  )
    CALL ddy_a_to_a_2D( mesh, ice%Hi_a  , dHi_dy_a  )

    ! Calculate strain rates
    CALL ddx_b_to_a_3D( mesh, ice%u_3D_b, du_dx_3D_a)
    CALL ddy_b_to_a_3D( mesh, ice%v_3D_b, dv_dy_3D_a)

    ! Integrate over the incompressibility condition to find the vertical velocity profiles
    DO vi = mesh%vi1, mesh%vi2

      IF (ice%mask_ice_a( vi) == 0) CYCLE

      ! Calculate the ice basal surface slope (not the same as bedrock slope when ice is floating!)
      dHbase_dx = dHs_dx_a( vi) - dHi_dx_a( vi)
      dHbase_dy = dHs_dy_a( vi) - dHi_dy_a( vi)

      ! Calculate the vertical velocity at the ice base
      IF (ice%mask_sheet_a( vi) == 1) THEN
        ice%w_3D_a( vi,C%nz) = (ice%u_3D_a( vi,C%nz) * dHbase_dx) + (ice%v_3D_a( vi,C%nz) * dHbase_dy) + ice%dHb_dt_a( vi)
      ELSE
        ice%w_3D_a( vi,C%nz) = (ice%u_3D_a( vi,C%nz) * dHbase_dx) + (ice%v_3D_a( vi,C%nz) * dHbase_dy) ! Should this include the ice thinning rate?
      END IF

      ! The integrant is calculated half way the layer of integration at k+1/2. This integrant is multiplied with the layer thickness and added to the integral
      ! of all layers below, giving the integral up to and including this layer:
      DO k = C%nz - 1, 1, -1

        du_dx_k   = du_dx_3D_a( vi,k  )
        du_dx_kp1 = du_dx_3D_a( vi,k+1)
        dv_dy_k   = dv_dy_3D_a( vi,k  )
        dv_dy_kp1 = dv_dy_3D_a( vi,k+1)

        w1 = (du_dx_k + du_dx_kp1) / 2._dp
        w2 = (dv_dy_k + dv_dy_kp1) / 2._dp

        w3 = ((dHs_dx_a( vi) - 0.5_dp * (C%zeta(k+1) + C%zeta(k)) * dHi_dx_a( vi)) / MAX(0.1_dp, ice%Hi_a( vi))) *   &
             ((ice%u_3D_a( vi,k+1) - ice%u_3D_a( vi,k)) / (C%zeta(k+1) - C%zeta(k)))
        w4 = ((dHs_dy_a( vi) - 0.5_dp * (C%zeta(k+1) + C%zeta(k)) * dHi_dy_a( vi)) / MAX(0.1_dp, ice%Hi_a( vi))) *   &
             ((ice%v_3D_a( vi,k+1) - ice%v_3D_a( vi,k)) / (C%zeta(k+1) - C%zeta(k)))

        ice%w_3D_a( vi,k) = ice%w_3D_a( vi,k+1) - ice%Hi_a( vi) * (w1 + w2 + w3 + w4) * (C%zeta(k+1) - C%zeta(k))

<<<<<<< HEAD
      END DO ! DO k = C%nz - 1, 1, -1
=======
      END DO ! DO k = C%nZ - 1, 1, -1
>>>>>>> 0cdbf329

    END DO ! DO vi = mesh%v1, mesh%v2
    CALL sync

    ! Surface and basal vertical velocities

    DO vi = mesh%vi1, mesh%vi2

      ice%w_surf_a( vi) = ice%w_3D_a( vi,1   )
      ice%w_base_a( vi) = ice%w_3D_a( vi,C%nz)

    END DO
    CALL sync

    ! Clean up after yourself
    CALL deallocate_shared( wdHi_dx_a  )
    CALL deallocate_shared( wdHi_dy_a  )
    CALL deallocate_shared( wdHs_dx_a  )
    CALL deallocate_shared( wdHs_dy_a  )
    CALL deallocate_shared( wdu_dx_3D_a)
    CALL deallocate_shared( wdv_dy_3D_a)

    ! Finalise routine path
    CALL finalise_routine( routine_name)

  END SUBROUTINE calc_3D_vertical_velocities

  ! Calculate some physical terms (basal yield stress, effective viscosity, etc.)
  SUBROUTINE calculate_driving_stress( mesh, ice)
    ! Calculate the driving stress taud (in both x and y) on the b-grid

    IMPLICIT NONE

    ! In/output variables:
    TYPE(type_mesh),                     INTENT(IN)    :: mesh
    TYPE(type_ice_model),                INTENT(IN)    :: ice

    ! Local variables:
    CHARACTER(LEN=256), PARAMETER                      :: routine_name = 'calculate_driving_stress'
    INTEGER                                            :: ti
    REAL(dp), DIMENSION(:    ), POINTER                ::  dHs_dx_b,  dHs_dy_b,  Hi_b
    INTEGER                                            :: wdHs_dx_b, wdHs_dy_b, wHi_b

    ! Add routine to path
    CALL init_routine( routine_name)

    ! Allocate shared memory
    CALL allocate_shared_dp_1D( mesh%nTri, dHs_dx_b, wdHs_dx_b)
    CALL allocate_shared_dp_1D( mesh%nTri, dHs_dy_b, wdHs_dy_b)
    CALL allocate_shared_dp_1D( mesh%nTri, Hi_b    , wHi_b    )

    ! Map ice thickness to the b-grid
    CALL map_a_to_b_2D( mesh, ice%Hi_a, Hi_b)

    ! Calculate surface slopes on the b-grid
    CALL ddx_a_to_b_2D( mesh, ice%Hs_a, dHs_dx_b)
    CALL ddy_a_to_b_2D( mesh, ice%Hs_a, dHs_dy_b)

    ! Calculate driving stresses on the b-grid
    DO ti =  mesh%ti1, mesh%ti2
      ice%taudx_b( ti) = -ice_density * grav * Hi_b( ti) * dHs_dx_b( ti)
      ice%taudy_b( ti) = -ice_density * grav * Hi_b( ti) * dHs_dy_b( ti)
    END DO
    CALL sync

    ! Clean up after yourself
    CALL deallocate_shared( wdHs_dx_b)
    CALL deallocate_shared( wdHs_dy_b)
    CALL deallocate_shared( wHi_b    )

    ! Finalise routine path
    CALL finalise_routine( routine_name)

  END SUBROUTINE calculate_driving_stress
  SUBROUTINE calc_vertical_shear_strain_rates( mesh, ice)
    ! Calculate vertical shear rates (Lipscomb et al. 2019, Eq. 36)

    IMPLICIT NONE

    ! Input variables:
    TYPE(type_mesh),                     INTENT(IN)    :: mesh
    TYPE(type_ice_model),                INTENT(INOUT) :: ice

    ! Local variables:
    CHARACTER(LEN=256), PARAMETER                      :: routine_name = 'calc_vertical_shear_strain_rates'
    INTEGER                                            :: ti,k
    REAL(dp), DIMENSION(:,:  ), POINTER                ::  visc_eff_3D_b
    INTEGER                                            :: wvisc_eff_3D_b

    ! Add routine to path
    CALL init_routine( routine_name)

    ! Allocate shared memory
    CALL allocate_shared_dp_2D( mesh%nTri, C%nz, visc_eff_3D_b, wvisc_eff_3D_b)

    ! Map 3-D effective viscosity to the b-grid
    CALL map_a_to_b_3D( mesh, ice%visc_eff_3D_a, visc_eff_3D_b)

    ! Calculate vertical shear strain rates
    DO ti = mesh%ti1, mesh%ti2
      DO k = 1, C%nz
        ice%du_dz_3D_b( ti,k) = (ice%taubx_b( ti) / visc_eff_3D_b( ti,k)) * C%zeta( k)
        ice%dv_dz_3D_b( ti,k) = (ice%tauby_b( ti) / visc_eff_3D_b( ti,k)) * C%zeta( k)
      END DO
    END DO
    CALL sync

    ! Clean up after yourself
    CALL deallocate_shared( wvisc_eff_3D_b)

    ! Safety
    CALL check_for_NaN_dp_2D( ice%du_dz_3D_b, 'ice%du_dz_3D_b')
    CALL check_for_NaN_dp_2D( ice%dv_dz_3D_b, 'ice%dv_dz_3D_b')

    ! Finalise routine path
    CALL finalise_routine( routine_name)

  END SUBROUTINE calc_vertical_shear_strain_rates
  SUBROUTINE calc_effective_viscosity( mesh, ice, u_b, v_b)
    ! Calculate 3D effective viscosity following Lipscomb et al. (2019), Eq. 2

    IMPLICIT NONE

    ! In- and output variables:
    TYPE(type_mesh),                     INTENT(IN)    :: mesh
    TYPE(type_ice_model),                INTENT(INOUT) :: ice
    REAL(dp), DIMENSION(:    ),          INTENT(IN)    :: u_b
    REAL(dp), DIMENSION(:    ),          INTENT(IN)    :: v_b

    ! Local variables:
    CHARACTER(LEN=256), PARAMETER                      :: routine_name = 'calc_effective_viscosity'
    INTEGER                                            :: vi, k
    REAL(dp)                                           :: eps_sq
    REAL(dp), DIMENSION(C%nz)                          :: prof
    REAL(dp), DIMENSION(:,:  ), POINTER                ::  du_dz_3D_a,  dv_dz_3D_a
    INTEGER                                            :: wdu_dz_3D_a, wdv_dz_3D_a

    ! Add routine to path
    CALL init_routine( routine_name)

    ! Calculate effective strain components from horizontal stretching
    CALL ddx_b_to_a_2D( mesh, u_b, ice%du_dx_a)
    CALL ddy_b_to_a_2D( mesh, u_b, ice%du_dy_a)
    CALL ddx_b_to_a_2D( mesh, v_b, ice%dv_dx_a)
    CALL ddy_b_to_a_2D( mesh, v_b, ice%dv_dy_a)

    ! Map vertical shear strain rates to the a-grid
    CALL allocate_shared_dp_2D( mesh%nV, C%nz, du_dz_3D_a, wdu_dz_3D_a)
    CALL allocate_shared_dp_2D( mesh%nV, C%nz, dv_dz_3D_a, wdv_dz_3D_a)
    CALL map_b_to_a_3D( mesh, ice%du_dz_3D_b, du_dz_3D_a)
    CALL map_b_to_a_3D( mesh, ice%dv_dz_3D_b, dv_dz_3D_a)

    DO vi = mesh%vi1, mesh%vi2

      DO k = 1, C%nz

        ! Calculate the total effective strain rate from L19, Eq. 21
        eps_sq = ice%du_dx_a( vi)**2 + &
                 ice%dv_dy_a( vi)**2 + &
                 ice%du_dx_a( vi) * ice%dv_dy_a( vi) + &
                 0.25_dp * (ice%du_dy_a( vi) + ice%dv_dx_a( vi))**2 + &
                 0.25_dp * (du_dz_3D_a( vi,k)**2 + dv_dz_3D_a( vi,k)**2) + &
                 C%DIVA_epsilon_sq_0

        ! Calculate effective viscosity
        ice%visc_eff_3D_a( vi,k) = 0.5_dp * ice%A_flow_3D_a( vi,k)**(-1._dp/C%n_flow) * (eps_sq)**((1._dp - C%n_flow)/(2._dp*C%n_flow))

        ! Safety
        ice%visc_eff_3D_a( vi,k) = MAX( ice%visc_eff_3D_a( vi,k), C%DIVA_visc_eff_min)

      END DO ! DO k = 1, C%nz

      ! Vertical integral
      prof = ice%visc_eff_3D_a( vi,:)
      CALL vertical_integrate( prof, ice%visc_eff_int_a( vi))

      ! Product term N = eta * H
      ice%N_a( vi) = ice%visc_eff_int_a( vi) * MAX( 0.1_dp, ice%Hi_a( vi))

    END DO
    CALL sync

    ! Clean up after yourself
    CALL deallocate_shared( wdu_dz_3D_a)
    CALL deallocate_shared( wdv_dz_3D_a)

    ! Apply Neumann boundary conditions to correct inaccurate solutions at the domain border
    CALL apply_Neumann_BC_direct_a_2D( mesh, ice%N_a)

    ! Safety
    CALL check_for_NaN_dp_2D( ice%visc_eff_3D_a,  'ice%visc_eff_3D_a' )
    CALL check_for_NaN_dp_1D( ice%visc_eff_int_a, 'ice%visc_eff_int_a')
    CALL check_for_NaN_dp_1D( ice%N_a,            'ice%N_a'           )

    ! Finalise routine path
    CALL finalise_routine( routine_name)

  END SUBROUTINE calc_effective_viscosity
  SUBROUTINE calc_sliding_term_beta( mesh, ice, SMB, u_b, v_b)
    ! Calculate the sliding term beta in the SSA/DIVA using the specified sliding law

    IMPLICIT NONE

    ! In- and output variables:
    TYPE(type_mesh),                     INTENT(IN)    :: mesh
    TYPE(type_ice_model),                INTENT(INOUT) :: ice
    TYPE(type_SMB_model),                INTENT(IN)    :: SMB
    REAL(dp), DIMENSION(:    ),          INTENT(IN)    :: u_b
    REAL(dp), DIMENSION(:    ),          INTENT(IN)    :: v_b

    ! Local variables:
    CHARACTER(LEN=256), PARAMETER                      :: routine_name = 'calc_sliding_term_beta'
    INTEGER                                            :: vi
    REAL(dp), DIMENSION(:    ), POINTER                ::  u_a,  v_a
    INTEGER                                            :: wu_a, wv_a

    ! Add routine to path
    CALL init_routine( routine_name)

    ! Allocate shared memory
    CALL allocate_shared_dp_1D( mesh%nV, u_a, wu_a)
    CALL allocate_shared_dp_1D( mesh%nV, v_a, wv_a)

    ! Get velocities on the a-grid
    CALL map_b_to_a_2D( mesh, u_b, u_a)
    CALL map_b_to_a_2D( mesh, v_b, v_a)

    ! Calculate the basal friction coefficients beta on the a-grid
<<<<<<< HEAD
    CALL calc_sliding_law( mesh, ice, SMB, u_a, v_a, ice%beta_a)
=======
    CALL calc_sliding_law( mesh, ice, u_a, v_a, ice%beta_a)
>>>>>>> 0cdbf329

    ! Limit beta to improve stability
    DO vi = mesh%vi1, mesh%vi2
      ice%beta_a( vi) = MIN( C%DIVA_beta_max, ice%beta_a( vi))
    END DO
    CALL sync

    ! LEGACY - Apply the flotation mask (this is how we did it before we introduced the PISM/CISM-style sub-grid grounded fraction)
    IF (.NOT. C%do_GL_subgrid_friction) THEN
      DO vi = mesh%vi1, mesh%vi2
        IF (ice%mask_ocean_a( vi) == 1) ice%beta_a( vi) = 0._dp
      END DO
      CALL sync
    END IF

    ! Clean up after yourself
    CALl deallocate_shared( wu_a)
    CALl deallocate_shared( wv_a)

    ! Safety
    CALL check_for_NaN_dp_1D( ice%beta_a, 'ice%beta_a')

    ! Finalise routine path
    CALL finalise_routine( routine_name)

  END SUBROUTINE calc_sliding_term_beta
  SUBROUTINE calc_F_integral( mesh, ice, n)
    ! Calculate the integral F2 in Lipscomb et al. (2019), Eq. 30

    IMPLICIT NONE

    ! In- and output variables:
    TYPE(type_mesh),                     INTENT(IN)    :: mesh
    TYPE(type_ice_model),                INTENT(INOUT) :: ice
    REAL(dp),                            INTENT(IN)    :: n

    ! Local variables:
    CHARACTER(LEN=256), PARAMETER                      :: routine_name = 'calc_F_integral'
    INTEGER                                            :: vi
    REAL(dp)                                           :: F_int_min
    REAL(dp), DIMENSION(C%nz)                          :: prof

    ! Add routine to path
    CALL init_routine( routine_name)

    ! Set a lower limit for F2 to improve numerical stability
    prof = (1._dp / C%DIVA_visc_eff_min) * C%zeta**n
    CALL vertical_integrate( prof, F_int_min)

    DO vi = mesh%vi1, mesh%vi2

      prof = (ice%Hi_a( vi) / ice%visc_eff_3D_a( vi,:)) * C%zeta**n
      CALL vertical_integrate( prof, ice%F2_a( vi))
      ice%F2_a( vi) = MAX( ice%F2_a( vi), F_int_min)

    END DO
    CALL sync

    ! Safety
    CALL check_for_NaN_dp_1D( ice%F2_a, 'ice%F2_a')

    ! Finalise routine path
    CALL finalise_routine( routine_name)

  END SUBROUTINE calc_F_integral
  SUBROUTINE calc_beta_eff( mesh, ice)
    ! Calculate the "effective basal friction" beta_eff, used in the DIVA

    IMPLICIT NONE

    ! In- and output variables:
    TYPE(type_mesh),                     INTENT(IN)    :: mesh
    TYPE(type_ice_model),                INTENT(INOUT) :: ice

    ! Local variables:
    CHARACTER(LEN=256), PARAMETER                      :: routine_name = 'calc_beta_eff'
    INTEGER                                            :: vi, ti

    ! Add routine to path
    CALL init_routine( routine_name)

    ! Calculate beta_eff on the a-grid
    IF (C%choice_sliding_law == 'no_sliding') THEN
      ! No basal sliding allowed, impose beta_eff derived from viscosity

      DO vi = mesh%vi1, mesh%vi2
        ! Lipscomb et al., 2019, Eq. 35
        ice%beta_eff_a( vi) = 1._dp / ice%F2_a( vi)
      END DO
      CALL sync

    ELSE

      DO vi = mesh%vi1, mesh%vi2
        ! Lipscomb et al., 2019, Eq. 33
        ice%beta_eff_a( vi) = ice%beta_a( vi) / (1._dp + ice%beta_a( vi) * ice%F2_a( vi))
      END DO
      CALL sync

    END IF

    ! Map beta_eff from the a-grid to the b-grid
    CALL map_a_to_b_2D( mesh, ice%beta_eff_a, ice%beta_eff_b)

<<<<<<< HEAD
    ! Map sub-grid grounded fraction from the a-grid to the b-grid
    CALL map_a_to_b_2D( mesh, ice%f_grndx_a, ice%f_grndx_b)

=======
>>>>>>> 0cdbf329
    ! Apply the sub-grid grounded fraction
    IF (C%do_GL_subgrid_friction) THEN
      DO ti = mesh%ti1, mesh%ti2
        ice%beta_eff_b( ti) = ice%beta_eff_b( ti) * ice%f_grndx_b( ti)**2._dp
      END DO
      CALL sync
    END IF

    ! Safety
    CALL check_for_NaN_dp_1D( ice%beta_eff_a, 'ice%beta_eff_a')
    CALL check_for_NaN_dp_1D( ice%beta_eff_b, 'ice%beta_eff_b')

    ! Finalise routine path
    CALL finalise_routine( routine_name)

  END SUBROUTINE calc_beta_eff
  SUBROUTINE calc_basal_stress_DIVA( mesh, ice, u_b, v_b)
    ! Calculate the basal stress resulting from sliding (friction times velocity)

    IMPLICIT NONE

    ! In- and output variables:
    TYPE(type_mesh),                     INTENT(IN)    :: mesh
    TYPE(type_ice_model),                INTENT(INOUT) :: ice
    REAL(dp), DIMENSION(:    ),          INTENT(IN)    :: u_b, v_b

    ! Local variables:
    CHARACTER(LEN=256), PARAMETER                      :: routine_name = 'calc_basal_stress_DIVA'
    INTEGER                                            :: ti

    ! Add routine to path
    CALL init_routine( routine_name)

    DO ti = mesh%ti1, mesh%ti2
      ice%taubx_b( ti) = ice%beta_eff_b( ti) * u_b( ti)
      ice%tauby_b( ti) = ice%beta_eff_b( ti) * v_b( ti)
    END DO
    CALL sync

    ! Safety
    CALL check_for_NaN_dp_1D( ice%taubx_b, 'ice%taubx_b')
    CALL check_for_NaN_dp_1D( ice%tauby_b, 'ice%tauby_b')

    ! Finalise routine path
    CALL finalise_routine( routine_name)

  END SUBROUTINE calc_basal_stress_DIVA
  SUBROUTINE calc_basal_velocities_DIVA( mesh, ice)
    ! Calculate basal sliding following Goldberg (2011), Eq. 34
    ! (or it can also be obtained from L19, Eq. 32 given ub*beta=taub)

    IMPLICIT NONE

    ! In- and output variables:
    TYPE(type_mesh),                     INTENT(IN)    :: mesh
    TYPE(type_ice_model),                INTENT(INOUT) :: ice

    ! Local variables:
    CHARACTER(LEN=256), PARAMETER                      :: routine_name = 'calc_basal_velocities_DIVA'
    INTEGER                                            :: ti
    REAL(dp), DIMENSION(:    ), POINTER                ::  F2_b
    INTEGER                                            :: wF2_b

    ! Add routine to path
    CALL init_routine( routine_name)

    IF (C%choice_sliding_law == 'no_sliding') THEN
      ! Set basal velocities to zero
      ! (this comes out naturally more or less with beta_eff set as above,
      !  but ensuring basal velocity is zero adds stability)
      ice%u_base_b( mesh%ti1:mesh%ti2) = 0._dp
      ice%v_base_b( mesh%ti1:mesh%ti2) = 0._dp
      CALL sync
      RETURN
    END IF

    ! Allocate shared memory
    CALL allocate_shared_dp_1D( mesh%nTri, F2_b    , wF2_b    )

    ! Map F2 to the b-grid
    CALL map_a_to_b_2D( mesh, ice%F2_a, F2_b)

    ! Calculate basal velocities on the b-grid
    DO ti = mesh%ti1, mesh%ti2
      ice%u_base_b( ti) = ice%u_vav_b( ti) - ice%taubx_b( ti) * F2_b( ti)
      ice%v_base_b( ti) = ice%v_vav_b( ti) - ice%tauby_b( ti) * F2_b( ti)
    END DO
    CALL sync

    ! Clean up after yourself
    CALL deallocate_shared( wF2_b    )

    ! Safety
    CALL check_for_NaN_dp_1D( ice%u_base_b, 'ice%u_base_b')
    CALL check_for_NaN_dp_1D( ice%v_base_b, 'ice%v_base_b')

    ! Finalise routine path
    CALL finalise_routine( routine_name)

  END SUBROUTINE calc_basal_velocities_DIVA
  SUBROUTINE calc_3D_horizontal_velocities_DIVA( mesh, ice)
    ! Calculate the 3D horizontal velocity field (following Lipscomb et al., 2019, Eq. 29)

    IMPLICIT NONE

    ! In- and output variables:
    TYPE(type_mesh),                     INTENT(IN)    :: mesh
    TYPE(type_ice_model),                INTENT(INOUT) :: ice

    ! Local variables:
    CHARACTER(LEN=256), PARAMETER                      :: routine_name = 'calc_3D_horizontal_velocities_DIVA'
    INTEGER                                            :: ti
    REAL(dp), DIMENSION(:    ), POINTER                ::  Hi_b
    INTEGER                                            :: wHi_b
    REAL(dp), DIMENSION(:,:  ), POINTER                ::  visc_eff_3D_b,  F1_3D_b
    INTEGER                                            :: wvisc_eff_3D_b, wF1_3D_b
    REAL(dp), DIMENSION( C%nz)                         :: prof, F1_3D

    ! Add routine to path
    CALL init_routine( routine_name)

    ! Allocate shared memory
    CALL allocate_shared_dp_1D( mesh%nTri,       Hi_b         , wHi_b         )
    CALL allocate_shared_dp_2D( mesh%nTri, C%nz, visc_eff_3D_b, wvisc_eff_3D_b)
    CALL allocate_shared_dp_2D( mesh%nTri, C%nz, F1_3D_b      , wF1_3D_b      )

    ! Map ice thickness and 3-D effective viscosity to the b-grid
    CALL map_a_to_b_2D( mesh, ice%Hi_a         , Hi_b         )
    CALL map_a_to_b_3D( mesh, ice%visc_eff_3D_a, visc_eff_3D_b)

    ! Calculate F1_3D on the b-grid
    DO ti = mesh%ti1, mesh%ti2
      prof = (-Hi_b( ti) / visc_eff_3D_b( ti,:)) * C%zeta
      CALL vertical_integration_from_bottom_to_zeta( prof, F1_3D)
      F1_3D_b( ti,:) = F1_3D
    END DO
    CALL sync

    ! Calculate 3D horizontal velocity components
    DO ti = mesh%ti1, mesh%ti2
      ice%u_3D_b( ti,:) = ice%u_base_b( ti) + ice%taubx_b( ti) * F1_3D_b( ti,:)
      ice%v_3D_b( ti,:) = ice%v_base_b( ti) + ice%tauby_b( ti) * F1_3D_b( ti,:)
    END DO
    CALL sync

    ! Safety
    CALL check_for_NaN_dp_2D( ice%u_3D_b, 'ice%u_3D_b')
    CALL check_for_NaN_dp_2D( ice%v_3D_b, 'ice%v_3D_b')

    ! Clean up after yourself
    CALL deallocate_shared( wHi_b         )
    CALL deallocate_shared( wvisc_eff_3D_b)
    CALL deallocate_shared( wF1_3D_b      )

    ! Finalise routine path
    CALL finalise_routine( routine_name)

  END SUBROUTINE calc_3D_horizontal_velocities_DIVA

  ! Routines for solving the "linearised" SSA/DIVA
  SUBROUTINE solve_SSADIVA_linearised( mesh, ice, u_b, v_b)
    ! Solve the "linearised" version of the SSA (i.e. assuming viscosity and basal stress are
    ! constant rather than functions of velocity) on the b-grid.
    !
    ! The full SSA reads:
    !
    !   d/dx[ 2N (2*du/dx + dv/dy)] + d/dy[ N (du/dy + dv/dx)] - beta*u = -taud_x
    !   d/dy[ 2N (2*dv/dy + du/dx)] + d/dx[ N (dv/dx + du/dy)] - beta*v = -taud_y
    !
    ! Using the chain rule, this expands to:
    !
    !   4*N*d2u/dx2 + 4*dN/dx*du/dx + 2*N*d2v/dxdy + 2*dN/dx*dv/dy + N*d2u/dy2 + dN/dy*du/dy + N*d2v/dxdy + dN/dy*dv/dx - beta*u = -taud_x
    !   4*N*d2v/dy2 + 4*dN/dy*dv/dy + 2*N*d2u/dxdy + 2*dN/dy*du/dx + N*d2v/dx2 + dN/dx*dv/dx + N*d2u/dxdy + dN/dx*du/dy - beta*v = -taud_y
    !
    ! Optionally, this can be simplified by neglecting all the "cross-terms" involving gradients of N:
    !
    !   4*N*d2u/dx2 + N*d2u/dy2 + 3*N*d2v/dxdy - beta*u = -taud_x
    !   4*N*d2v/dy2 + N*d2v/dx2 + 3*N*d2u/dxdy - beta*v = -taud_y
    !
    ! The left and right sides of these equations can then be divided by N to yield:
    !
    ! 4*d2u/dx2 + d2u/dy2 + 3*d2v/dxdy - beta*u/N = -taud_x/N
    ! 4*d2v/dy2 + d2v/dx2 + 3*d2u/dxdy - beta*v/N = -taud_y/N
    !
    ! By happy coincidence, this equation is much easier to solve, especially because (for unclear reasons)
    ! it doesn't require N to be defined on a staggered grid relative to u,v in order to achieve a stable solution.

    IMPLICIT NONE

    ! In- and output variables:
    TYPE(type_mesh),                     INTENT(IN)    :: mesh
    TYPE(type_ice_model),                INTENT(INOUT) :: ice
    REAL(dp), DIMENSION(:    ),          INTENT(INOUT) :: u_b
    REAL(dp), DIMENSION(:    ),          INTENT(INOUT) :: v_b

    ! Local variables:
    CHARACTER(LEN=256), PARAMETER                      :: routine_name = 'solve_SSADIVA_linearised'
    INTEGER                                            :: ti, nu, nv
    REAL(dp), DIMENSION(:    ), POINTER                ::  N_b,  dN_dx_b,  dN_dy_b
    INTEGER                                            :: wN_b, wdN_dx_b, wdN_dy_b
    REAL(dp), DIMENSION(:    ), POINTER                ::  b_buv,  uv_buv
    INTEGER                                            :: wb_buv, wuv_buv

    ! Add routine to path
    CALL init_routine( routine_name)

    ! Allocate shared memory
    CALL allocate_shared_dp_1D(   mesh%nTri, N_b    , wN_b    )
    CALL allocate_shared_dp_1D(   mesh%nTri, dN_dx_b, wdN_dx_b)
    CALL allocate_shared_dp_1D(   mesh%nTri, dN_dy_b, wdN_dy_b)
    CALL allocate_shared_dp_1D( 2*mesh%nTri, b_buv  , wb_buv  )
    CALL allocate_shared_dp_1D( 2*mesh%nTri, uv_buv , wuv_buv )

    ! Calculate N, dN/dx, and dN/dy on the b-grid
    CALL map_a_to_b_2D( mesh, ice%N_a, N_b    )
    CALL ddx_a_to_b_2D( mesh, ice%N_a, dN_dx_b)
    CALL ddy_a_to_b_2D( mesh, ice%N_a, dN_dy_b)

  ! Fill in the coefficients of the stiffness matrix
  ! ================================================

    DO ti = mesh%ti1, mesh%ti2

      IF (mesh%Tri_edge_index( ti) == 0) THEN
        ! Free triangle: fill in matrix row for the SSA/DIVA
        IF (C%include_SSADIVA_crossterms) THEN
          CALL calc_DIVA_matrix_coefficients_eq_1_free( mesh, ice, u_b, ti, N_b, dN_dx_b, dN_dy_b, b_buv, uv_buv)
          CALL calc_DIVA_matrix_coefficients_eq_2_free( mesh, ice, u_b, ti, N_b, dN_dx_b, dN_dy_b, b_buv, uv_buv)
        ELSE
          CALL calc_DIVA_matrix_coefficients_eq_1_free_sans( mesh, ice, u_b, ti, N_b, b_buv, uv_buv)
          CALL calc_DIVA_matrix_coefficients_eq_2_free_sans( mesh, ice, u_b, ti, N_b, b_buv, uv_buv)
        END IF
      ELSE
        ! Border triangle: apply boundary conditions
        CALL calc_DIVA_matrix_coefficients_eq_1_boundary( mesh, ice, u_b, ti, b_buv, uv_buv)
        CALL calc_DIVA_matrix_coefficients_eq_2_boundary( mesh, ice, u_b, ti, b_buv, uv_buv)
      END IF

    END DO
    CALL sync

  ! Solve the matrix equation
  ! =========================

    CALL solve_matrix_equation_CSR( ice%M_SSADIVA, b_buv, uv_buv, &
      C%DIVA_choice_matrix_solver, &
<<<<<<< HEAD
      ice%DIVA_SOR_nit           , &
      ice%DIVA_SOR_tol           , &
      ice%DIVA_SOR_omega         , &
      ice%DIVA_PETSc_rtol        , &
=======
      ice%DIVA_SOR_nit             , &
      ice%DIVA_SOR_tol             , &
      ice%DIVA_SOR_omega           , &
      ice%DIVA_PETSc_rtol          , &
>>>>>>> 0cdbf329
      ice%DIVA_PETSc_abstol)

  ! Get solution back on the b-grid
  ! ================================

    DO ti = mesh%ti1, mesh%ti2

      nu = 2*ti - 1
      nv = 2*ti

      u_b( ti) = uv_buv( nu)
      v_b( ti) = uv_buv( nv)

    END DO
    CALL sync

    ! Clean up after yourself
    CALL deallocate_shared( wN_b    )
    CALL deallocate_shared( wdN_dx_b)
    CALL deallocate_shared( wdN_dy_b)
    CALL deallocate_shared( wb_buv  )
    CALL deallocate_shared( wuv_buv )

    ! Finalise routine path
    CALL finalise_routine( routine_name)

  END SUBROUTINE solve_SSADIVA_linearised
  SUBROUTINE calc_DIVA_matrix_coefficients_eq_1_free(      mesh, ice, u_b, ti, N_b, dN_dx_b, dN_dy_b, b_buv, uv_buv)
    ! Find the matrix coefficients of equation n and add them to the lists
    !
    !   4*N*d2u/dx2 + 4*dN/dx*du/dx + 2*N*d2v/dxdy + 2*dN/dx*dv/dy + N*d2u/dy2 + dN/dy*du/dy + N*d2v/dxdy + dN/dy*dv/dx - beta*u = -taud_x

    IMPLICIT NONE

    ! In- and output variables:
    TYPE(type_mesh),                     INTENT(IN)    :: mesh
    TYPE(type_ice_model),                INTENT(INOUT) :: ice
    REAL(dp), DIMENSION(:    ),          INTENT(IN)    :: u_b
    INTEGER,                             INTENT(IN)    :: ti
    REAL(dp), DIMENSION(:    ),          INTENT(IN)    :: N_b, dN_dx_b, dN_dy_b
    REAL(dp), DIMENSION(:    ),          INTENT(INOUT) :: b_buv, uv_buv

    ! Local variables:
    INTEGER                                            :: nu, nnz, kk, ku, kv, k, mu

    nu = ice%ti2n_u( ti)

    nnz = (ice%M_SSADIVA%ptr( nu+1) - ice%M_SSADIVA%ptr( nu)) / 2

    DO kk = 1, nnz

      ku = ice%M_SSADIVA%ptr(   nu) + 2*kk - 2
      kv = ice%M_SSADIVA%ptr(   nu) + 2*kk - 1
      k  = mesh%M2_ddx_b_b_CSR%ptr( ti) +   kk - 1

      mu = ice%M_SSADIVA%index(   ku)

      ! u-part
      ice%M_SSADIVA%val( ku) = 4._dp * N_b(     ti) * mesh%M2_d2dx2_b_b_CSR%val( k) + &
                               4._dp * dN_dx_b( ti) * mesh%M2_ddx_b_b_CSR%val(   k) + &
                               1._dp * N_b(     ti) * mesh%M2_d2dy2_b_b_CSR%val( k) + &
                               1._dp * dN_dy_b( ti) * mesh%M2_ddy_b_b_CSR%val(   k)

      ! Sliding term on the diagonal
      IF (mu == nu) THEN
        ice%M_SSADIVA%val( ku) = ice%M_SSADIVA%val( ku) - ice%beta_eff_b( ti)
      END IF

      ! v-part
      ice%M_SSADIVA%val( kv) = 3._dp * N_b(     ti) * mesh%M2_d2dxdy_b_b_CSR%val( k) + &
                               2._dp * dN_dx_b( ti) * mesh%M2_ddy_b_b_CSR%val(    k) + &
                               1._dp * dN_dy_b( ti) * mesh%M2_ddx_b_b_CSR%val(    k)

    END DO

    ! Right-hand side and initial guess
    b_buv(  nu) = -ice%taudx_b( ti)
    uv_buv( nu) = u_b( ti)

  END SUBROUTINE calc_DIVA_matrix_coefficients_eq_1_free
  SUBROUTINE calc_DIVA_matrix_coefficients_eq_2_free(      mesh, ice, v_b, ti, N_b, dN_dx_b, dN_dy_b, b_buv, uv_buv)
    ! Find the matrix coefficients of equation n and add them to the lists
    !
    !   4*N*d2v/dy2 + 4*dN/dy*dv/dy + 2*N*d2u/dxdy + 2*dN/dy*du/dx + N*d2v/dx2 + dN/dx*dv/dx + N*d2u/dxdy + dN/dx*du/dy - beta*v = -taud_y

    IMPLICIT NONE

    ! In- and output variables:
    TYPE(type_mesh),                     INTENT(IN)    :: mesh
    TYPE(type_ice_model),                INTENT(IN)    :: ice
    REAL(dp), DIMENSION(:    ),          INTENT(IN)    :: v_b
    INTEGER,                             INTENT(IN)    :: ti
    REAL(dp), DIMENSION(:    ),          INTENT(IN)    :: N_b, dN_dx_b, dN_dy_b
    REAL(dp), DIMENSION(:    ),          INTENT(INOUT) :: b_buv, uv_buv

    ! Local variables:
    INTEGER                                            :: nv, nnz, kk, ku, kv, k, mv

    nv = ice%ti2n_v( ti)

    nnz = (ice%M_SSADIVA%ptr( nv+1) - ice%M_SSADIVA%ptr( nv)) / 2

    DO kk = 1, nnz

      ku = ice%M_SSADIVA%ptr(   nv) + 2*kk - 2
      kv = ice%M_SSADIVA%ptr(   nv) + 2*kk - 1
      k  = mesh%M2_ddx_b_b_CSR%ptr( ti) +   kk - 1

      mv = ice%M_SSADIVA%index(   kv)

      ! v-part
      ice%M_SSADIVA%val( kv) = 4._dp * N_b(     ti) * mesh%M2_d2dy2_b_b_CSR%val( k) + &
                               4._dp * dN_dy_b( ti) * mesh%M2_ddy_b_b_CSR%val(   k) + &
                               1._dp * N_b(     ti) * mesh%M2_d2dx2_b_b_CSR%val( k) + &
                               1._dp * dN_dx_b( ti) * mesh%M2_ddx_b_b_CSR%val(   k)

      ! Sliding term on the diagonal
      IF (mv == nv) THEN
        ice%M_SSADIVA%val( kv) = ice%M_SSADIVA%val( kv) - ice%beta_eff_b( ti)
      END IF

      ! u-part
      ice%M_SSADIVA%val( ku) = 3._dp * N_b(     ti) * mesh%M2_d2dxdy_b_b_CSR%val( k) + &
                               2._dp * dN_dy_b( ti) * mesh%M2_ddx_b_b_CSR%val(    k) + &
                               1._dp * dN_dx_b( ti) * mesh%M2_ddy_b_b_CSR%val(    k)

    END DO

    ! Right-hand side and initial guess
    b_buv(  nv) = -ice%taudy_b( ti)
    uv_buv( nv) = v_b( ti)

  END SUBROUTINE calc_DIVA_matrix_coefficients_eq_2_free
  SUBROUTINE calc_DIVA_matrix_coefficients_eq_1_free_sans( mesh, ice, u_b, ti, N_b, b_buv, uv_buv)
    ! Find the matrix coefficients of equation n and add them to the lists
    !
    ! 4*d2u/dx2 + d2u/dy2 + 3*d2v/dxdy - beta*u/N = -taud_x/N

    IMPLICIT NONE

    ! In- and output variables:
    TYPE(type_mesh),                     INTENT(IN)    :: mesh
    TYPE(type_ice_model),                INTENT(INOUT) :: ice
    REAL(dp), DIMENSION(:    ),          INTENT(IN)    :: u_b
    INTEGER,                             INTENT(IN)    :: ti
    REAL(dp), DIMENSION(:    ),          INTENT(IN)    :: N_b
    REAL(dp), DIMENSION(:    ),          INTENT(INOUT) :: b_buv, uv_buv

    ! Local variables:
    INTEGER                                            :: nu, nnz, kk, ku, kv, k, mu

    nu = ice%ti2n_u( ti)

    nnz = (ice%M_SSADIVA%ptr( nu+1) - ice%M_SSADIVA%ptr( nu)) / 2

    DO kk = 1, nnz

      ku = ice%M_SSADIVA%ptr(   nu) + 2*kk - 2
      kv = ice%M_SSADIVA%ptr(   nu) + 2*kk - 1
      k  = mesh%M2_ddx_b_b_CSR%ptr( ti) +   kk - 1

      mu = ice%M_SSADIVA%index(   ku)

      ! u-part
      ice%M_SSADIVA%val( ku) = 4._dp * mesh%M2_d2dx2_b_b_CSR%val( k) + mesh%M2_d2dy2_b_b_CSR%val( k)

      ! Sliding term on the diagonal
      IF (mu == nu) THEN
        ice%M_SSADIVA%val( ku) = ice%M_SSADIVA%val( ku) - (ice%beta_eff_b( ti) / N_b( ti))
      END IF

      ! v-part
      ice%M_SSADIVA%val( kv) = 3._dp * mesh%M2_d2dxdy_b_b_CSR%val( k)

    END DO

    ! Right-hand side and initial guess
    b_buv(  nu) = -ice%taudx_b( ti) / N_b( ti)
    uv_buv( nu) = u_b( ti)

  END SUBROUTINE calc_DIVA_matrix_coefficients_eq_1_free_sans
  SUBROUTINE calc_DIVA_matrix_coefficients_eq_2_free_sans( mesh, ice, v_b, ti, N_b, b_buv, uv_buv)
    ! Find the matrix coefficients of equation n and add them to the lists
    !
    ! 4*d2v/dy2 + d2v/dx2 + 3*d2u/dxdy - beta*v/N = -taud_y/N

    IMPLICIT NONE

    ! In- and output variables:
    TYPE(type_mesh),                     INTENT(IN)    :: mesh
    TYPE(type_ice_model),                INTENT(INOUT) :: ice
    REAL(dp), DIMENSION(:    ),          INTENT(IN)    :: v_b
    INTEGER,                             INTENT(IN)    :: ti
    REAL(dp), DIMENSION(:    ),          INTENT(IN)    :: N_b
    REAL(dp), DIMENSION(:    ),          INTENT(INOUT) :: b_buv, uv_buv

    ! Local variables:
    INTEGER                                            :: nv, nnz, kk, ku, kv, k, mv

    nv = ice%ti2n_v( ti)

    nnz = (ice%M_SSADIVA%ptr( nv+1) - ice%M_SSADIVA%ptr( nv)) / 2

    DO kk = 1, nnz

      ku = ice%M_SSADIVA%ptr(   nv) + 2*kk - 2
      kv = ice%M_SSADIVA%ptr(   nv) + 2*kk - 1
      k  = mesh%M2_ddx_b_b_CSR%ptr( ti) +   kk - 1

      mv = ice%M_SSADIVA%index(   kv)

      ! v-part
      ice%M_SSADIVA%val( kv) = 4._dp * mesh%M2_d2dy2_b_b_CSR%val( k) + mesh%M2_d2dx2_b_b_CSR%val( k)

      ! Sliding term on the diagonal
      IF (mv == nv) THEN
        ice%M_SSADIVA%val( kv) = ice%M_SSADIVA%val( kv) - (ice%beta_eff_b( ti) / N_b( ti))
      END IF

      ! u-part
      ice%M_SSADIVA%val( ku) = 3._dp * mesh%M2_d2dxdy_b_b_CSR%val( k)

    END DO

    ! Right-hand side and initial guess
    b_buv(  nv) = -ice%taudy_b( ti) / N_b( ti)
    uv_buv( nv) = v_b( ti)

  END SUBROUTINE calc_DIVA_matrix_coefficients_eq_2_free_sans
  SUBROUTINE calc_DIVA_matrix_coefficients_eq_1_boundary(  mesh, ice, u_b, ti, b_buv, uv_buv)
    ! Find the matrix coefficients of equation n and add them to the lists

    IMPLICIT NONE

    ! In- and output variables:
    TYPE(type_mesh),                     INTENT(IN)    :: mesh
    TYPE(type_ice_model),                INTENT(INOUT) :: ice
    REAL(dp), DIMENSION(:    ),          INTENT(IN)    :: u_b
    INTEGER,                             INTENT(IN)    :: ti
    REAL(dp), DIMENSION(:    ),          INTENT(INOUT) :: b_buv, uv_buv

    ! Local variables:
    INTEGER                                            :: edge_index
    CHARACTER(LEN=256)                                 :: BC
    INTEGER                                            :: nu, nnz, kk, ku, k, mu, n_neighbours

    edge_index = mesh%Tri_edge_index( ti)

    ! Determine what kind of boundary conditions to apply
    IF     (edge_index == 8 .OR. edge_index == 1 .OR. edge_index == 2) THEN
      ! North
      IF     (C%DIVA_boundary_BC_u_north == 'zero') THEN
        BC = 'zero'
      ELSEIF (C%DIVA_boundary_BC_u_north == 'infinite') THEN
        BC = 'infinite'
      ELSE
        CALL crash('unknown DIVA_boundary_BC_u_north "' // TRIM( C%DIVA_boundary_BC_u_north) // '"!')
      END IF
    ELSEIF (edge_index == 3) THEN
      ! East
      IF     (C%DIVA_boundary_BC_u_east == 'zero') THEN
        BC = 'zero'
      ELSEIF (C%DIVA_boundary_BC_u_east == 'infinite') THEN
        BC = 'infinite'
      ELSE
        CALL crash('unknown DIVA_boundary_BC_u_east "' // TRIM( C%DIVA_boundary_BC_u_east) // '"!')
      END IF
    ELSEIF (edge_index == 4 .OR. edge_index == 5 .OR. edge_index == 6) THEN
      ! South
      IF     (C%DIVA_boundary_BC_u_south == 'zero') THEN
        BC = 'zero'
      ELSEIF (C%DIVA_boundary_BC_u_south == 'infinite') THEN
        BC = 'infinite'
      ELSE
        CALL crash('unknown DIVA_boundary_BC_u_south "' // TRIM( C%DIVA_boundary_BC_u_south) // '"!')
      END IF
    ELSEIF (edge_index == 7) THEN
      ! West
      IF     (C%DIVA_boundary_BC_u_west == 'zero') THEN
        BC = 'zero'
      ELSEIF (C%DIVA_boundary_BC_u_west == 'infinite') THEN
        BC = 'infinite'
      ELSE
        CALL crash('unknown DIVA_boundary_BC_u_west "' // TRIM( C%DIVA_boundary_BC_u_west) // '"!')
      END IF
    ELSE
      CALL crash('invaled edge_index = {int_01} at ti = {int_02}!', int_01 = edge_index, int_02 = ti)
    END IF

    IF (BC == 'zero') THEN
      ! Let u = 0 at this domain boundary

      nu = ice%ti2n_u( ti)

      nnz = ice%M_SSADIVA%ptr( nu+1) - ice%M_SSADIVA%ptr( nu)
      n_neighbours = nnz - 1

      DO kk = 1, nnz

        ku = ice%M_SSADIVA%ptr(         nu) + kk - 1
        k  = mesh%M_Neumann_BC_b_CSR%ptr( ti) + kk - 1

        mu = ice%M_SSADIVA%index( ku)

        IF (mu == nu) THEN
          ! Diagonal: the triangle itself
          ice%M_SSADIVA%val( ku) = 1._dp
        ELSE
          ! Off-diagonal: neighbours
          ice%M_SSADIVA%val( ku) = 0._dp
        END IF

      END DO

      ! Right-hand side and initial guess
      b_buv(  nu) = 0._dp
      uv_buv( nu) = u_b( ti)

    ELSEIF (BC == 'infinite') THEN
      ! Let du/dx = 0 at this domain boundary

      nu = ice%ti2n_u( ti)

      nnz = ice%M_SSADIVA%ptr( nu+1) - ice%M_SSADIVA%ptr( nu)
      n_neighbours = nnz - 1

      DO kk = 1, nnz

        ku = ice%M_SSADIVA%ptr(         nu) + kk - 1
        k  = mesh%M_Neumann_BC_b_CSR%ptr( ti) + kk - 1

        mu = ice%M_SSADIVA%index( ku)

        IF (mu == nu) THEN
          ! Diagonal: the triangle itself
          ice%M_SSADIVA%val( ku) = REAL( n_neighbours,dp)
        ELSE
          ! Off-diagonal: neighbours
          ice%M_SSADIVA%val( ku) = -1._dp
        END IF

      END DO

      ! Right-hand side and initial guess
      b_buv(  nu) = 0._dp
      uv_buv( nu) = u_b( ti)

    ELSE
      CALL crash('invalid BC = "' // TRIM( BC) // '"!')
    END IF

  END SUBROUTINE calc_DIVA_matrix_coefficients_eq_1_boundary
  SUBROUTINE calc_DIVA_matrix_coefficients_eq_2_boundary(  mesh, ice, v_b, ti, b_buv, uv_buv)
    ! Find the matrix coefficients of equation n and add them to the lists

    IMPLICIT NONE

    ! In- and output variables:
    TYPE(type_mesh),                     INTENT(IN)    :: mesh
    TYPE(type_ice_model),                INTENT(INOUT) :: ice
    REAL(dp), DIMENSION(:    ),          INTENT(IN)    :: v_b
    INTEGER,                             INTENT(IN)    :: ti
    REAL(dp), DIMENSION(:    ),          INTENT(INOUT) :: b_buv, uv_buv

    ! Local variables:
    INTEGER                                            :: edge_index
    CHARACTER(LEN=256)                                 :: BC
    INTEGER                                            :: nv, nnz, kk, kv, k, mv, n_neighbours

    edge_index = mesh%Tri_edge_index( ti)

    ! Determine what kind of boundary conditions to apply
    IF     (edge_index == 8 .OR. edge_index == 1 .OR. edge_index == 2) THEN
      ! North
      IF     (C%DIVA_boundary_BC_v_north == 'zero') THEN
        BC = 'zero'
      ELSEIF (C%DIVA_boundary_BC_v_north == 'infinite') THEN
        BC = 'infinite'
      ELSE
        CALL crash('unknown DIVA_boundary_BC_v_north "' // TRIM( C%DIVA_boundary_BC_v_north) // '"!')
      END IF
    ELSEIF (edge_index == 3) THEN
      ! East
      IF     (C%DIVA_boundary_BC_v_east == 'zero') THEN
        BC = 'zero'
      ELSEIF (C%DIVA_boundary_BC_v_east == 'infinite') THEN
        BC = 'infinite'
      ELSE
        CALL crash('unknown DIVA_boundary_BC_v_east "' // TRIM( C%DIVA_boundary_BC_v_east) // '"!')
      END IF
    ELSEIF (edge_index == 4 .OR. edge_index == 5 .OR. edge_index == 6) THEN
      ! South
      IF     (C%DIVA_boundary_BC_v_south == 'zero') THEN
        BC = 'zero'
      ELSEIF (C%DIVA_boundary_BC_v_south == 'infinite') THEN
        BC = 'infinite'
      ELSE
        CALL crash('unknown DIVA_boundary_BC_v_south "' // TRIM( C%DIVA_boundary_BC_v_south) // '"!')
      END IF
    ELSEIF (edge_index == 7) THEN
      ! West
      IF     (C%DIVA_boundary_BC_v_west == 'zero') THEN
        BC = 'zero'
      ELSEIF (C%DIVA_boundary_BC_v_west == 'infinite') THEN
        BC = 'infinite'
      ELSE
        CALL crash('unknown DIVA_boundary_BC_v_west "' // TRIM( C%DIVA_boundary_BC_v_west) // '"!')
      END IF
    ELSE
      CALL crash('invalid edge_index = {int_01} at ti = {int_02}', int_01 = edge_index, int_02 = ti)
    END IF

    IF (BC == 'zero') THEN
      ! Let v = 0 at this domain boundary

      nv = ice%ti2n_v( ti)

      nnz = ice%M_SSADIVA%ptr( nv+1) - ice%M_SSADIVA%ptr( nv)
      n_neighbours = nnz - 1

      DO kk = 1, nnz

        kv = ice%M_SSADIVA%ptr(         nv) + kk - 1
        k  = mesh%M_Neumann_BC_b_CSR%ptr( ti) + kk - 1

        mv = ice%M_SSADIVA%index( kv)

        IF (mv == nv) THEN
          ! Diagonal: the triangle itself
          ice%M_SSADIVA%val( kv) = 1._dp
        ELSE
          ! Off-diagonal: neighbours
          ice%M_SSADIVA%val( kv) = 0._dp
        END IF

      END DO

      ! Right-hand side and initial guess
      b_buv(  nv) = 0._dp
      uv_buv( nv) = v_b( ti)

    ELSEIF (BC == 'infinite') THEN
      ! Let dv/dx = 0 at this domain boundary

      nv = ice%ti2n_v( ti)

      nnz = ice%M_SSADIVA%ptr( nv+1) - ice%M_SSADIVA%ptr( nv)
      n_neighbours = nnz - 1

      DO kk = 1, nnz

        kv = ice%M_SSADIVA%ptr(         nv) + kk - 1
        k  = mesh%M_Neumann_BC_b_CSR%ptr( ti) + kk - 1

        mv = ice%M_SSADIVA%index( kv)

        IF (mv == nv) THEN
          ! Diagonal: the triangle itself
          ice%M_SSADIVA%val( kv) = REAL( n_neighbours,dp)
        ELSE
          ! Off-diagonal: neighbours
          ice%M_SSADIVA%val( kv) = -1._dp
        END IF

      END DO

      ! Right-hand side and initial guess
      b_buv(  nv) = 0._dp
      uv_buv( nv) = v_b( ti)

    ELSE
      CALL crash('invalid BC = "' // TRIM(BC) // '"!')
    END IF

  END SUBROUTINE calc_DIVA_matrix_coefficients_eq_2_boundary

  ! Some "administration" routines that help speed up and stabilise the SSA/DIVA solver
  SUBROUTINE apply_velocity_limits( mesh, u_b, v_b)
    ! Apply a velocity limit (for stability)

    IMPLICIT NONE

    ! In/output variables:
    TYPE(type_mesh),                     INTENT(IN)    :: mesh
    REAL(dp), DIMENSION(:    ),          INTENT(INOUT) :: u_b, v_b

    ! Local variables:
    CHARACTER(LEN=256), PARAMETER                      :: routine_name = 'apply_velocity_limits'
    INTEGER                                            :: ti
    REAL(dp), DIMENSION(:    ), POINTER                ::  uabs_b
    INTEGER                                            :: wuabs_b

    ! Add routine to path
    CALL init_routine( routine_name)

    ! Allocate shared memory
    CALL allocate_shared_dp_1D( mesh%nTri, uabs_b, wuabs_b)

    ! Calculate absolute speed
    DO ti = mesh%ti1, mesh%ti2
      uabs_b( ti) = SQRT( u_b( ti)**2 + v_b( ti)**2)
    END DO
    CALL sync

    ! Scale velocities accordingly
    DO ti = mesh%ti1, mesh%ti2
      IF (uabs_b( ti) > C%DIVA_vel_max) THEN
        u_b( ti) = u_b( ti) * C%DIVA_vel_max / uabs_b( ti)
        v_b( ti) = v_b( ti) * C%DIVA_vel_max / uabs_b( ti)
      END IF
    END DO
    CALL sync

    ! Clean up after yourself
    CALL deallocate_shared( wuabs_b)

    ! Finalise routine path
    CALL finalise_routine( routine_name)

  END SUBROUTINE apply_velocity_limits
  SUBROUTINE relax_DIVA_visc_iterations( mesh, u_prev_b, v_prev_b, u_b, v_b, rel)
    ! Relax velocity solution with results of the previous viscosity iteration

    IMPLICIT NONE

    ! In/output variables:
    TYPE(type_mesh),                     INTENT(IN)    :: mesh
    REAL(dp), DIMENSION(:    ),          INTENT(IN)    :: u_prev_b
    REAL(dp), DIMENSION(:    ),          INTENT(IN)    :: v_prev_b
    REAL(dp), DIMENSION(:    ),          INTENT(INOUT) :: u_b
    REAL(dp), DIMENSION(:    ),          INTENT(INOUT) :: v_b
    REAL(dp),                            INTENT(IN)    :: rel

    ! Local variables:
    CHARACTER(LEN=256), PARAMETER                      :: routine_name = 'relax_DIVA_visc_iterations'
    INTEGER                                            :: ti

    ! Add routine to path
    CALL init_routine( routine_name)

    DO ti = mesh%ti1, mesh%ti2
      u_b( ti) = rel * u_b( ti) + (1._dp - rel) * u_prev_b( ti)
      v_b( ti) = rel * v_b( ti) + (1._dp - rel) * v_prev_b( ti)
    END DO
    CALL sync

    ! Finalise routine path
    CALL finalise_routine( routine_name)

  END SUBROUTINE relax_DIVA_visc_iterations
  SUBROUTINE calc_visc_iter_UV_resid( mesh, u_prev_b, v_prev_b, u_b, v_b, resid_UV)
    ! Check if the viscosity iteration has converged to a stable solution

    IMPLICIT NONE

    ! In/output variables:
    TYPE(type_mesh),                     INTENT(IN)    :: mesh
    REAL(dp), DIMENSION(:    ),          INTENT(IN)    :: u_prev_b
    REAL(dp), DIMENSION(:    ),          INTENT(IN)    :: v_prev_b
    REAL(dp), DIMENSION(:    ),          INTENT(INOUT) :: u_b
    REAL(dp), DIMENSION(:    ),          INTENT(INOUT) :: v_b
    REAL(dp),                            INTENT(OUT)   :: resid_UV

    ! Local variables:
    CHARACTER(LEN=256), PARAMETER                      :: routine_name = 'calc_visc_iter_UV_resid'
    INTEGER                                            :: ierr
    INTEGER                                            :: ti, nti
    REAL(dp)                                           :: res1, res2
    REAL(dp), PARAMETER                                :: DIVA_vel_tolerance = 1e-6   ! [m/a] only consider points with velocity above this tolerance limit

    ! Add routine to path
    CALL init_routine( routine_name)

    ! Calculate the L2 norm based on velocity solution between previous
    ! and current viscosity iteration (as in Yelmo/SICOPOLIS)

    nti  = 0
    res1 = 0._dp
    res2 = 0._dp

    DO ti = mesh%ti1, mesh%ti2

      IF (ABS(u_b( ti)) > DIVA_vel_tolerance) THEN
        nti = nti + 1
        res1 = res1 + (u_b( ti) - u_prev_b( ti))**2._dp
        res2 = res2 + (u_b( ti) + u_prev_b( ti))**2._dp
      END IF

      IF (ABS(v_b( ti)) > DIVA_vel_tolerance) THEN
        nti = nti + 1
        res1 = res1 + (v_b( ti) - v_prev_b( ti))**2._dp
        res2 = res2 + (v_b( ti) + v_prev_b( ti))**2._dp
      END IF

    END DO

    ! Combine results from all processes
    CALL MPI_ALLREDUCE( MPI_IN_PLACE, nti, 1, MPI_INTEGER,          MPI_SUM, MPI_COMM_WORLD, ierr)
    CALL MPI_ALLREDUCE( MPI_IN_PLACE, res1, 1, MPI_DOUBLE_PRECISION, MPI_SUM, MPI_COMM_WORLD, ierr)
    CALL MPI_ALLREDUCE( MPI_IN_PLACE, res2, 1, MPI_DOUBLE_PRECISION, MPI_SUM, MPI_COMM_WORLD, ierr)

    IF (nti > 0) THEN
      res1 = SQRT( res1)
      res2 = SQRT( res2 )
      res2 = MAX(  res2,1E-8_dp)
      resid_UV = 2._dp * res1 / res2
    ELSE
      ! No points available for comparison, set residual equal to zero
      resid_UV = 0._dp
    END IF

    ! Finalise routine path
    CALL finalise_routine( routine_name)

  END SUBROUTINE calc_visc_iter_UV_resid

  ! Map velocity fields from the b-grid to the a- and c-grids
  SUBROUTINE map_velocities_b_to_a_2D( mesh, u_b, v_b, u_a, v_a)
    ! Map velocity fields from the b-grid to the a-grid

    IMPLICIT NONE

    ! In/output variables:
    TYPE(type_mesh),                     INTENT(IN)    :: mesh
    REAL(dp), DIMENSION(:    ),          INTENT(IN)    :: u_b, v_b
    REAL(dp), DIMENSION(:    ),          INTENT(OUT)   :: u_a, v_a

    ! Local variables:
    CHARACTER(LEN=256), PARAMETER                      :: routine_name = 'map_velocities_b_to_a_2D'
    INTEGER                                            :: vi, vti, ti

    ! Add routine to path
    CALL init_routine( routine_name)

    DO vi = mesh%vi1, mesh%vi2

      u_a( vi) = 0._dp
      v_a( vi) = 0._dp

      DO vti = 1, mesh%niTri( vi)
        ti = mesh%iTri( vi,vti)
        u_a( vi) = u_a( vi) + (u_b( ti) / REAL( mesh%niTri( vi),dp))
        v_a( vi) = v_a( vi) + (v_b( ti) / REAL( mesh%niTri( vi),dp))
      END DO

    END DO
    CALL sync

    ! Finalise routine path
    CALL finalise_routine( routine_name)

  END SUBROUTINE map_velocities_b_to_a_2D
  SUBROUTINE map_velocities_b_to_a_3D( mesh, u_b, v_b, u_a, v_a)
    ! Map velocity fields from the b-grid to the a-grid

    IMPLICIT NONE

    ! In/output variables:
    TYPE(type_mesh),                     INTENT(IN)    :: mesh
    REAL(dp), DIMENSION(:,:  ),          INTENT(IN)    :: u_b, v_b
    REAL(dp), DIMENSION(:,:  ),          INTENT(OUT)   :: u_a, v_a

    ! Local variables:
    CHARACTER(LEN=256), PARAMETER                      :: routine_name = 'map_velocities_b_to_a_3D'
    INTEGER                                            :: vi, vti, ti

    ! Add routine to path
    CALL init_routine( routine_name)

    DO vi = mesh%vi1, mesh%vi2

      u_a( vi,:) = 0._dp
      v_a( vi,:) = 0._dp

      DO vti = 1, mesh%niTri( vi)
        ti = mesh%iTri( vi,vti)
        u_a( vi,:) = u_a( vi,:) + (u_b( ti,:) / REAL( mesh%niTri( vi),dp))
        v_a( vi,:) = v_a( vi,:) + (v_b( ti,:) / REAL( mesh%niTri( vi),dp))
      END DO

    END DO
    CALL sync

    ! Finalise routine path
    CALL finalise_routine( routine_name)

  END SUBROUTINE map_velocities_b_to_a_3D
  SUBROUTINE map_velocities_b_to_c_2D( mesh, u_b, v_b, u_c, v_c)
    ! Map velocity fields from the b-grid to the c-grid

    IMPLICIT NONE

    ! In/output variables:
    TYPE(type_mesh),                     INTENT(IN)    :: mesh
    REAL(dp), DIMENSION(:    ),          INTENT(IN)    :: u_b, v_b
    REAL(dp), DIMENSION(:    ),          INTENT(OUT)   :: u_c, v_c

    ! Local variables:
    CHARACTER(LEN=256), PARAMETER                      :: routine_name = 'map_velocities_b_to_c_2D'
    INTEGER                                            :: aci, til, tir

    ! Add routine to path
    CALL init_routine( routine_name)

    DO aci = mesh%ci1, mesh%ci2

      IF (mesh%edge_index_ac( aci) == 0) THEN
        ! Free edge

        ! Find the two adjacent triangles
        til = mesh%Aci( aci,5)
        tir = mesh%Aci( aci,6)

        u_c( aci) = (u_b( til) + u_b( tir)) / 2._dp
        v_c( aci) = (v_b( til) + v_b( tir)) / 2._dp

      ELSE
        ! Border edge

        ! Find the two adjacent triangles
        til = mesh%Aci( aci,5)
        tir = mesh%Aci( aci,6)

        IF (tir == 0) THEN
          u_c( aci) = u_b( til)
          v_c( aci) = v_b( til)
        ELSE
          u_c( aci) = u_b( tir)
          v_c( aci) = v_b( tir)
        END IF

      END IF

    END DO
    CALL sync

    ! Finalise routine path
    CALL finalise_routine( routine_name)

  END SUBROUTINE map_velocities_b_to_c_2D
  SUBROUTINE map_velocities_b_to_c_3D( mesh, u_b, v_b, u_c, v_c)
    ! Map velocity fields from the b-grid to the c-grid

    IMPLICIT NONE

    ! In/output variables:
    TYPE(type_mesh),                     INTENT(IN)    :: mesh
    REAL(dp), DIMENSION(:,:  ),          INTENT(IN)    :: u_b, v_b
    REAL(dp), DIMENSION(:,:  ),          INTENT(OUT)   :: u_c, v_c

    ! Local variables:
    CHARACTER(LEN=256), PARAMETER                      :: routine_name = 'map_velocities_b_to_c_3D'
    INTEGER                                            :: aci, vi, vj, vl, vr, vti, ti, n1, n2, n3, til, tir

    ! Add routine to path
    CALL init_routine( routine_name)

    DO aci = mesh%ci1, mesh%ci2

      IF (mesh%edge_index_ac( aci) == 0) THEN
        ! Free edge

        ! Find the two adjacent triangles
        vi = mesh%Aci( aci,1)
        vj = mesh%Aci( aci,2)
        vl = mesh%Aci( aci,3)
        vr = mesh%Aci( aci,4)

        til = 0
        tir = 0
        DO vti = 1, mesh%niTri( vi)
          ti = mesh%iTri( vi,vti)
          DO n1 = 1, 3
            n2 = n1 + 1
            IF (n2 == 4) n2 = 1
            n3 = n2 + 1
            IF (n3 == 4) n3 = 1
            IF (mesh%Tri( ti,n1) == vi .AND. mesh%Tri( ti,n2) == vj .AND. mesh%Tri( ti,n3) == vl) til = ti
            IF (mesh%Tri( ti,n1) == vi .AND. mesh%Tri( ti,n2) == vr .AND. mesh%Tri( ti,n3) == vj) tir = ti
          END DO
        END DO

        u_c( aci,:) = (u_b( til,:) + u_b( tir,:)) / 2._dp
        v_c( aci,:) = (v_b( til,:) + v_b( tir,:)) / 2._dp

      ELSE
        ! Border edge

        ! Find the adjacent triangle
        vi = mesh%Aci( aci,1)
        vj = mesh%Aci( aci,2)
<<<<<<< HEAD
        vl = mesh%Aci( aci,3)
=======
        IF (mesh%Aci( aci,3) > 0) THEN
          vl = mesh%Aci( aci,3)
        ELSEIF (mesh%Aci( aci,4) > 0) THEN
          vl = mesh%Aci( aci,4)
        ELSE
          CALL crash('error in mesh geometry, fix this!')
        END IF
>>>>>>> 0cdbf329

        til = 0
        DO vti = 1, mesh%niTri( vi)
          ti = mesh%iTri( vi,vti)
          DO n1 = 1, 3
            n2 = n1 + 1
            IF (n2 == 4) n2 = 1
            n3 = n2 + 1
            IF (n3 == 4) n3 = 1
            IF ((mesh%Tri( ti,n1) == vi .AND. mesh%Tri( ti,n2) == vj .AND. mesh%Tri( ti,n3) == vl) .OR. &
                (mesh%Tri( ti,n1) == vi .AND. mesh%Tri( ti,n2) == vl .AND. mesh%Tri( ti,n3) == vj)) THEN
              til = ti
            END IF
          END DO
        END DO

<<<<<<< HEAD
        ! For border edges, make sure a triangle is found
        ! If not, just set it to zero
        IF (til /= 0) THEN
          u_c( aci,:) = u_b( til,:)
          v_c( aci,:) = v_b( til,:)
        ELSE
          u_c( aci,:) = 0._dp
          v_c( aci,:) = 0._dp
        END IF
=======
        u_c( aci,:) = u_b( til,:)
        v_c( aci,:) = v_b( til,:)
>>>>>>> 0cdbf329

      END IF

    END DO
    CALL sync

    ! Finalise routine path
    CALL finalise_routine( routine_name)

  END SUBROUTINE map_velocities_b_to_c_3D

  ! Initialise/remap data fields for the velocity solver(s)
  SUBROUTINE initialise_velocity_solver( mesh, ice)
    ! Allocate and initialise data fields for the velocity solver

    IMPLICIT NONE

    ! In- and output variables:
    TYPE(type_mesh),                     INTENT(IN)    :: mesh
    TYPE(type_ice_model),                INTENT(INOUT) :: ice

    ! Local variables:
    CHARACTER(LEN=256), PARAMETER                      :: routine_name = 'initialise_velocity_solver'
    LOGICAL                                            :: is_ISMIP_HOM
    REAL(dp), DIMENSION(:    ), POINTER                ::  u_ISMIP_HOM
    INTEGER                                            :: wu_ISMIP_HOM
    INTEGER                                            :: ti
    REAL(dp)                                           :: umin, umax, x, y

    ! Add routine to path
    CALL init_routine( routine_name)

    IF (C%choice_ice_dynamics == 'SIA' .OR. C%choice_ice_dynamics == 'SIA/SSA') THEN
      ! Data fields for the SIA

      CALL allocate_shared_dp_2D(   mesh%nTri, C%nz       , ice%u_3D_SIA_b            , ice%wu_3D_SIA_b           )
      CALL allocate_shared_dp_2D(   mesh%nTri, C%nz       , ice%v_3D_SIA_b            , ice%wv_3D_SIA_b           )

    END IF

    IF (C%choice_ice_dynamics == 'SSA' .OR. C%choice_ice_dynamics == 'SIA/SSA' .OR. C%choice_ice_dynamics == 'DIVA') THEN
      ! Data fields for the SSA / DIVA

      IF (C%choice_ice_dynamics == 'SSA' .OR. C%choice_ice_dynamics == 'SIA/SSA') THEN
        ! Velocity fields containing the SSA solution on the b-grid
        CALL allocate_shared_dp_1D(   mesh%nTri,              ice%u_base_SSA_b          , ice%wu_base_SSA_b         )
        CALL allocate_shared_dp_1D(   mesh%nTri,              ice%v_base_SSA_b          , ice%wv_base_SSA_b         )

        ! Give it a werwfwef value plssss
        ice%u_base_SSA_b = 0.1_dp
        ice%v_base_SSA_b = 0.1_dp
      END IF

      ! Physical terms in the SSA/DIVA
      CALL allocate_shared_dp_1D(   mesh%nTri,              ice%taudx_b               , ice%wtaudx_b              )
      CALL allocate_shared_dp_1D(   mesh%nTri,              ice%taudy_b               , ice%wtaudy_b              )
      CALL allocate_shared_dp_1D(   mesh%nV  ,              ice%du_dx_a               , ice%wdu_dx_a              )
      CALL allocate_shared_dp_1D(   mesh%nV  ,              ice%du_dy_a               , ice%wdu_dy_a              )
      CALL allocate_shared_dp_1D(   mesh%nV  ,              ice%dv_dx_a               , ice%wdv_dx_a              )
      CALL allocate_shared_dp_1D(   mesh%nV  ,              ice%dv_dy_a               , ice%wdv_dy_a              )
      CALL allocate_shared_dp_2D(   mesh%nTri, C%nz       , ice%du_dz_3D_b            , ice%wdu_dz_3D_b           )
      CALL allocate_shared_dp_2D(   mesh%nTri, C%nz       , ice%dv_dz_3D_b            , ice%wdv_dz_3D_b           )
      CALL allocate_shared_dp_2D(   mesh%nV  , C%nz       , ice%visc_eff_3D_a         , ice%wvisc_eff_3D_a        )
      CALL allocate_shared_dp_1D(   mesh%nV  ,              ice%visc_eff_int_a        , ice%wvisc_eff_int_a       )
      CALL allocate_shared_dp_1D(   mesh%nV  ,              ice%N_a                   , ice%wN_a                  )
      CALL allocate_shared_dp_1D(   mesh%nV  ,              ice%beta_a                , ice%wbeta_a               )
      CALL allocate_shared_dp_1D(   mesh%nV  ,              ice%beta_eff_a            , ice%wbeta_eff_a           )
      CALL allocate_shared_dp_1D(   mesh%nTri,              ice%beta_eff_b            , ice%wbeta_eff_b           )
      CALL allocate_shared_dp_1D(   mesh%nTri,              ice%taubx_b               , ice%wtaubx_b              )
      CALL allocate_shared_dp_1D(   mesh%nTri,              ice%tauby_b               , ice%wtauby_b              )
      CALL allocate_shared_dp_1D(   mesh%nV  ,              ice%F2_a                  , ice%wF2_a                 )
      CALL allocate_shared_dp_1D(   mesh%nTri,              ice%u_prev_b              , ice%wu_prev_b             )
      CALL allocate_shared_dp_1D(   mesh%nTri,              ice%v_prev_b              , ice%wv_prev_b             )

      ! Some administrative stuff to make solving the SSA/DIVA more efficient
      CALL allocate_shared_int_1D(  mesh%nTri,              ice%ti2n_u                , ice%wti2n_u               )
      CALL allocate_shared_int_1D(  mesh%nTri,              ice%ti2n_v                , ice%wti2n_v               )
      CALL allocate_shared_int_2D(2*mesh%nTri, 2          , ice%n2ti_uv               , ice%wn2ti_uv              )
      CALL initialise_matrix_conversion_lists(  mesh, ice)
      CALL initialise_SSADIVA_stiffness_matrix( mesh, ice)

    END IF

    ! Initialise the ISMIP-HOM experiments for faster convergence
    is_ISMIP_HOM = .FALSE.
    IF (C%choice_refgeo_init_ANT == 'idealised' .AND. &
       (C%choice_refgeo_init_idealised == 'ISMIP_HOM_A' .OR. &
        C%choice_refgeo_init_idealised == 'ISMIP_HOM_B' .OR. &
        C%choice_refgeo_init_idealised == 'ISMIP_HOM_C' .OR. &
        C%choice_refgeo_init_idealised == 'ISMIP_HOM_D')) THEN
      is_ISMIP_HOM = .TRUE.
    END IF

    IF (is_ISMIP_HOM) THEN

      ! Allocate shared memory
      CALL allocate_shared_dp_1D( mesh%nTri, u_ISMIP_HOM, wu_ISMIP_HOM)

      umin = 0._dp
      umax = 0._dp

      ! Calculate an approximation of the solution
      IF (C%choice_refgeo_init_idealised == 'ISMIP_HOM_A') THEN

        IF     (C%ISMIP_HOM_L == 160000._dp) THEN
          umin = 1.6_dp
          umax = 108.84_dp
        ELSEIF (C%ISMIP_HOM_L ==  80000._dp) THEN
          umin = 1.75_dp
          umax = 95.73_dp
        ELSEIF (C%ISMIP_HOM_L ==  40000._dp) THEN
          umin = 2.27_dp
          umax = 74.45_dp
        ELSEIF (C%ISMIP_HOM_L ==  20000._dp) THEN
          umin = 4.49_dp
          umax = 49.99_dp
        ELSEIF (C%ISMIP_HOM_L ==  10000._dp) THEN
          umin = 11.09_dp
          umax = 32.74_dp
        ELSEIF (C%ISMIP_HOM_L ==   5000._dp) THEN
          umin = 18.38_dp
          umax = 24.79_dp
        END IF

        DO ti = mesh%ti1, mesh%ti2
          x = mesh%TriGC( ti,1)
          y = mesh%TriGC( ti,2)
          u_ISMIP_HOM( ti) = umin + (umax - umin) * ( (1._dp - (SIN( x) * SIN( y))) / 2._dp)**2
        END DO
        CALL sync

      ELSEIF (C%choice_refgeo_init_idealised == 'ISMIP_HOM_B') THEN

        IF     (C%ISMIP_HOM_L == 160000._dp) THEN
          umin = 1.57_dp
          umax = 111.41_dp
        ELSEIF (C%ISMIP_HOM_L ==  80000._dp) THEN
          umin = 1.69_dp
          umax = 100.73_dp
        ELSEIF (C%ISMIP_HOM_L ==  40000._dp) THEN
          umin = 2.09_dp
          umax = 82.3_dp
        ELSEIF (C%ISMIP_HOM_L ==  20000._dp) THEN
          umin = 3.92_dp
          umax = 57.84_dp
        ELSEIF (C%ISMIP_HOM_L ==  10000._dp) THEN
          umin = 10.23_dp
          umax = 35.2_dp
        ELSEIF (C%ISMIP_HOM_L ==   5000._dp) THEN
          umin = 17.22_dp
          umax = 23.53_dp
        END IF

        DO ti = mesh%ti1, mesh%ti2
          x = mesh%TriGC( ti,1)
          y = mesh%TriGC( ti,2)
          u_ISMIP_HOM( ti) = umin + (umax - umin) * ( (1._dp - SIN( x)) / 2._dp)**2
        END DO
        CALL sync

      ELSEIF (C%choice_refgeo_init_idealised == 'ISMIP_HOM_C') THEN

        IF     (C%ISMIP_HOM_L == 160000._dp) THEN
          umin = 8.77_dp
          umax = 143.45_dp
        ELSEIF (C%ISMIP_HOM_L ==  80000._dp) THEN
          umin = 9.8_dp
          umax = 60.28_dp
        ELSEIF (C%ISMIP_HOM_L ==  40000._dp) THEN
          umin = 11.84_dp
          umax = 28.57_dp
        ELSEIF (C%ISMIP_HOM_L ==  20000._dp) THEN
          umin = 14.55_dp
          umax = 18.48_dp
        ELSEIF (C%ISMIP_HOM_L ==  10000._dp) THEN
          umin = 15.7_dp
          umax = 16.06_dp
        ELSEIF (C%ISMIP_HOM_L ==   5000._dp) THEN
          umin = 13.38_dp
          umax = 13.51_dp
        END IF

        DO ti = mesh%ti1, mesh%ti2
          x = mesh%TriGC( ti,1)
          y = mesh%TriGC( ti,2)
          u_ISMIP_HOM( ti) = umin + (umax - umin) * ( (1._dp - (SIN( x) * SIN( y))) / 2._dp)**2
        END DO
        CALL sync

      ELSEIF (C%choice_refgeo_init_idealised == 'ISMIP_HOM_D') THEN

        IF     (C%ISMIP_HOM_L == 160000._dp) THEN
          umin = 8.62_dp
          umax = 227.23_dp
        ELSEIF (C%ISMIP_HOM_L ==  80000._dp) THEN
          umin = 9.65_dp
          umax = 94.79_dp
        ELSEIF (C%ISMIP_HOM_L ==  40000._dp) THEN
          umin = 12.18_dp
          umax = 40.06_dp
        ELSEIF (C%ISMIP_HOM_L ==  20000._dp) THEN
          umin = 15.28_dp
          umax = 20.29_dp
        ELSEIF (C%ISMIP_HOM_L ==  10000._dp) THEN
          umin = 15.93_dp
          umax = 16.25_dp
        ELSEIF (C%ISMIP_HOM_L ==   5000._dp) THEN
          umin = 14.43_dp
          umax = 14.59_dp
        END IF

        DO ti = mesh%ti1, mesh%ti2
          x = mesh%TriGC( ti,1)
          y = mesh%TriGC( ti,2)
          u_ISMIP_HOM( ti) = umin + (umax - umin) * ( (1._dp - SIN( x)) / 2._dp)**2
        END DO
        CALL sync

      END IF

      ! Initialise velocity fields with the approximation
      IF     (C%choice_ice_dynamics == 'SIA/SSA') THEN
        ice%u_base_SSA_b( mesh%ti1:mesh%ti2) = u_ISMIP_HOM( mesh%ti1:mesh%ti2)
        CALL sync
      ELSEIF (C%choice_ice_dynamics == 'DIVA') THEN
        ice%u_vav_b(      mesh%ti1:mesh%ti2) = u_ISMIP_HOM( mesh%ti1:mesh%ti2)
        CALL sync
      END IF

      ! Clean up after yourself
      CALL deallocate_shared( wu_ISMIP_HOM)

    END IF ! IF (is_ISMIP_HOM) THEN

    ! Finalise routine path
    CALL finalise_routine( routine_name, n_extra_windows_expected = HUGE( 1))

  END SUBROUTINE initialise_velocity_solver
  SUBROUTINE initialise_matrix_conversion_lists( mesh, ice)
    ! Initialise lists for converting triangle indices to stiffness matrix rows and vice versa

    IMPLICIT NONE

    ! In- and output variables:
    TYPE(type_mesh),                     INTENT(IN)    :: mesh
    TYPE(type_ice_model),                INTENT(INOUT) :: ice

    ! Local variables:
    CHARACTER(LEN=256), PARAMETER                      :: routine_name = 'initialise_matrix_conversion_lists'
    INTEGER                                            :: ti, nu, nv

    ! Add routine to path
    CALL init_routine( routine_name)

    DO ti = mesh%ti1, mesh%ti2

      nu = 2*ti - 1
      nv = 2*ti

      ice%ti2n_u( ti) = nu
      ice%ti2n_v( ti) = nv

      ice%n2ti_uv( nu,:) = [ti,0 ]
      ice%n2ti_uv( nv,:) = [0 ,ti]

    END DO
    CALL sync

    ! Finalise routine path
    CALL finalise_routine( routine_name)

  END SUBROUTINE initialise_matrix_conversion_lists
  SUBROUTINE initialise_SSADIVA_stiffness_matrix( mesh, ice)
    ! Initialise the non-zero structure template of the SSA/DIVA stiffness matrix

    IMPLICIT NONE

    ! In- and output variables:
    TYPE(type_mesh),                     INTENT(IN)    :: mesh
    TYPE(type_ice_model),                INTENT(INOUT) :: ice

    ! Local variables:
    CHARACTER(LEN=256), PARAMETER                      :: routine_name = 'initialise_SSADIVA_stiffness_matrix'
    INTEGER                                            :: ncols, nrows, nnz_per_row_max, nnz_max
    INTEGER                                            :: n1, n2, n, ti, k1, k2, k, tj, mu, mv

    ! Add routine to path
    CALL init_routine( routine_name)

    ! Allocate shared memory for A
    ncols           = 2*mesh%nTri    ! from
    nrows           = 2*mesh%nTri    ! to
    nnz_per_row_max = 20

    nnz_max = nrows * nnz_per_row_max
    CALL allocate_matrix_CSR_dist( ice%M_SSADIVA, nrows, ncols, nnz_max)

    ! Fill in matrix rows, right-hand side, and initial guess
    CALL partition_list( 2*mesh%nTri, par%i, par%n, n1, n2)
    DO n = n1, n2

      ! Fill matrix coefficients
      IF (ice%n2ti_uv( n,1) > 0) THEN
        ! u

        ti = ice%n2ti_uv( n,1)

        IF (mesh%Tri_edge_index( ti) == 0) THEN
          ! Free triangle: fill in matrix row for the SSA/DIVA

          k1 = mesh%M2_ddx_b_b_CSR%ptr( ti)
          k2 = mesh%M2_ddx_b_b_CSR%ptr( ti+1) - 1

          DO k = k1, k2

            tj  = mesh%M2_ddx_b_b_CSR%index( k)
            mu = ice%ti2n_u( tj)
            mv = ice%ti2n_v( tj)

            ! u-part
            ice%M_SSADIVA%nnz =  ice%M_SSADIVA%nnz + 1
            ice%M_SSADIVA%index( ice%M_SSADIVA%nnz) = mu

            ! v-part
            ice%M_SSADIVA%nnz =  ice%M_SSADIVA%nnz + 1
            ice%M_SSADIVA%index( ice%M_SSADIVA%nnz) = mv

          END DO

        ELSE ! IF (mesh%Tri_edge_index( ti) == 0) THEN
          ! Border triangle: apply boundary conditions

          k1 = mesh%M_Neumann_BC_b_CSR%ptr( ti)
          k2 = mesh%M_Neumann_BC_b_CSR%ptr( ti+1) - 1

          ! Matrix
          DO k = mesh%M_Neumann_BC_b_CSR%ptr( ti), mesh%M_Neumann_BC_b_CSR%ptr( ti+1) - 1

            tj  = mesh%M_Neumann_BC_b_CSR%index( k)
            mu = ice%ti2n_u( tj)
            mv = ice%ti2n_v( tj)

            ice%M_SSADIVA%nnz =  ice%M_SSADIVA%nnz + 1
            ice%M_SSADIVA%index( ice%M_SSADIVA%nnz) = mu

          END DO

        END IF ! IF (mesh%Tri_edge_index( ti) == 0) THEN

      ELSE ! IF (MOD( n,2) == 1) THEN
        ! v

        ti = ice%n2ti_uv( n,2)

        IF (mesh%Tri_edge_index( ti) == 0) THEN
          ! Free triangle: fill in matrix row for the SSA/DIVA

          k1 = mesh%M2_ddx_b_b_CSR%ptr( ti)
          k2 = mesh%M2_ddx_b_b_CSR%ptr( ti+1) - 1

          DO k = k1, k2

            tj  = mesh%M2_ddx_b_b_CSR%index( k)
            mu = ice%ti2n_u( tj)
            mv = ice%ti2n_v( tj)

            ! u-part
            ice%M_SSADIVA%nnz =  ice%M_SSADIVA%nnz + 1
            ice%M_SSADIVA%index( ice%M_SSADIVA%nnz) = mu

            ! v-part
            ice%M_SSADIVA%nnz =  ice%M_SSADIVA%nnz + 1
            ice%M_SSADIVA%index( ice%M_SSADIVA%nnz) = mv

          END DO

        ELSE ! IF (mesh%Tri_edge_index( ti) == 0) THEN
          ! Border triangle: apply boundary conditions

          k1 = mesh%M_Neumann_BC_b_CSR%ptr( ti)
          k2 = mesh%M_Neumann_BC_b_CSR%ptr( ti+1) - 1

          ! Matrix
          DO k = mesh%M_Neumann_BC_b_CSR%ptr( ti), mesh%M_Neumann_BC_b_CSR%ptr( ti+1) - 1

            tj  = mesh%M_Neumann_BC_b_CSR%index( k)
            mu = ice%ti2n_u( tj)
            mv = ice%ti2n_v( tj)

            ice%M_SSADIVA%nnz =  ice%M_SSADIVA%nnz + 1
            ice%M_SSADIVA%index( ice%M_SSADIVA%nnz) = mv

          END DO

        END IF ! IF (mesh%Tri_edge_index( ti) == 0) THEN

      END IF ! IF (MOD( n,2) == 1) THEN

      ! Finalise this matrix row
      ice%M_SSADIVA%ptr( n+1 : 2*mesh%nTri+1) = ice%M_SSADIVA%nnz+1

    END DO ! DO n = n1, n2
    CALL sync

    ! Combine results from the different processes
    CALL finalise_matrix_CSR_dist( ice%M_SSADIVA, n1, n2)

    ! Finalise routine path
    CALL finalise_routine( routine_name, n_extra_windows_expected = 7)

  END SUBROUTINE initialise_SSADIVA_stiffness_matrix
  SUBROUTINE remap_velocities( mesh_old, mesh_new, map, ice)
    ! Remap or reallocate all the data fields

    IMPLICIT NONE

    ! In/output variables:
    TYPE(type_mesh),                     INTENT(IN)    :: mesh_old
    TYPE(type_mesh),                     INTENT(IN)    :: mesh_new
    TYPE(type_remapping_mesh_mesh),      INTENT(IN)    :: map
    TYPE(type_ice_model),                INTENT(INOUT) :: ice

    ! Local variables:
    CHARACTER(LEN=256), PARAMETER                      :: routine_name = 'remap_velocities'

    ! Add routine to path
    CALL init_routine( routine_name)

    IF     (C%choice_ice_dynamics == 'SIA') THEN
      CALL remap_velocities_SIA( mesh_old, mesh_new, map, ice)
    ELSEIF (C%choice_ice_dynamics == 'SSA') THEN
      CALL remap_velocities_SSA( mesh_old, mesh_new, map, ice)
    ELSEIF (C%choice_ice_dynamics == 'SIA/SSA') THEN
      CALL remap_velocities_SIASSA( mesh_old, mesh_new, map, ice)
    ELSEIF (C%choice_ice_dynamics == 'DIVA') THEN
      CALL remap_velocities_DIVA( mesh_old, mesh_new, map, ice)
    ELSE
      CALL crash('unknown choice_ice_dynamics "' // TRIM( C%choice_ice_dynamics) // '"!')
    END IF

    ! Finalise routine path
    CALL finalise_routine( routine_name)

  END SUBROUTINE remap_velocities
  SUBROUTINE remap_velocities_SIA( mesh_old, mesh_new, map, ice)
    ! Remap or reallocate all the data fields

    IMPLICIT NONE

    ! In/output variables:
    TYPE(type_mesh),                     INTENT(IN)    :: mesh_old
    TYPE(type_mesh),                     INTENT(IN)    :: mesh_new
    TYPE(type_remapping_mesh_mesh),      INTENT(IN)    :: map
    TYPE(type_ice_model),                INTENT(INOUT) :: ice

    ! Local variables:
    CHARACTER(LEN=256), PARAMETER                      :: routine_name = 'remap_velocities_SIA'
    REAL(dp)                                           :: dp_dummy

    ! Add routine to path
    CALL init_routine( routine_name)

    ! To prevent compiler warnings
    dp_dummy = mesh_old%V(   1,1)
    dp_dummy = mesh_new%V(   1,1)
    dp_dummy = map%int_dummy
    dp_dummy = ice%Hi_a( 1)

    ! No need to remap anything, just reallocate
    CALL reallocate_shared_dp_2D(   mesh_new%nV  , C%nz           , ice%u_3D_a                , ice%wu_3D_a               )
    CALL reallocate_shared_dp_2D(   mesh_new%nV  , C%nz           , ice%v_3D_a                , ice%wv_3D_a               )
    CALL reallocate_shared_dp_2D(   mesh_new%nTri, C%nz           , ice%u_3D_b                , ice%wu_3D_b               )
    CALL reallocate_shared_dp_2D(   mesh_new%nTri, C%nz           , ice%v_3D_b                , ice%wv_3D_b               )
    CALL reallocate_shared_dp_2D(   mesh_new%nV  , C%nz           , ice%w_3D_a                , ice%ww_3D_a               )

    CALL reallocate_shared_dp_1D(   mesh_new%nV  ,                  ice%u_vav_a               , ice%wu_vav_a              )
    CALL reallocate_shared_dp_1D(   mesh_new%nV  ,                  ice%v_vav_a               , ice%wv_vav_a              )
    CALL reallocate_shared_dp_1D(   mesh_new%nTri,                  ice%u_vav_b               , ice%wu_vav_b              )
    CALL reallocate_shared_dp_1D(   mesh_new%nTri,                  ice%v_vav_b               , ice%wv_vav_b              )
    CALL reallocate_shared_dp_1D(   mesh_new%nV  ,                  ice%uabs_vav_a            , ice%wuabs_vav_a           )
    CALL reallocate_shared_dp_1D(   mesh_new%nTri,                  ice%uabs_vav_b            , ice%wuabs_vav_b           )

    CALL reallocate_shared_dp_1D(   mesh_new%nV  ,                  ice%u_surf_a              , ice%wu_surf_a             )
    CALL reallocate_shared_dp_1D(   mesh_new%nV  ,                  ice%v_surf_a              , ice%wv_surf_a             )
    CALL reallocate_shared_dp_1D(   mesh_new%nTri,                  ice%u_surf_b              , ice%wu_surf_b             )
    CALL reallocate_shared_dp_1D(   mesh_new%nTri,                  ice%v_surf_b              , ice%wv_surf_b             )
    CALL reallocate_shared_dp_1D(   mesh_new%nV  ,                  ice%w_surf_a              , ice%ww_surf_a             )
    CALL reallocate_shared_dp_1D(   mesh_new%nV  ,                  ice%uabs_surf_a           , ice%wuabs_surf_a          )
    CALL reallocate_shared_dp_1D(   mesh_new%nTri,                  ice%uabs_surf_b           , ice%wuabs_surf_b          )

    CALL reallocate_shared_dp_1D(   mesh_new%nV  ,                  ice%u_base_a              , ice%wu_base_a             )
    CALL reallocate_shared_dp_1D(   mesh_new%nV  ,                  ice%v_base_a              , ice%wv_base_a             )
    CALL reallocate_shared_dp_1D(   mesh_new%nTri,                  ice%u_base_b              , ice%wu_base_b             )
    CALL reallocate_shared_dp_1D(   mesh_new%nTri,                  ice%v_base_b              , ice%wv_base_b             )
    CALL reallocate_shared_dp_1D(   mesh_new%nV  ,                  ice%w_base_a              , ice%ww_base_a             )
    CALL reallocate_shared_dp_1D(   mesh_new%nV  ,                  ice%uabs_base_a           , ice%wuabs_base_a          )
    CALL reallocate_shared_dp_1D(   mesh_new%nTri,                  ice%uabs_base_b           , ice%wuabs_base_b          )

    CALL reallocate_shared_dp_2D(   mesh_new%nTri, C%nz           , ice%u_3D_SIA_b            , ice%wu_3D_SIA_b           )
    CALL reallocate_shared_dp_2D(   mesh_new%nTri, C%nz           , ice%v_3D_SIA_b            , ice%wv_3D_SIA_b           )
   !CALL reallocate_shared_dp_1D(   mesh_new%nTri,                  ice%u_base_SSA_b          , ice%wu_base_SSA_b         )
   !CALL reallocate_shared_dp_1D(   mesh_new%nTri,                  ice%v_base_SSA_b          , ice%wv_base_SSA_b         )

    ! Finalise routine path
    CALL finalise_routine( routine_name)

  END SUBROUTINE remap_velocities_SIA
  SUBROUTINE remap_velocities_SSA( mesh_old, mesh_new, map, ice)
    ! Remap or reallocate all the data fields

    IMPLICIT NONE

    ! In/output variables:
    TYPE(type_mesh),                     INTENT(IN)    :: mesh_old
    TYPE(type_mesh),                     INTENT(IN)    :: mesh_new
    TYPE(type_remapping_mesh_mesh),      INTENT(IN)    :: map
    TYPE(type_ice_model),                INTENT(INOUT) :: ice

    ! Local variables:
    CHARACTER(LEN=256), PARAMETER                      :: routine_name = 'remap_velocities_SSA'
    REAL(dp), DIMENSION(:    ), POINTER                ::  u_a,  v_a
    INTEGER                                            :: wu_a, wv_a

    ! Add routine to path
    CALL init_routine( routine_name)

  ! == Remap SSA velocities
  ! =======================

    ! Allocate shared memory
    CALL allocate_shared_dp_1D( mesh_old%nV, u_a, wu_a)
    CALL allocate_shared_dp_1D( mesh_old%nV, v_a, wv_a)

    ! Map velocities to the a-grid
    CALL map_b_to_a_2D( mesh_old, ice%u_base_SSA_b, u_a)
    CALL map_b_to_a_2D( mesh_old, ice%v_base_SSA_b, v_a)

    ! Remap a-grid velocities
    CALL remap_field_dp_2D( mesh_old, mesh_new, map, u_a, wu_a, 'cons_2nd_order')
    CALL remap_field_dp_2D( mesh_old, mesh_new, map, v_a, wv_a, 'cons_2nd_order')

    ! Reallocate b-grid velocities
    CALL reallocate_shared_dp_1D( mesh_new%nTri, ice%u_base_SSA_b, ice%wu_base_SSA_b)
    CALL reallocate_shared_dp_1D( mesh_new%nTri, ice%v_base_SSA_b, ice%wv_base_SSA_b)

    ! Map remapped velocities to the b-grid
    CALL map_a_to_b_2D( mesh_new, u_a, ice%u_base_SSA_b)
    CALL map_a_to_b_2D( mesh_new, u_a, ice%v_base_SSA_b)

    ! Clean up after yourself
    CALL deallocate_shared( wu_a)
    CALL deallocate_shared( wv_a)

  ! == Reallocate everything else
  ! =============================

    CALL reallocate_shared_dp_2D(   mesh_new%nV  , C%nz           , ice%u_3D_a                , ice%wu_3D_a               )
    CALL reallocate_shared_dp_2D(   mesh_new%nV  , C%nz           , ice%v_3D_a                , ice%wv_3D_a               )
    CALL reallocate_shared_dp_2D(   mesh_new%nTri, C%nz           , ice%u_3D_b                , ice%wu_3D_b               )
    CALL reallocate_shared_dp_2D(   mesh_new%nTri, C%nz           , ice%v_3D_b                , ice%wv_3D_b               )
    CALL reallocate_shared_dp_2D(   mesh_new%nV  , C%nz           , ice%w_3D_a                , ice%ww_3D_a               )

    CALL reallocate_shared_dp_1D(   mesh_new%nV  ,                  ice%u_vav_a               , ice%wu_vav_a              )
    CALL reallocate_shared_dp_1D(   mesh_new%nV  ,                  ice%v_vav_a               , ice%wv_vav_a              )
    CALL reallocate_shared_dp_1D(   mesh_new%nTri,                  ice%u_vav_b               , ice%wu_vav_b              )
    CALL reallocate_shared_dp_1D(   mesh_new%nTri,                  ice%v_vav_b               , ice%wv_vav_b              )
    CALL reallocate_shared_dp_1D(   mesh_new%nV  ,                  ice%uabs_vav_a            , ice%wuabs_vav_a           )
    CALL reallocate_shared_dp_1D(   mesh_new%nTri,                  ice%uabs_vav_b            , ice%wuabs_vav_b           )

    CALL reallocate_shared_dp_1D(   mesh_new%nV  ,                  ice%u_surf_a              , ice%wu_surf_a             )
    CALL reallocate_shared_dp_1D(   mesh_new%nV  ,                  ice%v_surf_a              , ice%wv_surf_a             )
    CALL reallocate_shared_dp_1D(   mesh_new%nTri,                  ice%u_surf_b              , ice%wu_surf_b             )
    CALL reallocate_shared_dp_1D(   mesh_new%nTri,                  ice%v_surf_b              , ice%wv_surf_b             )
    CALL reallocate_shared_dp_1D(   mesh_new%nV  ,                  ice%w_surf_a              , ice%ww_surf_a             )
    CALL reallocate_shared_dp_1D(   mesh_new%nV  ,                  ice%uabs_surf_a           , ice%wuabs_surf_a          )
    CALL reallocate_shared_dp_1D(   mesh_new%nTri,                  ice%uabs_surf_b           , ice%wuabs_surf_b          )

    CALL reallocate_shared_dp_1D(   mesh_new%nV  ,                  ice%u_base_a              , ice%wu_base_a             )
    CALL reallocate_shared_dp_1D(   mesh_new%nV  ,                  ice%v_base_a              , ice%wv_base_a             )
    CALL reallocate_shared_dp_1D(   mesh_new%nTri,                  ice%u_base_b              , ice%wu_base_b             )
    CALL reallocate_shared_dp_1D(   mesh_new%nTri,                  ice%v_base_b              , ice%wv_base_b             )
    CALL reallocate_shared_dp_1D(   mesh_new%nV  ,                  ice%w_base_a              , ice%ww_base_a             )
    CALL reallocate_shared_dp_1D(   mesh_new%nV  ,                  ice%uabs_base_a           , ice%wuabs_base_a          )
    CALL reallocate_shared_dp_1D(   mesh_new%nTri,                  ice%uabs_base_b           , ice%wuabs_base_b          )

   !CALL reallocate_shared_dp_2D(   mesh_new%nTri, C%nz           , ice%u_3D_SIA_b            , ice%wu_3D_SIA_b           )
   !CALL reallocate_shared_dp_2D(   mesh_new%nTri, C%nz           , ice%v_3D_SIA_b            , ice%wv_3D_SIA_b           )
   !CALL reallocate_shared_dp_1D(   mesh_new%nTri,                  ice%u_base_SSA_b          , ice%wu_base_SSA_b         )
   !CALL reallocate_shared_dp_1D(   mesh_new%nTri,                  ice%v_base_SSA_b          , ice%wv_base_SSA_b         )

    ! Physical terms in the SSA/DIVA
    CALL reallocate_shared_dp_1D(   mesh_new%nTri,                  ice%taudx_b               , ice%wtaudx_b              )
    CALL reallocate_shared_dp_1D(   mesh_new%nTri,                  ice%taudy_b               , ice%wtaudy_b              )
    CALL reallocate_shared_dp_1D(   mesh_new%nV  ,                  ice%du_dx_a               , ice%wdu_dx_a              )
    CALL reallocate_shared_dp_1D(   mesh_new%nV  ,                  ice%du_dy_a               , ice%wdu_dy_a              )
    CALL reallocate_shared_dp_1D(   mesh_new%nV  ,                  ice%dv_dx_a               , ice%wdv_dx_a              )
    CALL reallocate_shared_dp_1D(   mesh_new%nV  ,                  ice%dv_dy_a               , ice%wdv_dy_a              )
    CALL reallocate_shared_dp_2D(   mesh_new%nTri, C%nz,            ice%du_dz_3D_b            , ice%wdu_dz_3D_b           )
    CALL reallocate_shared_dp_2D(   mesh_new%nTri, C%nz,            ice%dv_dz_3D_b            , ice%wdv_dz_3D_b           )
    CALL reallocate_shared_dp_2D(   mesh_new%nV  , C%nz,            ice%visc_eff_3D_a         , ice%wvisc_eff_3D_a        )
    CALL reallocate_shared_dp_1D(   mesh_new%nV  ,                  ice%visc_eff_int_a        , ice%wvisc_eff_int_a       )
    CALL reallocate_shared_dp_1D(   mesh_new%nV  ,                  ice%N_a                   , ice%wN_a                  )
    CALL reallocate_shared_dp_1D(   mesh_new%nV  ,                  ice%beta_a                , ice%wbeta_a               )
    CALL reallocate_shared_dp_1D(   mesh_new%nV  ,                  ice%beta_eff_a            , ice%wbeta_eff_a           )
    CALL reallocate_shared_dp_1D(   mesh_new%nTri,                  ice%beta_eff_b            , ice%wbeta_eff_b           )
    CALL reallocate_shared_dp_1D(   mesh_new%nTri,                  ice%taubx_b               , ice%wtaubx_b              )
    CALL reallocate_shared_dp_1D(   mesh_new%nTri,                  ice%tauby_b               , ice%wtauby_b              )
    CALL reallocate_shared_dp_1D(   mesh_new%nV  ,                  ice%F2_a                  , ice%wF2_a                 )
    CALL reallocate_shared_dp_1D(   mesh_new%nTri,                  ice%u_prev_b              , ice%wu_prev_b             )
    CALL reallocate_shared_dp_1D(   mesh_new%nTri,                  ice%v_prev_b              , ice%wv_prev_b             )

    ! Some administrative stuff to make solving the SSA/DIVA more efficient
    CALL reallocate_shared_int_1D(  mesh_new%nTri,                  ice%ti2n_u                , ice%wti2n_u               )
    CALL reallocate_shared_int_1D(  mesh_new%nTri,                  ice%ti2n_v                , ice%wti2n_v               )
    CALL reallocate_shared_int_2D(2*mesh_new%nTri, 2              , ice%n2ti_uv               , ice%wn2ti_uv              )
    CALL deallocate_matrix_CSR( ice%M_SSADIVA)

    CALL initialise_matrix_conversion_lists(  mesh_new, ice)
    CALL initialise_SSADIVA_stiffness_matrix( mesh_new, ice)

    ! Finalise routine path
    CALL finalise_routine( routine_name)

  END SUBROUTINE remap_velocities_SSA
  SUBROUTINE remap_velocities_SIASSA( mesh_old, mesh_new, map, ice)
    ! Remap or reallocate all the data fields

    IMPLICIT NONE

    ! In/output variables:
    TYPE(type_mesh),                     INTENT(IN)    :: mesh_old
    TYPE(type_mesh),                     INTENT(IN)    :: mesh_new
    TYPE(type_remapping_mesh_mesh),      INTENT(IN)    :: map
    TYPE(type_ice_model),                INTENT(INOUT) :: ice

    ! Local variables:
    CHARACTER(LEN=256), PARAMETER                      :: routine_name = 'remap_velocities_SIASSA'
    REAL(dp), DIMENSION(:    ), POINTER                ::  u_a,  v_a
    INTEGER                                            :: wu_a, wv_a

    ! Add routine to path
    CALL init_routine( routine_name)

  ! == Remap SSA velocities
  ! =======================

    ! Allocate shared memory
    CALL allocate_shared_dp_1D( mesh_old%nV, u_a, wu_a)
    CALL allocate_shared_dp_1D( mesh_old%nV, v_a, wv_a)

    ! Map velocities to the a-grid
    CALL map_b_to_a_2D( mesh_old, ice%u_base_SSA_b, u_a)
    CALL map_b_to_a_2D( mesh_old, ice%v_base_SSA_b, v_a)

    ! Remap a-grid velocities
    CALL remap_field_dp_2D( mesh_old, mesh_new, map, u_a, wu_a, 'cons_2nd_order')
    CALL remap_field_dp_2D( mesh_old, mesh_new, map, v_a, wv_a, 'cons_2nd_order')

    ! Reallocate b-grid velocities
    CALL reallocate_shared_dp_1D( mesh_new%nTri, ice%u_base_SSA_b, ice%wu_base_SSA_b)
    CALL reallocate_shared_dp_1D( mesh_new%nTri, ice%v_base_SSA_b, ice%wv_base_SSA_b)

    ! Map remapped velocities to the b-grid
    CALL map_a_to_b_2D( mesh_new, u_a, ice%u_base_SSA_b)
    CALL map_a_to_b_2D( mesh_new, u_a, ice%v_base_SSA_b)

    ! Clean up after yourself
    CALL deallocate_shared( wu_a)
    CALL deallocate_shared( wv_a)

  ! == Reallocate everything else
  ! =============================

    CALL reallocate_shared_dp_2D(   mesh_new%nV  , C%nz           , ice%u_3D_a                , ice%wu_3D_a               )
    CALL reallocate_shared_dp_2D(   mesh_new%nV  , C%nz           , ice%v_3D_a                , ice%wv_3D_a               )
    CALL reallocate_shared_dp_2D(   mesh_new%nTri, C%nz           , ice%u_3D_b                , ice%wu_3D_b               )
    CALL reallocate_shared_dp_2D(   mesh_new%nTri, C%nz           , ice%v_3D_b                , ice%wv_3D_b               )
    CALL reallocate_shared_dp_2D(   mesh_new%nV  , C%nz           , ice%w_3D_a                , ice%ww_3D_a               )

    CALL reallocate_shared_dp_1D(   mesh_new%nV  ,                  ice%u_vav_a               , ice%wu_vav_a              )
    CALL reallocate_shared_dp_1D(   mesh_new%nV  ,                  ice%v_vav_a               , ice%wv_vav_a              )
    CALL reallocate_shared_dp_1D(   mesh_new%nTri,                  ice%u_vav_b               , ice%wu_vav_b              )
    CALL reallocate_shared_dp_1D(   mesh_new%nTri,                  ice%v_vav_b               , ice%wv_vav_b              )
    CALL reallocate_shared_dp_1D(   mesh_new%nV  ,                  ice%uabs_vav_a            , ice%wuabs_vav_a           )
    CALL reallocate_shared_dp_1D(   mesh_new%nTri,                  ice%uabs_vav_b            , ice%wuabs_vav_b           )

    CALL reallocate_shared_dp_1D(   mesh_new%nV  ,                  ice%u_surf_a              , ice%wu_surf_a             )
    CALL reallocate_shared_dp_1D(   mesh_new%nV  ,                  ice%v_surf_a              , ice%wv_surf_a             )
    CALL reallocate_shared_dp_1D(   mesh_new%nTri,                  ice%u_surf_b              , ice%wu_surf_b             )
    CALL reallocate_shared_dp_1D(   mesh_new%nTri,                  ice%v_surf_b              , ice%wv_surf_b             )
    CALL reallocate_shared_dp_1D(   mesh_new%nV  ,                  ice%w_surf_a              , ice%ww_surf_a             )
    CALL reallocate_shared_dp_1D(   mesh_new%nV  ,                  ice%uabs_surf_a           , ice%wuabs_surf_a          )
    CALL reallocate_shared_dp_1D(   mesh_new%nTri,                  ice%uabs_surf_b           , ice%wuabs_surf_b          )

    CALL reallocate_shared_dp_1D(   mesh_new%nV  ,                  ice%u_base_a              , ice%wu_base_a             )
    CALL reallocate_shared_dp_1D(   mesh_new%nV  ,                  ice%v_base_a              , ice%wv_base_a             )
    CALL reallocate_shared_dp_1D(   mesh_new%nTri,                  ice%u_base_b              , ice%wu_base_b             )
    CALL reallocate_shared_dp_1D(   mesh_new%nTri,                  ice%v_base_b              , ice%wv_base_b             )
    CALL reallocate_shared_dp_1D(   mesh_new%nV  ,                  ice%w_base_a              , ice%ww_base_a             )
    CALL reallocate_shared_dp_1D(   mesh_new%nV  ,                  ice%uabs_base_a           , ice%wuabs_base_a          )
    CALL reallocate_shared_dp_1D(   mesh_new%nTri,                  ice%uabs_base_b           , ice%wuabs_base_b          )

    CALL reallocate_shared_dp_2D(   mesh_new%nTri, C%nz           , ice%u_3D_SIA_b            , ice%wu_3D_SIA_b           )
    CALL reallocate_shared_dp_2D(   mesh_new%nTri, C%nz           , ice%v_3D_SIA_b            , ice%wv_3D_SIA_b           )
   !CALL reallocate_shared_dp_1D(   mesh_new%nTri,                  ice%u_base_SSA_b          , ice%wu_base_SSA_b         )
   !CALL reallocate_shared_dp_1D(   mesh_new%nTri,                  ice%v_base_SSA_b          , ice%wv_base_SSA_b         )

    ! Physical terms in the SSA/DIVA
    CALL reallocate_shared_dp_1D(   mesh_new%nTri,                  ice%taudx_b               , ice%wtaudx_b              )
    CALL reallocate_shared_dp_1D(   mesh_new%nTri,                  ice%taudy_b               , ice%wtaudy_b              )
    CALL reallocate_shared_dp_1D(   mesh_new%nV  ,                  ice%du_dx_a               , ice%wdu_dx_a              )
    CALL reallocate_shared_dp_1D(   mesh_new%nV  ,                  ice%du_dy_a               , ice%wdu_dy_a              )
    CALL reallocate_shared_dp_1D(   mesh_new%nV  ,                  ice%dv_dx_a               , ice%wdv_dx_a              )
    CALL reallocate_shared_dp_1D(   mesh_new%nV  ,                  ice%dv_dy_a               , ice%wdv_dy_a              )
    CALL reallocate_shared_dp_2D(   mesh_new%nTri, C%nz,            ice%du_dz_3D_b            , ice%wdu_dz_3D_b           )
    CALL reallocate_shared_dp_2D(   mesh_new%nTri, C%nz,            ice%dv_dz_3D_b            , ice%wdv_dz_3D_b           )
    CALL reallocate_shared_dp_2D(   mesh_new%nV  , C%nz,            ice%visc_eff_3D_a         , ice%wvisc_eff_3D_a        )
    CALL reallocate_shared_dp_1D(   mesh_new%nV  ,                  ice%visc_eff_int_a        , ice%wvisc_eff_int_a       )
    CALL reallocate_shared_dp_1D(   mesh_new%nV  ,                  ice%N_a                   , ice%wN_a                  )
    CALL reallocate_shared_dp_1D(   mesh_new%nV  ,                  ice%beta_a                , ice%wbeta_a               )
    CALL reallocate_shared_dp_1D(   mesh_new%nV  ,                  ice%beta_eff_a            , ice%wbeta_eff_a           )
    CALL reallocate_shared_dp_1D(   mesh_new%nTri,                  ice%beta_eff_b            , ice%wbeta_eff_b           )
    CALL reallocate_shared_dp_1D(   mesh_new%nTri,                  ice%taubx_b               , ice%wtaubx_b              )
    CALL reallocate_shared_dp_1D(   mesh_new%nTri,                  ice%tauby_b               , ice%wtauby_b              )
    CALL reallocate_shared_dp_1D(   mesh_new%nV  ,                  ice%F2_a                  , ice%wF2_a                 )
    CALL reallocate_shared_dp_1D(   mesh_new%nTri,                  ice%u_prev_b              , ice%wu_prev_b             )
    CALL reallocate_shared_dp_1D(   mesh_new%nTri,                  ice%v_prev_b              , ice%wv_prev_b             )

    ! Some administrative stuff to make solving the SSA/DIVA more efficient
    CALL reallocate_shared_int_1D(  mesh_new%nTri,                  ice%ti2n_u                , ice%wti2n_u               )
    CALL reallocate_shared_int_1D(  mesh_new%nTri,                  ice%ti2n_v                , ice%wti2n_v               )
    CALL reallocate_shared_int_2D(2*mesh_new%nTri, 2              , ice%n2ti_uv               , ice%wn2ti_uv              )
    CALL deallocate_matrix_CSR( ice%M_SSADIVA)

    CALL initialise_matrix_conversion_lists(  mesh_new, ice)
    CALL initialise_SSADIVA_stiffness_matrix( mesh_new, ice)

    ! Finalise routine path
    CALL finalise_routine( routine_name)

  END SUBROUTINE remap_velocities_SIASSA
  SUBROUTINE remap_velocities_DIVA( mesh_old, mesh_new, map, ice)
    ! Remap or reallocate all the data fields

    IMPLICIT NONE

    ! In/output variables:
    TYPE(type_mesh),                     INTENT(IN)    :: mesh_old
    TYPE(type_mesh),                     INTENT(IN)    :: mesh_new
    TYPE(type_remapping_mesh_mesh),      INTENT(IN)    :: map
    TYPE(type_ice_model),                INTENT(INOUT) :: ice

    ! Local variables:
    CHARACTER(LEN=256), PARAMETER                      :: routine_name = 'remap_velocities_DIVA'
    REAL(dp), DIMENSION(:    ), POINTER                ::  u_a,  v_a
    INTEGER                                            :: wu_a, wv_a

    ! Add routine to path
    CALL init_routine( routine_name)

  ! == Remap SSA velocities
  ! =======================

    ! Allocate shared memory
    CALL allocate_shared_dp_1D( mesh_old%nV, u_a, wu_a)
    CALL allocate_shared_dp_1D( mesh_old%nV, v_a, wv_a)

    ! Map velocities to the a-grid
    CALL map_b_to_a_2D( mesh_old, ice%u_vav_b, u_a)
    CALL map_b_to_a_2D( mesh_old, ice%v_vav_b, v_a)

    ! Remap a-grid velocities
    CALL remap_field_dp_2D( mesh_old, mesh_new, map, u_a, wu_a, 'cons_2nd_order')
    CALL remap_field_dp_2D( mesh_old, mesh_new, map, v_a, wv_a, 'cons_2nd_order')

    ! Reallocate b-grid velocities
    CALL reallocate_shared_dp_1D( mesh_new%nTri, ice%u_vav_b, ice%wu_vav_b)
    CALL reallocate_shared_dp_1D( mesh_new%nTri, ice%v_vav_b, ice%wv_vav_b)

    ! Map remapped velocities to the b-grid
    CALL map_a_to_b_2D( mesh_new, u_a, ice%u_vav_b)
    CALL map_a_to_b_2D( mesh_new, u_a, ice%v_vav_b)

    ! Clean up after yourself
    CALL deallocate_shared( wu_a)
    CALL deallocate_shared( wv_a)

  ! == Reallocate everything else
  ! =============================

    CALL reallocate_shared_dp_2D(   mesh_new%nV  , C%nz           , ice%u_3D_a                , ice%wu_3D_a               )
    CALL reallocate_shared_dp_2D(   mesh_new%nV  , C%nz           , ice%v_3D_a                , ice%wv_3D_a               )
    CALL reallocate_shared_dp_2D(   mesh_new%nTri, C%nz           , ice%u_3D_b                , ice%wu_3D_b               )
    CALL reallocate_shared_dp_2D(   mesh_new%nTri, C%nz           , ice%v_3D_b                , ice%wv_3D_b               )
    CALL reallocate_shared_dp_2D(   mesh_new%nV  , C%nz           , ice%w_3D_a                , ice%ww_3D_a               )

    CALL reallocate_shared_dp_1D(   mesh_new%nV  ,                  ice%u_vav_a               , ice%wu_vav_a              )
    CALL reallocate_shared_dp_1D(   mesh_new%nV  ,                  ice%v_vav_a               , ice%wv_vav_a              )
   !CALL reallocate_shared_dp_1D(   mesh_new%nTri,                  ice%u_vav_b               , ice%wu_vav_b              )
   !CALL reallocate_shared_dp_1D(   mesh_new%nTri,                  ice%v_vav_b               , ice%wv_vav_b              )
    CALL reallocate_shared_dp_1D(   mesh_new%nV  ,                  ice%uabs_vav_a            , ice%wuabs_vav_a           )
    CALL reallocate_shared_dp_1D(   mesh_new%nTri,                  ice%uabs_vav_b            , ice%wuabs_vav_b           )

    CALL reallocate_shared_dp_1D(   mesh_new%nV  ,                  ice%u_surf_a              , ice%wu_surf_a             )
    CALL reallocate_shared_dp_1D(   mesh_new%nV  ,                  ice%v_surf_a              , ice%wv_surf_a             )
    CALL reallocate_shared_dp_1D(   mesh_new%nTri,                  ice%u_surf_b              , ice%wu_surf_b             )
    CALL reallocate_shared_dp_1D(   mesh_new%nTri,                  ice%v_surf_b              , ice%wv_surf_b             )
    CALL reallocate_shared_dp_1D(   mesh_new%nV  ,                  ice%w_surf_a              , ice%ww_surf_a             )
    CALL reallocate_shared_dp_1D(   mesh_new%nV  ,                  ice%uabs_surf_a           , ice%wuabs_surf_a          )
    CALL reallocate_shared_dp_1D(   mesh_new%nTri,                  ice%uabs_surf_b           , ice%wuabs_surf_b          )

    CALL reallocate_shared_dp_1D(   mesh_new%nV  ,                  ice%u_base_a              , ice%wu_base_a             )
    CALL reallocate_shared_dp_1D(   mesh_new%nV  ,                  ice%v_base_a              , ice%wv_base_a             )
    CALL reallocate_shared_dp_1D(   mesh_new%nTri,                  ice%u_base_b              , ice%wu_base_b             )
    CALL reallocate_shared_dp_1D(   mesh_new%nTri,                  ice%v_base_b              , ice%wv_base_b             )
    CALL reallocate_shared_dp_1D(   mesh_new%nV  ,                  ice%w_base_a              , ice%ww_base_a             )
    CALL reallocate_shared_dp_1D(   mesh_new%nV  ,                  ice%uabs_base_a           , ice%wuabs_base_a          )
    CALL reallocate_shared_dp_1D(   mesh_new%nTri,                  ice%uabs_base_b           , ice%wuabs_base_b          )

   !CALL reallocate_shared_dp_2D(   mesh_new%nTri, C%nz           , ice%u_3D_SIA_b            , ice%wu_3D_SIA_b           )
   !CALL reallocate_shared_dp_2D(   mesh_new%nTri, C%nz           , ice%v_3D_SIA_b            , ice%wv_3D_SIA_b           )
   !CALL reallocate_shared_dp_1D(   mesh_new%nTri,                  ice%u_base_SSA_b          , ice%wu_base_SSA_b         )
   !CALL reallocate_shared_dp_1D(   mesh_new%nTri,                  ice%v_base_SSA_b          , ice%wv_base_SSA_b         )

    ! Physical terms in the SSA/DIVA
    CALL reallocate_shared_dp_1D(   mesh_new%nTri,                  ice%taudx_b               , ice%wtaudx_b              )
    CALL reallocate_shared_dp_1D(   mesh_new%nTri,                  ice%taudy_b               , ice%wtaudy_b              )
    CALL reallocate_shared_dp_1D(   mesh_new%nV  ,                  ice%du_dx_a               , ice%wdu_dx_a              )
    CALL reallocate_shared_dp_1D(   mesh_new%nV  ,                  ice%du_dy_a               , ice%wdu_dy_a              )
    CALL reallocate_shared_dp_1D(   mesh_new%nV  ,                  ice%dv_dx_a               , ice%wdv_dx_a              )
    CALL reallocate_shared_dp_1D(   mesh_new%nV  ,                  ice%dv_dy_a               , ice%wdv_dy_a              )
    CALL reallocate_shared_dp_2D(   mesh_new%nTri, C%nz,            ice%du_dz_3D_b            , ice%wdu_dz_3D_b           )
    CALL reallocate_shared_dp_2D(   mesh_new%nTri, C%nz,            ice%dv_dz_3D_b            , ice%wdv_dz_3D_b           )
    CALL reallocate_shared_dp_2D(   mesh_new%nV  , C%nz,            ice%visc_eff_3D_a         , ice%wvisc_eff_3D_a        )
    CALL reallocate_shared_dp_1D(   mesh_new%nV  ,                  ice%visc_eff_int_a        , ice%wvisc_eff_int_a       )
    CALL reallocate_shared_dp_1D(   mesh_new%nV  ,                  ice%N_a                   , ice%wN_a                  )
    CALL reallocate_shared_dp_1D(   mesh_new%nV  ,                  ice%beta_a                , ice%wbeta_a               )
    CALL reallocate_shared_dp_1D(   mesh_new%nV  ,                  ice%beta_eff_a            , ice%wbeta_eff_a           )
    CALL reallocate_shared_dp_1D(   mesh_new%nTri,                  ice%beta_eff_b            , ice%wbeta_eff_b           )
    CALL reallocate_shared_dp_1D(   mesh_new%nTri,                  ice%taubx_b               , ice%wtaubx_b              )
    CALL reallocate_shared_dp_1D(   mesh_new%nTri,                  ice%tauby_b               , ice%wtauby_b              )
    CALL reallocate_shared_dp_1D(   mesh_new%nV  ,                  ice%F2_a                  , ice%wF2_a                 )
    CALL reallocate_shared_dp_1D(   mesh_new%nTri,                  ice%u_prev_b              , ice%wu_prev_b             )
    CALL reallocate_shared_dp_1D(   mesh_new%nTri,                  ice%v_prev_b              , ice%wv_prev_b             )

    ! Some administrative stuff to make solving the SSA/DIVA more efficient
    CALL reallocate_shared_int_1D(  mesh_new%nTri,                  ice%ti2n_u                , ice%wti2n_u               )
    CALL reallocate_shared_int_1D(  mesh_new%nTri,                  ice%ti2n_v                , ice%wti2n_v               )
    CALL reallocate_shared_int_2D(2*mesh_new%nTri, 2              , ice%n2ti_uv               , ice%wn2ti_uv              )
    CALL deallocate_matrix_CSR( ice%M_SSADIVA)

    CALL initialise_matrix_conversion_lists(  mesh_new, ice)
    CALL initialise_SSADIVA_stiffness_matrix( mesh_new, ice)

    ! Finalise routine path
    CALL finalise_routine( routine_name)

  END SUBROUTINE remap_velocities_DIVA

END MODULE ice_velocity_module<|MERGE_RESOLUTION|>--- conflicted
+++ resolved
@@ -23,12 +23,8 @@
   USE netcdf_module,                   ONLY: debug, write_to_debug_file
 
   ! Import specific functionality
-<<<<<<< HEAD
   USE data_types_module,               ONLY: type_mesh, type_ice_model, type_sparse_matrix_CSR_dp, &
                                              type_remapping_mesh_mesh, type_SMB_model
-=======
-  USE data_types_module,               ONLY: type_mesh, type_ice_model, type_sparse_matrix_CSR_dp, type_remapping_mesh_mesh
->>>>>>> 0cdbf329
   USE mesh_mapping_module,             ONLY: remap_field_dp_2D
   USE mesh_operators_module,           ONLY: map_a_to_b_2D, ddx_a_to_b_2D, ddy_a_to_b_2D, map_b_to_c_2D, &
                                              ddx_b_to_a_2D, ddy_b_to_a_2D, map_b_to_a_3D, map_b_to_a_2D, &
@@ -150,10 +146,7 @@
     ! In- and output variables:
     TYPE(type_mesh),                     INTENT(IN)    :: mesh
     TYPE(type_ice_model),                INTENT(INOUT) :: ice
-<<<<<<< HEAD
     TYPE(type_SMB_model),                INTENT(IN)    :: SMB
-=======
->>>>>>> 0cdbf329
 
     ! Local variables:
     CHARACTER(LEN=256), PARAMETER                      :: routine_name = 'solve_SSA'
@@ -167,8 +160,8 @@
     ! Add routine to path
     CALL init_routine( routine_name)
 
-  ! =========
-  ! == Safety
+    ! =========
+    ! == Safety
 
     ! Check that this routine is called correctly
     IF (.NOT. (C%choice_ice_dynamics == 'SSA' .OR. C%choice_ice_dynamics == 'SIA/SSA')) THEN
@@ -191,8 +184,8 @@
       RETURN
     END IF
 
-  ! == Safety - end
-  ! ===============
+    ! == Safety - end
+    ! ===============
 
     ! Calculate the driving stresses taudx, taudy
     CALL calculate_driving_stress( mesh, ice)
@@ -216,28 +209,18 @@
       CALL calc_effective_viscosity( mesh, ice, ice%u_base_SSA_b, ice%v_base_SSA_b)
 
       ! Calculate the sliding term beta
-<<<<<<< HEAD
       CALL calc_sliding_term_beta( mesh, ice, SMB, ice%u_base_SSA_b, ice%v_base_SSA_b)
-=======
-      CALL calc_sliding_term_beta( mesh, ice, ice%u_base_SSA_b, ice%v_base_SSA_b)
->>>>>>> 0cdbf329
 
       ! Set beta_eff equal to beta; this turns the DIVA into the SSA
       ice%beta_eff_a( mesh%vi1:mesh%vi2) = ice%beta_a( mesh%vi1:mesh%vi2)
       CALL sync
 
-<<<<<<< HEAD
       ! Map beta_eff from the a-grid to the b-grid
       CALL map_a_to_b_2D( mesh, ice%beta_eff_a, ice%beta_eff_b)
 
       ! Map sub-grid grounded fraction from the a-grid to the b-grid
       CALL map_a_to_b_2D( mesh, ice%f_grndx_a, ice%f_grndx_b)
 
-=======
-      ! Map beta_eff from the a-grid to the cx/cy-grids
-      CALL map_a_to_b_2D( mesh, ice%beta_eff_a, ice%beta_eff_b)
-
->>>>>>> 0cdbf329
       ! Apply the sub-grid grounded fraction
       DO ti = mesh%ti1, mesh%ti2
         ice%beta_eff_b( ti) = ice%beta_eff_b( ti) * ice%f_grndx_b( ti)**2._dp
@@ -289,10 +272,7 @@
     ! In- and output variables:
     TYPE(type_mesh),                     INTENT(IN)    :: mesh
     TYPE(type_ice_model),                INTENT(INOUT) :: ice
-<<<<<<< HEAD
     TYPE(type_SMB_model),                INTENT(IN)    :: SMB
-=======
->>>>>>> 0cdbf329
 
     ! Local variables:
     CHARACTER(LEN=256), PARAMETER                      :: routine_name = 'solve_DIVA'
@@ -305,8 +285,8 @@
     ! Add routine to path
     CALL init_routine( routine_name)
 
-  ! =========
-  ! == Safety
+    ! =========
+    ! == Safety
 
     ! Check that this routine is called correctly
     IF (.NOT. C%choice_ice_dynamics == 'DIVA') THEN
@@ -326,8 +306,8 @@
       RETURN
     END IF
 
-  ! == Safety - end
-  ! ===============
+    ! == Safety - end
+    ! ===============
 
     ! Calculate the driving stresses taudx, taudy
     CALL calculate_driving_stress( mesh, ice)
@@ -354,11 +334,7 @@
       CALL calc_effective_viscosity( mesh, ice, ice%u_vav_b, ice%v_vav_b)
 
       ! Calculate the sliding term beta
-<<<<<<< HEAD
       CALL calc_sliding_term_beta( mesh, ice, SMB, ice%u_vav_b, ice%v_vav_b)
-=======
-      CALL calc_sliding_term_beta( mesh, ice, ice%u_vav_b, ice%v_vav_b)
->>>>>>> 0cdbf329
 
       ! Calculate the F-integral F2
       CALL calc_F_integral( mesh, ice, n = 2._dp)
@@ -421,10 +397,7 @@
     CHARACTER(LEN=256), PARAMETER                      :: routine_name = 'calc_secondary_velocities'
     INTEGER                                            :: ti, vi, k
     REAL(dp), DIMENSION(C%nz)                          :: prof
-<<<<<<< HEAD
     REAL(dp)                                           :: w_sia_u, w_sia_v
-=======
->>>>>>> 0cdbf329
 
     ! Add routine to path
     CALL init_routine( routine_name)
@@ -482,7 +455,6 @@
     ELSEIF (C%choice_ice_dynamics == 'SIA/SSA') THEN
       ! Hybrid SIA/SSA
 
-<<<<<<< HEAD
       IF (C%do_hybrid_Bernales2017) THEN
 
         ! Set basal velocity equal to SSA solution
@@ -566,41 +538,6 @@
         CALL sync
 
       END IF
-=======
-      ! Set basal velocity equal to SSA answer
-      ice%u_base_b( mesh%ti1:mesh%ti2) = ice%u_base_SSA_b( mesh%ti1:mesh%ti2)
-      ice%v_base_b( mesh%ti1:mesh%ti2) = ice%v_base_SSA_b( mesh%ti1:mesh%ti2)
-      CALL sync
-
-      ! Set 3-D velocities equal to the SIA solution
-      ice%u_3D_b( mesh%ti1:mesh%ti2,:) = ice%u_3D_SIA_b( mesh%ti1:mesh%ti2,:)
-      ice%v_3D_b( mesh%ti1:mesh%ti2,:) = ice%v_3D_SIA_b( mesh%ti1:mesh%ti2,:)
-      CALL sync
-
-      ! Add the SSA contributions to the 3-D velocities
-      DO k = 1, C%nz
-        ice%u_3D_b( mesh%ti1:mesh%ti2,k) = ice%u_3D_b( mesh%ti1:mesh%ti2,k) + ice%u_base_b( mesh%ti1:mesh%ti2)
-        ice%v_3D_b( mesh%ti1:mesh%ti2,k) = ice%v_3D_b( mesh%ti1:mesh%ti2,k) + ice%v_base_b( mesh%ti1:mesh%ti2)
-      END DO
-      CALL sync
-
-      ! Calculate 3D vertical velocity from 3D horizontal velocities and conservation of mass
-      CALL calc_3D_vertical_velocities( mesh, ice)
-
-      ! Copy surface velocity from the 3D fields
-      ice%u_surf_b( mesh%ti1:mesh%ti2) = ice%u_3D_b( mesh%ti1:mesh%ti2,1)
-      ice%v_surf_b( mesh%ti1:mesh%ti2) = ice%v_3D_b( mesh%ti1:mesh%ti2,1)
-      CALL sync
-
-      ! Calculate vertically averaged velocities
-      DO ti = mesh%ti1, mesh%ti2
-        prof = ice%u_3D_b( ti,:)
-        CALL vertical_average( prof, ice%u_vav_b( ti))
-        prof = ice%v_3D_b( ti,:)
-        CALL vertical_average( prof, ice%v_vav_b( ti))
-      END DO
-      CALL sync
->>>>>>> 0cdbf329
 
     ELSEIF (C%choice_ice_dynamics == 'DIVA') THEN
       ! DIVA
@@ -723,11 +660,7 @@
 
         ice%w_3D_a( vi,k) = ice%w_3D_a( vi,k+1) - ice%Hi_a( vi) * (w1 + w2 + w3 + w4) * (C%zeta(k+1) - C%zeta(k))
 
-<<<<<<< HEAD
       END DO ! DO k = C%nz - 1, 1, -1
-=======
-      END DO ! DO k = C%nZ - 1, 1, -1
->>>>>>> 0cdbf329
 
     END DO ! DO vi = mesh%v1, mesh%v2
     CALL sync
@@ -956,11 +889,7 @@
     CALL map_b_to_a_2D( mesh, v_b, v_a)
 
     ! Calculate the basal friction coefficients beta on the a-grid
-<<<<<<< HEAD
     CALL calc_sliding_law( mesh, ice, SMB, u_a, v_a, ice%beta_a)
-=======
-    CALL calc_sliding_law( mesh, ice, u_a, v_a, ice%beta_a)
->>>>>>> 0cdbf329
 
     ! Limit beta to improve stability
     DO vi = mesh%vi1, mesh%vi2
@@ -1065,12 +994,9 @@
     ! Map beta_eff from the a-grid to the b-grid
     CALL map_a_to_b_2D( mesh, ice%beta_eff_a, ice%beta_eff_b)
 
-<<<<<<< HEAD
     ! Map sub-grid grounded fraction from the a-grid to the b-grid
     CALL map_a_to_b_2D( mesh, ice%f_grndx_a, ice%f_grndx_b)
 
-=======
->>>>>>> 0cdbf329
     ! Apply the sub-grid grounded fraction
     IF (C%do_GL_subgrid_friction) THEN
       DO ti = mesh%ti1, mesh%ti2
@@ -1317,17 +1243,10 @@
 
     CALL solve_matrix_equation_CSR( ice%M_SSADIVA, b_buv, uv_buv, &
       C%DIVA_choice_matrix_solver, &
-<<<<<<< HEAD
       ice%DIVA_SOR_nit           , &
       ice%DIVA_SOR_tol           , &
       ice%DIVA_SOR_omega         , &
       ice%DIVA_PETSc_rtol        , &
-=======
-      ice%DIVA_SOR_nit             , &
-      ice%DIVA_SOR_tol             , &
-      ice%DIVA_SOR_omega           , &
-      ice%DIVA_PETSc_rtol          , &
->>>>>>> 0cdbf329
       ice%DIVA_PETSc_abstol)
 
   ! Get solution back on the b-grid
@@ -2119,9 +2038,6 @@
         ! Find the adjacent triangle
         vi = mesh%Aci( aci,1)
         vj = mesh%Aci( aci,2)
-<<<<<<< HEAD
-        vl = mesh%Aci( aci,3)
-=======
         IF (mesh%Aci( aci,3) > 0) THEN
           vl = mesh%Aci( aci,3)
         ELSEIF (mesh%Aci( aci,4) > 0) THEN
@@ -2129,7 +2045,6 @@
         ELSE
           CALL crash('error in mesh geometry, fix this!')
         END IF
->>>>>>> 0cdbf329
 
         til = 0
         DO vti = 1, mesh%niTri( vi)
@@ -2146,7 +2061,6 @@
           END DO
         END DO
 
-<<<<<<< HEAD
         ! For border edges, make sure a triangle is found
         ! If not, just set it to zero
         IF (til /= 0) THEN
@@ -2156,10 +2070,6 @@
           u_c( aci,:) = 0._dp
           v_c( aci,:) = 0._dp
         END IF
-=======
-        u_c( aci,:) = u_b( til,:)
-        v_c( aci,:) = v_b( til,:)
->>>>>>> 0cdbf329
 
       END IF
 
