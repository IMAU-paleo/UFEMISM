MODULE climate_module

  ! Contains all the routines for calculating the climate forcing.

  ! Import basic functionality
#include <petsc/finclude/petscksp.h>
  USE mpi
  USE configuration_module,            ONLY: dp, C, routine_path, init_routine, finalise_routine, crash, warning
  USE parameters_module
  USE petsc_module,                    ONLY: perr
  USE parallel_module,                 ONLY: par, sync, ierr, cerr, partition_list, &
                                             allocate_shared_int_0D,   allocate_shared_dp_0D, &
                                             allocate_shared_int_1D,   allocate_shared_dp_1D, &
                                             allocate_shared_int_2D,   allocate_shared_dp_2D, &
                                             allocate_shared_int_3D,   allocate_shared_dp_3D, &
                                             allocate_shared_bool_0D,  allocate_shared_bool_1D, &
                                             reallocate_shared_int_0D, reallocate_shared_dp_0D, &
                                             reallocate_shared_int_1D, reallocate_shared_dp_1D, &
                                             reallocate_shared_int_2D, reallocate_shared_dp_2D, &
                                             reallocate_shared_int_3D, reallocate_shared_dp_3D, &
                                             deallocate_shared
  USE utilities_module,                ONLY: check_for_NaN_dp_1D,  check_for_NaN_dp_2D,  check_for_NaN_dp_3D, &
                                             check_for_NaN_int_1D, check_for_NaN_int_2D, check_for_NaN_int_3D
  USE netcdf_module,                   ONLY: debug, write_to_debug_file

  ! Import specific functionality
  USE utilities_module,                ONLY: error_function
  USE netcdf_module,                   ONLY: inquire_PD_obs_global_climate_file, read_PD_obs_global_climate_file, &
                                             inquire_GCM_global_climate_file, read_GCM_global_climate_file, get_grid_from_file, &
                                             inquire_direct_global_SMB_forcing_file, read_direct_global_SMB_file_time_latlon, &
                                             inquire_direct_global_climate_forcing_file, read_direct_global_climate_file_time_latlon, &
                                             inquire_direct_regional_SMB_forcing_file, read_direct_regional_SMB_file_time_xy, &
                                             inquire_direct_regional_climate_forcing_file, read_direct_regional_climate_file_time_xy, &
                                             read_direct_global_SMB_file_timeframes, read_direct_regional_SMB_file_timeframes, &
                                             read_direct_regional_climate_file_timeframes, read_direct_global_climate_file_timeframes, &
                                             inquire_ISMIP_forcing_baseline_file, read_ISMIP_forcing_baseline_file, &
                                             inquire_ISMIP_forcing_aSMB_file, read_ISMIP_forcing_aSMB_file, &
                                             inquire_ISMIP_forcing_dSMBdz_file, read_ISMIP_forcing_dSMBdz_file, &
                                             inquire_ISMIP_forcing_aST_file, read_ISMIP_forcing_aST_file, &
                                             inquire_ISMIP_forcing_dSTdz_file, read_ISMIP_forcing_dSTdz_file
  USE data_types_module,               ONLY: type_mesh, type_grid, type_ice_model, type_reference_geometry, &
                                             type_remapping_mesh_mesh, type_remapping_lonlat2mesh, type_SMB_model, &
                                             type_climate_matrix_global, type_climate_snapshot_global, &
                                             type_climate_matrix_regional, type_climate_snapshot_regional, &
                                             type_model_region, type_grid_lonlat, &
                                             type_direct_climate_forcing_global,   type_direct_SMB_forcing_global, &
                                             type_direct_climate_forcing_regional, type_direct_SMB_forcing_regional
  USE data_types_netcdf_module,        ONLY: type_netcdf_ISMIP_style_baseline, type_netcdf_ISMIP_style_forcing
  USE mesh_mapping_module,             ONLY: create_remapping_arrays_lonlat_mesh, map_lonlat2mesh_2D, map_lonlat2mesh_3D, &
                                             deallocate_remapping_arrays_lonlat_mesh, smooth_Gaussian_2D, map_grid2mesh_2D, &
                                             calc_remapping_operator_grid2mesh, deallocate_remapping_operators_grid2mesh, &
                                             map_grid2mesh_3D
  USE forcing_module,                  ONLY: forcing, get_insolation_at_time, update_CO2_at_model_time
  USE mesh_operators_module,           ONLY: ddx_a_to_a_2D, ddy_a_to_a_2D
  USE SMB_module,                      ONLY: run_SMB_model

  IMPLICIT NONE

CONTAINS

! == The main routines that should be called from the main ice model/program
! ==========================================================================

  SUBROUTINE run_climate_model( region, climate_matrix_global, time)
    ! Run the regional climate model

    IMPLICIT NONE

    ! In/output variables:
    TYPE(type_model_region),             INTENT(INOUT) :: region
    TYPE(type_climate_matrix_global),    INTENT(INOUT) :: climate_matrix_global
    REAL(dp),                            INTENT(IN)    :: time

    ! Local variables:
    CHARACTER(LEN=256), PARAMETER                      :: routine_name = 'run_climate_model'

    ! Add routine to path
    CALL init_routine( routine_name)

    IF     (C%choice_climate_model == 'none') THEN
      ! Possibly a direct SMB is used? Otherwise no need to do anything.

      IF     (C%choice_SMB_model == 'direct_global') THEN
        ! Use a directly prescribed global SMB
        CALL run_climate_model_direct_SMB_global( region%mesh, climate_matrix_global%SMB_direct, region%climate_matrix, time)
      ELSEIF (C%choice_SMB_model == 'direct_regional') THEN
        ! Use a directly prescribed regional SMB
        CALL run_climate_model_direct_SMB_regional( region%mesh, region%climate_matrix, time)
      END IF

    ELSEIF (C%choice_climate_model == 'idealised') THEN
      ! Assign some idealised temperature/precipitation

      CALL run_climate_model_idealised( region%mesh, region%ice, region%climate_matrix%applied, time)

    ELSEIF (C%choice_climate_model == 'PD_obs') THEN
      ! Keep the climate fixed to present-day observed conditions

      CALL run_climate_model_PD_obs( region%mesh, region%ice, region%climate_matrix, region%name)

    ELSEIF (C%choice_climate_model == 'PD_dTglob') THEN
      ! Use the present-day climate plus a global temperature offset (de Boer et al., 2013)

      CALL run_climate_model_dT_glob( region%mesh, region%ice, region%climate_matrix, region%name)

    ELSEIF (C%choice_climate_model == 'matrix_warm_cold') THEN
      ! Use the warm/cold climate matrix (Berends et al., 2018)

      CALL run_climate_model_matrix_warm_cold( region%mesh, region%grid_smooth, region%ice, region%SMB, region%climate_matrix, region%name, time)

    ELSEIF (C%choice_climate_model == 'direct_global') THEN
      ! Use a directly prescribed global climate

      CALL run_climate_model_direct_climate_global( region%mesh, climate_matrix_global%direct, region%climate_matrix, time)

    ELSEIF (C%choice_climate_model == 'direct_regional') THEN
      ! Use a directly prescribed regional climate

      CALL run_climate_model_direct_climate_regional( region%mesh, region%climate_matrix, time)

    ELSEIF (C%choice_climate_model == 'ISMIP_style') THEN
      ! Use a directly prescribed regional climate
      ! Use the ISMIP-style (SMB + aSMB + dSMBdz + ST + aST + dSTdz) forcing

      CALL run_climate_model_ISMIP_style( region%mesh, region%climate_matrix, time, region%ice)

    ELSE
      CALL crash('unknown choice_climate_model"' // TRIM(C%choice_climate_model) // '"!')
    END IF

    ! Finalise routine path
    CALL finalise_routine( routine_name)

  END SUBROUTINE run_climate_model

  SUBROUTINE initialise_climate_model_global( climate_matrix)
    ! Initialise the global climate model

    IMPLICIT NONE

    ! In/output variables:
    TYPE(type_climate_matrix_global),    INTENT(INOUT) :: climate_matrix

    ! Local variables:
    CHARACTER(LEN=256), PARAMETER                      :: routine_name = 'initialise_climate_model_global'

    ! Add routine to path
    CALL init_routine( routine_name)

    IF (par%master) WRITE(0,*) ' Initialising global climate model "', TRIM(C%choice_climate_model), '"...'

    IF     (C%choice_climate_model == 'none') THEN
      ! Possibly a direct SMB is used? Otherwise no need to do anything.

      IF     (C%choice_SMB_model == 'direct_global') THEN
        ! Use a directly prescribed global SMB
        CALL initialise_climate_model_direct_SMB_global( climate_matrix%SMB_direct)
      ELSEIF (C%choice_SMB_model == 'direct_regional') THEN
        ! Use a directly prescribed regional SMB, no need to initialise any global stuff
      END IF

    ELSEIF (C%choice_climate_model == 'idealised') THEN
      ! No need to initialise any global climate stuff

    ELSEIF (C%choice_climate_model == 'PD_obs') THEN
      ! Keep the climate fixed to present-day observed conditions

      CALL initialise_climate_model_global_PD_obs( climate_matrix)

    ELSEIF (C%choice_climate_model == 'PD_dTglob') THEN
      ! Use the present-day climate plus a global temperature offset (de Boer et al., 2013)

      CALL initialise_climate_model_global_PD_obs( climate_matrix)

    ELSEIF (C%choice_climate_model == 'matrix_warm_cold') THEN
      ! Use the warm/cold climate matrix (Berends et al., 2018)

      CALL initialise_climate_matrix_global( climate_matrix)

    ELSEIF (C%choice_climate_model == 'direct_global') THEN
      ! Use a directly prescribed global climate

      CALL initialise_climate_model_direct_climate_global( climate_matrix%direct)

    ELSEIF (C%choice_climate_model == 'direct_regional') THEN
      ! No need to initialise any global climate stuff

    ELSEIF (C%choice_climate_model == 'ISMIP_style') THEN
      ! Use the ISMIP-style (SMB + aSMB + dSMBdz + ST + aST + dSTdz) forcing

      !Safety
      IF (C%do_calculate_benthic_d18O) THEN
        CALL crash('forcing option "do_calculate_benthic_d18O" collides with "ISMIP_style"!')
      END IF

    ELSE
      CALL crash('unknown choice_climate_model"' // TRIM(C%choice_climate_model) // '"!')
    END IF

    ! Finalise routine path
    CALL finalise_routine( routine_name, n_extra_windows_expected=56)

  END SUBROUTINE initialise_climate_model_global

  SUBROUTINE initialise_climate_model_regional( region, climate_matrix_global)
    ! Initialise the regional climate model

    IMPLICIT NONE

    ! In/output variables:
    TYPE(type_model_region),             INTENT(INOUT) :: region
    TYPE(type_climate_matrix_global),    INTENT(IN)    :: climate_matrix_global

    ! Local variables:
    CHARACTER(LEN=256), PARAMETER                      :: routine_name = 'initialise_climate_model_regional'

    ! Add routine to path
    CALL init_routine( routine_name)

    IF (par%master) WRITE (0,*) '  Initialising regional climate model "', TRIM(C%choice_climate_model), '"...'

    IF     (C%choice_climate_model == 'none') THEN
      ! Possibly a direct SMB is used? Otherwise no need to do anything.

      IF     (C%choice_SMB_model == 'direct_global') THEN
        ! Use a directly prescribed global SMB
        CALL initialise_climate_model_direct_SMB_global_regional( region%mesh, region%climate_matrix)
      ELSEIF (C%choice_SMB_model == 'direct_regional') THEN
        ! Use a directly prescribed regional SMB, no need to initialise any global stuff
        CALL initialise_climate_model_direct_SMB_regional( region%mesh, region%climate_matrix, region%name)
      END IF

    ELSEIF (C%choice_climate_model == 'idealised') THEN
      ! Only need to allocate memory for the "applied" regional snapshot

      CALL allocate_climate_snapshot_regional( region%mesh, region%climate_matrix%applied, name = 'applied')

    ELSEIF (C%choice_climate_model == 'PD_obs') THEN
      ! Keep the climate fixed to present-day observed conditions

      CALL initialise_climate_model_regional_PD_obs( region%mesh, region%ice, climate_matrix_global, region%climate_matrix, region%name)

    ELSEIF (C%choice_climate_model == 'PD_dTglob') THEN
      ! Use the present-day climate plus a global temperature offset (de Boer et al., 2013)

      CALL initialise_climate_model_regional_PD_obs( region%mesh, region%ice, climate_matrix_global, region%climate_matrix, region%name)

    ELSEIF (C%choice_climate_model == 'matrix_warm_cold') THEN
      ! Use the warm/cold climate matrix (Berends et al., 2018)

      CALL initialise_climate_matrix_regional( region, climate_matrix_global)

    ELSEIF (C%choice_climate_model == 'direct_global') THEN
      ! Use a directly prescribed global climate

      CALL initialise_climate_model_direct_climate_global_regional( region%mesh, region%climate_matrix)

    ELSEIF (C%choice_climate_model == 'direct_regional') THEN
      ! Use a directly prescribed global climate

      CALL initialise_climate_model_direct_climate_regional( region%mesh, region%climate_matrix, region%name)

    ELSEIF (C%choice_climate_model == 'ISMIP_style') THEN
      ! Use the ISMIP-style (SMB + aSMB + dSMBdz + ST + aST + dSTdz) forcing

      CALL initialise_climate_model_ISMIP_style( region%mesh, region%climate_matrix)

    ELSE
      CALL crash('unknown choice_climate_model"' // TRIM(C%choice_climate_model) // '"!')
    END IF

    ! Finalise routine path
    CALL finalise_routine( routine_name, n_extra_windows_expected=113)

  END SUBROUTINE initialise_climate_model_regional

  ! == Idealised climates
  ! =====================

  SUBROUTINE run_climate_model_idealised( mesh, ice, climate, time)
    ! Run the regional climate model
    !
    ! Assign some idealised temperature/precipitation

    IMPLICIT NONE

    ! In/output variables:
    TYPE(type_mesh),                      INTENT(IN)    :: mesh
    TYPE(type_ice_model),                 INTENT(IN)    :: ice
    TYPE(type_climate_snapshot_regional), INTENT(INOUT) :: climate
    REAL(dp),                             INTENT(IN)    :: time

    ! Local variables:
    CHARACTER(LEN=256), PARAMETER                       :: routine_name = 'run_climate_model_idealised'

    ! Add routine to path
    CALL init_routine( routine_name)

    IF     (C%choice_idealised_climate == 'EISMINT1_A' .OR. &
            C%choice_idealised_climate == 'EISMINT1_B' .OR. &
            C%choice_idealised_climate == 'EISMINT1_C' .OR. &
            C%choice_idealised_climate == 'EISMINT1_D' .OR. &
            C%choice_idealised_climate == 'EISMINT1_E' .OR. &
            C%choice_idealised_climate == 'EISMINT1_F') THEN
      CALL run_climate_model_idealised_EISMINT1( mesh, ice, climate, time)
    ELSE
      CALL crash('unknown choice_idealised_climate"' // TRIM(C%choice_idealised_climate) // '"!')
    END IF

    ! Finalise routine path
    CALL finalise_routine( routine_name)

  END SUBROUTINE run_climate_model_idealised

  SUBROUTINE run_climate_model_idealised_EISMINT1( mesh, ice, climate, time)
    ! The parameterised climates of the EISMINT1 idealised-geometry experiments

    USe parameters_module,           ONLY: T0, pi

    IMPLICIT NONE

    TYPE(type_mesh),                      INTENT(IN)    :: mesh
    TYPE(type_ice_model),                 INTENT(IN)    :: ice
    TYPE(type_climate_snapshot_regional), INTENT(INOUT) :: climate
    REAL(dp),                             INTENT(IN)    :: time

    ! Local variables:
    CHARACTER(LEN=256), PARAMETER                       :: routine_name = 'run_climate_model_idealised_EISMINT1'
    REAL(dp), PARAMETER                                 :: lambda = -0.010_dp
    INTEGER                                             :: vi,m
    REAL(dp)                                            :: dT_lapse, d, dT

    ! Add routine to path
    CALL init_routine( routine_name)

    ! Set precipitation to zero - SMB is parameterised anyway...
    climate%Precip( mesh%vi1:mesh%vi2,:) = 0._dp

    ! Surface temperature for fixed or moving margin experiments
    IF     (C%choice_idealised_climate == 'EISMINT1_A' .OR. &
            C%choice_idealised_climate == 'EISMINT1_B' .OR. &
            C%choice_idealised_climate == 'EISMINT1_C') THEN
      ! Moving margin

      DO vi = mesh%vi1, mesh%vi2

        dT_lapse = ice%Hs_a(vi) * lambda

        DO m = 1, 12
          climate%T2m(vi,m) = 270._dp + dT_lapse
        END DO

      END DO

    ELSEIF (C%choice_idealised_climate == 'EISMINT1_D' .OR. &
            C%choice_idealised_climate == 'EISMINT1_E' .OR. &
            C%choice_idealised_climate == 'EISMINT1_F') THEN
      ! Fixed margin

      DO vi = mesh%vi1, mesh%vi2

        d = MAX( ABS(mesh%V(vi,1)/1000._dp), ABS(mesh%V(vi,2)/1000._dp))

        DO m = 1, 12
          climate%T2m(vi,m) = 239._dp + (8.0E-08_dp * d**3)
        END DO

      END DO

    ELSE
      CALL crash('unknown choice_idealised_climate"' // TRIM(C%choice_idealised_climate) // '"!')
    END IF
    CALL sync

    ! Glacial cycles
    IF     (C%choice_idealised_climate == 'EISMINT1_B' .OR. &
            C%choice_idealised_climate == 'EISMINT1_E') THEN
      IF (time > 0._dp) THEN
        dT = 10._dp * SIN(2._dp * pi * time / 20000._dp)
        climate%T2m( mesh%vi1:mesh%vi2,:) = climate%T2m( mesh%vi1:mesh%vi2,:) + dT
      END IF
    ELSEIF (C%choice_idealised_climate == 'EISMINT1_C' .OR. &
            C%choice_idealised_climate == 'EISMINT1_F') THEN
      IF (time > 0._dp) THEN
        dT = 10._dp * SIN(2._dp * pi * time / 40000._dp)
        climate%T2m( mesh%vi1:mesh%vi2,:) = climate%T2m( mesh%vi1:mesh%vi2,:) + dT
      END IF
    END IF
    CALL sync

    ! Finalise routine path
    CALL finalise_routine( routine_name)

  END SUBROUTINE run_climate_model_idealised_EISMINT1

! == Static present-day observed climate
! ======================================

  SUBROUTINE run_climate_model_PD_obs( mesh, ice, climate_matrix, region_name)
    ! Run the regional climate model
    !
    ! Keep the climate fixed to present-day observed conditions

    IMPLICIT NONE

    ! In/output variables:
    TYPE(type_mesh),                     INTENT(IN)    :: mesh
    TYPE(type_ice_model),                INTENT(IN)    :: ice
    TYPE(type_climate_matrix_regional),  INTENT(INOUT) :: climate_matrix
    CHARACTER(LEN=3),                    INTENT(IN)    :: region_name

    ! Local variables:
    CHARACTER(LEN=256), PARAMETER                      :: routine_name = 'run_climate_model_PD_obs'
    INTEGER                                            :: vi,m

    ! == Initialisation
    ! =================

    ! Add routine to path
    CALL init_routine( routine_name)

    ! == Present-day insolation
    ! =========================

    ! Initialise insolation at present-day (needed for the IMAU-ITM SMB model)
    CALL get_insolation_at_time( mesh, 0.0_dp, climate_matrix%PD_obs%Q_TOA)

    ! == Downscaling to model topography
    ! ==================================

    ! Initialise applied climate with present-day conditions and current model topography
    DO m = 1, 12
    DO vi = mesh%vi1, mesh%vi2
      climate_matrix%applied%Hs(      vi  ) = ice%Hs_a( vi  )
      climate_matrix%applied%Wind_LR( vi,m) = climate_matrix%PD_obs%Wind_LR( vi,m)
      climate_matrix%applied%Wind_DU( vi,m) = climate_matrix%PD_obs%Wind_DU( vi,m)
      climate_matrix%applied%Q_TOA(   vi,m) = climate_matrix%PD_obs%Q_TOA(   vi,m)
    END DO
    END DO
    CALL sync

    ! Adapt temperature to model orography using a lapse-rate correction
    DO m = 1, 12
    DO vi = mesh%vi1, mesh%vi2

      climate_matrix%applied%T2m( vi,m) = climate_matrix%PD_obs%T2m( vi,m) - C%constant_lapserate * &
                                           (ice%Hs_a( vi) - climate_matrix%PD_obs%Hs( vi))
    END DO
    END DO
    CALL sync

    ! Downscale precipitation from the coarse-resolution reference
    ! orography to the fine-resolution ice-model orography
    IF (region_name == 'NAM' .OR. region_name == 'EAS' .OR. region_name == 'PAT') THEN

      ! Use the Roe&Lindzen precipitation model to do this; Berends et al., 2018, Eqs. A3-A7
      CALL adapt_precip_Roe( mesh, &
                             climate_matrix%PD_obs%Hs, climate_matrix%PD_obs%T2m, &
                             climate_matrix%PD_obs%Wind_LR, climate_matrix%PD_obs%Wind_DU, &
                             climate_matrix%PD_obs%Precip, &
                             climate_matrix%applied%Hs, climate_matrix%applied%T2m, &
                             climate_matrix%applied%Wind_LR, climate_matrix%applied%Wind_DU, &
                             climate_matrix%applied%Precip)

    ELSEIF (region_name == 'GRL' .OR. region_name == 'ANT') THEN

      ! Use a simpler temperature-based correction; Berends et al., 2018, Eq. 14
      CALL adapt_precip_CC( mesh, climate_matrix%applied%Hs, &
                            climate_matrix%PD_obs%Hs, climate_matrix%PD_obs%T2m, &
                            climate_matrix%PD_obs%Precip, &
                            climate_matrix%applied%Precip, region_name)
    END IF

    ! == Safety checks
    ! ================

    DO m = 1, 12
    DO vi = mesh%vi1, mesh%vi2
      ! Safety net in case resulting precipitation is negative
      climate_matrix%applied%Precip( vi,m) = max( 0.0_dp, climate_matrix%applied%Precip(vi,m))
    END DO
    END DO
    CALL sync

    ! == Finalisation
    ! ===============

    ! print*, ' '
    ! print*, minval(climate_matrix%applied%Hs), maxval(climate_matrix%applied%Hs)
    ! print*, minval(climate_matrix%applied%T2m), maxval(climate_matrix%applied%T2m)
    ! print*, minval(climate_matrix%applied%Precip), maxval(climate_matrix%applied%Precip)
    ! print*, minval(climate_matrix%applied%Wind_LR), maxval(climate_matrix%applied%Wind_LR)
    ! print*, minval(climate_matrix%applied%Wind_DU), maxval(climate_matrix%applied%Wind_DU)
    ! print*, minval(climate_matrix%applied%Q_TOA), maxval(climate_matrix%applied%Q_TOA)
    ! stop ':)'

    ! Finalise routine path
    CALL finalise_routine( routine_name)

  END SUBROUTINE run_climate_model_PD_obs

  SUBROUTINE initialise_climate_model_global_PD_obs( climate_matrix)
    ! Initialise the global climate model
    !
    ! Keep the climate fixed to present-day observed conditions

    IMPLICIT NONE

    ! In/output variables:
    TYPE(type_climate_matrix_global),    INTENT(INOUT) :: climate_matrix

    ! Local variables:
    CHARACTER(LEN=256), PARAMETER                      :: routine_name = 'initialise_climate_model_global_PD_obs'

    ! Add routine to path
    CALL init_routine( routine_name)

    ! Initialise the present-day observed global climate (e.g. ERA-40)
    CALL initialise_climate_PD_obs_global( climate_matrix%PD_obs, name = 'PD_obs')

    ! Finalise routine path
    CALL finalise_routine( routine_name, n_extra_windows_expected=14)

  END SUBROUTINE initialise_climate_model_global_PD_obs

  SUBROUTINE initialise_climate_PD_obs_global( PD_obs, name)
    ! Allocate shared memory for the global PD observed climate data fields (stored in the climate matrix),
    ! read them from the specified NetCDF file (latter only done by master process).

    IMPLICIT NONE

    ! Input variables:
    TYPE(type_climate_snapshot_global), INTENT(INOUT) :: PD_obs
    CHARACTER(LEN=*),                   INTENT(IN)    :: name

    ! Local variables:
    CHARACTER(LEN=256), PARAMETER                     :: routine_name = 'initialise_climate_PD_obs_global'

    ! Add routine to path
    CALL init_routine( routine_name)

    PD_obs%name = name
    PD_obs%netcdf%filename   = C%filename_PD_obs_climate

    ! General forcing info (not relevant for PD_obs, but needed so that the same mapping routines as for GCM snapshots can be used)
    CALL allocate_shared_dp_0D( PD_obs%CO2,        PD_obs%wCO2       )
    CALL allocate_shared_dp_0D( PD_obs%orbit_time, PD_obs%worbit_time)
    CALL allocate_shared_dp_0D( PD_obs%orbit_ecc,  PD_obs%worbit_ecc )
    CALL allocate_shared_dp_0D( PD_obs%orbit_obl,  PD_obs%worbit_obl )
    CALL allocate_shared_dp_0D( PD_obs%orbit_pre,  PD_obs%worbit_pre )

    ! Inquire if all required variables are present in the NetCDF file, and read the grid size.
    CALL allocate_shared_int_0D( PD_obs%nlon, PD_obs%wnlon)
    CALL allocate_shared_int_0D( PD_obs%nlat, PD_obs%wnlat)
    IF (par%master) CALL inquire_PD_obs_global_climate_file( PD_obs)
    CALL sync

    ! Allocate memory
    CALL allocate_shared_dp_1D( PD_obs%nlon,                  PD_obs%lon,         PD_obs%wlon        )
    CALL allocate_shared_dp_1D(              PD_obs%nlat,     PD_obs%lat,         PD_obs%wlat        )
    CALL allocate_shared_dp_2D( PD_obs%nlon, PD_obs%nlat,     PD_obs%Hs,          PD_obs%wHs         )
    CALL allocate_shared_dp_3D( PD_obs%nlon, PD_obs%nlat, 12, PD_obs%T2m,         PD_obs%wT2m        )
    CALL allocate_shared_dp_3D( PD_obs%nlon, PD_obs%nlat, 12, PD_obs%Precip,      PD_obs%wPrecip     )
    CALL allocate_shared_dp_3D( PD_obs%nlon, PD_obs%nlat, 12, PD_obs%Wind_WE,     PD_obs%wWind_WE    )
    CALL allocate_shared_dp_3D( PD_obs%nlon, PD_obs%nlat, 12, PD_obs%Wind_SN,     PD_obs%wWind_SN    )
    CALL allocate_shared_dp_2D( PD_obs%nlon, PD_obs%nlat,     PD_obs%Mask_ice,    PD_obs%wMask_ice   )

    ! Read data from the NetCDF file
    IF (par%master) WRITE(0,*) '  Reading PD observed climate data from file ', TRIM(PD_obs%netcdf%filename), '...'
    IF (par%master) CALL read_PD_obs_global_climate_file( PD_obs)
    CALL sync

    ! print*, ' '
    ! print*, minval(PD_obs%Hs), maxval(PD_obs%Hs)
    ! print*, minval(PD_obs%T2m), maxval(PD_obs%T2m)
    ! print*, minval(PD_obs%Precip), maxval(PD_obs%Precip)
    ! print*, minval(PD_obs%Wind_WE), maxval(PD_obs%Wind_WE)
    ! print*, minval(PD_obs%Wind_SN), maxval(PD_obs%Wind_SN)
    ! stop ':)'

    ! Determine process domains
    CALL partition_list( PD_obs%nlon, par%i, par%n, PD_obs%i1, PD_obs%i2)

    ! Finalise routine path
    CALL finalise_routine( routine_name, n_extra_windows_expected=14)

  END SUBROUTINE initialise_climate_PD_obs_global

  SUBROUTINE initialise_climate_model_regional_PD_obs( mesh, ice, climate_matrix_global, climate_matrix, region_name)
    ! Initialise the regional climate model
    !
    ! Keep the climate fixed to present-day observed conditions

    IMPLICIT NONE

    ! In/output variables:
    TYPE(type_mesh),                     INTENT(IN)    :: mesh
    TYPE(type_ice_model),                INTENT(IN)    :: ice
    TYPE(type_climate_matrix_global),    INTENT(IN)    :: climate_matrix_global
    TYPE(type_climate_matrix_regional),  INTENT(INOUT) :: climate_matrix
    CHARACTER(LEN=3),                    INTENT(IN)    :: region_name

    ! Local variables:
    CHARACTER(LEN=256), PARAMETER                      :: routine_name = 'initialise_climate_model_regional_PD_obs'
    INTEGER                                            :: vi,m

    ! Initialisation
    ! ==============

    ! Add routine to path
    CALL init_routine( routine_name)

    ! Initialise data structures for the regional ERA40 climate and the final applied climate
    CALL allocate_climate_snapshot_regional( mesh, climate_matrix%PD_obs,  'PD_obs' )
    CALL allocate_climate_snapshot_regional( mesh, climate_matrix%applied, 'applied')

    ! == Mapping global data to regional domain
    ! =========================================

    ! Map the snapshots from global lat/lon-grid to model mesh
    CALL map_subclimate_to_mesh( mesh, climate_matrix_global%PD_obs, climate_matrix%PD_obs)

    ! == Present-day insolation
    ! =========================

    ! Initialise insolation at present-day (needed for the IMAU-ITM SMB model)
    CALL get_insolation_at_time( mesh, 0.0_dp, climate_matrix%PD_obs%Q_TOA)

    ! == Downscaling to model topography
    ! ==================================

    ! Initialise applied climate with present-day conditions and current model topography
    DO m = 1, 12
    DO vi = mesh%vi1, mesh%vi2
      climate_matrix%applied%Hs(      vi  ) = ice%Hs_a( vi  )
      climate_matrix%applied%Wind_LR( vi,m) = climate_matrix%PD_obs%Wind_LR( vi,m)
      climate_matrix%applied%Wind_DU( vi,m) = climate_matrix%PD_obs%Wind_DU( vi,m)
      climate_matrix%applied%Q_TOA(   vi,m) = climate_matrix%PD_obs%Q_TOA(   vi,m)
    END DO
    END DO
    CALL sync

    ! Adapt temperature to model orography using a lapse-rate correction
    DO m = 1, 12
    DO vi = mesh%vi1, mesh%vi2

      climate_matrix%applied%T2m( vi,m) = climate_matrix%PD_obs%T2m( vi,m) - C%constant_lapserate * &
                                           (ice%Hs_a( vi) - climate_matrix%PD_obs%Hs( vi))
    END DO
    END DO
    CALL sync

    ! Downscale precipitation from the coarse-resolution reference
    ! orography to the fine-resolution ice-model orography
    IF (region_name == 'NAM' .OR. region_name == 'EAS' .OR. region_name == 'PAT') THEN

      ! Use the Roe&Lindzen precipitation model to do this; Berends et al., 2018, Eqs. A3-A7
      CALL adapt_precip_Roe( mesh, &
                             climate_matrix%PD_obs%Hs, climate_matrix%PD_obs%T2m, &
                             climate_matrix%PD_obs%Wind_LR, climate_matrix%PD_obs%Wind_DU, &
                             climate_matrix%PD_obs%Precip, &
                             climate_matrix%applied%Hs, climate_matrix%applied%T2m, &
                             climate_matrix%applied%Wind_LR, climate_matrix%applied%Wind_DU, &
                             climate_matrix%applied%Precip)

    ELSEIF (region_name == 'GRL' .OR. region_name == 'ANT') THEN

      ! Use a simpler temperature-based correction; Berends et al., 2018, Eq. 14
      CALL adapt_precip_CC( mesh, climate_matrix%applied%Hs, &
                            climate_matrix%PD_obs%Hs, climate_matrix%PD_obs%T2m, &
                            climate_matrix%PD_obs%Precip, &
                            climate_matrix%applied%Precip, region_name)
    END IF

    ! == Safety checks
    ! ================

    DO m = 1, 12
    DO vi = mesh%vi1, mesh%vi2
      ! Safety net in case resulting precipitation is negative
      climate_matrix%applied%Precip( vi,m) = max( 0.0_dp, climate_matrix%applied%Precip(vi,m))
    END DO
    END DO
    CALL sync

    ! == Finalisation
    ! ===============

    ! Finalise routine path
    CALL finalise_routine( routine_name, n_extra_windows_expected=38)

  END SUBROUTINE initialise_climate_model_regional_PD_obs

! == Present-day observed climate plus a global temperature offset (de Boer et al., 2013)
! =======================================================================================

  SUBROUTINE run_climate_model_dT_glob( mesh, ice, climate_matrix, region_name)
    ! Use the climate parameterisation from de Boer et al., 2013 (global temperature offset calculated with the inverse routine,
    ! plus a precipitation correction based on temperature + orography changes (NAM & EAS; Roe & Lindzen model), or only temperature (GRL & ANT).
    ! (for more details, see de Boer, B., van de Wal, R., Lourens, L. J., Bintanja, R., and Reerink, T. J.:
    ! A continuous simulation of global ice volume over the past 1 million years with 3-D ice-sheet models, Climate Dynamics 41, 1365-1384, 2013)

    IMPLICIT NONE

    ! In/output variables:
    TYPE(type_mesh),                     INTENT(IN)    :: mesh
    TYPE(type_ice_model),                INTENT(IN)    :: ice
    TYPE(type_climate_matrix_regional),  INTENT(INOUT) :: climate_matrix
    CHARACTER(LEN=3),                    INTENT(IN)    :: region_name

    ! Local variables:
    CHARACTER(LEN=256), PARAMETER                      :: routine_name = 'run_climate_model_dT_glob'
    INTEGER                                            :: vi,m
    REAL(dp), DIMENSION(:    ), POINTER                ::  dHs_dx_ref,  dHs_dy_ref,  dHs_dx_a,  dHs_dy_a
    INTEGER                                            :: wdHs_dx_ref, wdHs_dy_ref, wdHs_dx_a, wdHs_dy_a, wPrecip_RL_ref, wPrecip_RL_mod, wdPrecip_RL
    REAL(dp)                                           :: dT_lapse
    REAL(dp), DIMENSION(:,:  ), POINTER                :: Precip_RL_ref, Precip_RL_mod, dPrecip_RL
    REAL(dp), PARAMETER                                :: P_offset = 0.008_dp       ! Normalisation term in precipitation anomaly to avoid divide-by-nearly-zero

    ! Add routine to path
    CALL init_routine( routine_name)

    ! Allocate shared memory
    CALL allocate_shared_dp_1D( mesh%nV,     dHs_dx_ref,    wdHs_dx_ref   )
    CALL allocate_shared_dp_1D( mesh%nV,     dHs_dy_ref,    wdHs_dy_ref   )
    CALL allocate_shared_dp_1D( mesh%nV,     dHs_dx_a,      wdHs_dx_a     )
    CALL allocate_shared_dp_1D( mesh%nV,     dHs_dy_a,      wdHs_dy_a     )
    CALL allocate_shared_dp_2D( mesh%nV, 12, Precip_RL_ref, wPrecip_RL_ref)
    CALL allocate_shared_dp_2D( mesh%nV, 12, Precip_RL_mod, wPrecip_RL_mod)
    CALL allocate_shared_dp_2D( mesh%nV, 12, dPrecip_RL,    wdPrecip_RL   )

    ! Get surface slopes for the PD_obs reference orography
    CALL ddx_a_to_a_2D( mesh, climate_matrix%PD_obs%Hs, dHs_dx_ref)
    CALL ddy_a_to_a_2D( mesh, climate_matrix%PD_obs%Hs, dHs_dy_ref)

    ! Calculate modelled surface gradients
    CALL ddx_a_to_a_2D( mesh, ice%Hs_a, dHs_dx_a)
    CALL ddy_a_to_a_2D( mesh, ice%Hs_a, dHs_dy_a)

    ! Temperature: constant lapse rate plus global offset
    DO vi = mesh%vi1, mesh%vi2

      dT_lapse = (ice%Hs_a( vi) - climate_matrix%PD_obs%Hs( vi)) * C%constant_lapserate
      DO m = 1, 12
        climate_matrix%applied%T2m( vi,m) = climate_matrix%PD_obs%T2m( vi,m) + dT_lapse + forcing%dT_glob_inverse
      END DO

    END DO
    CALL sync

    ! Precipitation:
    ! NAM & EAS: Roe&Lindzen model to account for changes in orography and temperature
    ! GRL & ANT: simple correction based on temperature alone

    IF (region_name == 'NAM' .OR. region_name == 'EAS') THEN

      DO m = 1, 12
      DO vi = mesh%vi1, mesh%vi2

        CALL precipitation_model_Roe( climate_matrix%PD_obs%T2m(  vi,m), dHs_dx_ref(vi), dHs_dy_ref( vi), climate_matrix%PD_obs%Wind_LR( vi,m), climate_matrix%PD_obs%Wind_DU( vi,m), Precip_RL_ref( vi,m))
        CALL precipitation_model_Roe( climate_matrix%applied%T2m( vi,m), dHs_dx_a(  vi), dHs_dy_a(   vi), climate_matrix%PD_obs%Wind_LR( vi,m), climate_matrix%PD_obs%Wind_DU( vi,m), Precip_RL_mod( vi,m))
        dPrecip_RL( vi,m) = MAX(0.01_dp, MIN( 2._dp, Precip_RL_mod( vi,m) / Precip_RL_ref( vi,m) ))

        climate_matrix%applied%Precip( vi,m) = climate_matrix%PD_obs%Precip( vi,m) * dPrecip_RL( vi,m)

      END DO
      END DO
      CALL sync

    ELSEIF (region_name == 'GRL' .OR. region_name == 'ANT') THEN

      CALL adapt_precip_CC(  mesh, ice%Hs_a, climate_matrix%PD_obs%Hs, climate_matrix%PD_obs%T2m, climate_matrix%PD_obs%Precip, climate_matrix%applied%Precip, region_name)

    END IF

    ! Clean up after yourself
    CALL deallocate_shared( wdHs_dx_ref)
    CALL deallocate_shared( wdHs_dy_ref)
    CALL deallocate_shared( wdHs_dx_a  )
    CALL deallocate_shared( wdHs_dy_a  )
    CALL deallocate_shared( wPrecip_RL_ref)
    CALL deallocate_shared( wPrecip_RL_mod)
    CALL deallocate_shared( wdPrecip_RL)

    ! Safety
    CALL check_for_NaN_dp_2D( climate_matrix%applied%T2m   , 'climate_matrix%applied%T2m'   )
    CALL check_for_NaN_dp_2D( climate_matrix%applied%Precip, 'climate_matrix%applied%Precip')

    ! Finalise routine path
    CALL finalise_routine( routine_name)

  END SUBROUTINE run_climate_model_dT_glob

! == Warm/cold climate matrix
! ===========================

  ! Climate matrix with PI + LGM snapshots, forced with CO2 (from record or from inverse routine) from Berends et al., 2018
  ! Generalised for different timeframes, L.B. Stap (2021)
  SUBROUTINE run_climate_model_matrix_warm_cold( mesh, grid, ice, SMB, climate_matrix, region_name, time)
    ! Use CO2 (either prescribed or inversely modelled) to force the 2-snapshot (PI-LGM) climate matrix (Berends et al., 2018)

    IMPLICIT NONE

    ! In/output variables:
    TYPE(type_mesh),                     INTENT(IN)    :: mesh
    TYPE(type_grid),                     INTENT(IN)    :: grid
    TYPE(type_ice_model),                INTENT(IN)    :: ice
    TYPE(type_SMB_model),                INTENT(IN)    :: SMB
    TYPE(type_climate_matrix_regional),  INTENT(INOUT) :: climate_matrix
    CHARACTER(LEN=3),                    INTENT(IN)    :: region_name
    REAL(dp),                            INTENT(IN)    :: time

    ! Local variables:
    CHARACTER(LEN=256), PARAMETER                      :: routine_name = 'run_climate_model_matrix_warm_cold'
    INTEGER                                            :: vi,m

    ! == Initialisation
    ! =================

    ! Add routine to path
    CALL init_routine( routine_name)

    ! == Global forcing
    ! =================

    ! Update forcing at model time
    CALL get_insolation_at_time( mesh, time, climate_matrix%applied%Q_TOA)
    CALL update_CO2_at_model_time( time)

    ! == Temperatures
    ! ===============

    ! Use the (CO2 + absorbed insolation)-based interpolation scheme for temperature
    CALL run_climate_model_matrix_warm_cold_temperature( mesh, grid, ice, SMB, climate_matrix, region_name)

    ! == Precipitation
    ! ================

    ! Use the (CO2 + ice-sheet geometry)-based interpolation scheme for precipitation
    CALL run_climate_model_matrix_warm_cold_precipitation( mesh, grid, ice, climate_matrix, region_name)

    ! == Safety checks
    ! ================

    ! print*, ' '
    ! print*, minval(climate_matrix%applied%Hs), maxval(climate_matrix%applied%Hs)
    ! print*, minval(climate_matrix%applied%T2m), maxval(climate_matrix%applied%T2m)
    ! print*, minval(climate_matrix%applied%Precip), maxval(climate_matrix%applied%Precip)
    ! print*, minval(climate_matrix%applied%Wind_LR), maxval(climate_matrix%applied%Wind_LR)
    ! print*, minval(climate_matrix%applied%Wind_DU), maxval(climate_matrix%applied%Wind_DU)
    ! print*, minval(climate_matrix%applied%Q_TOA), maxval(climate_matrix%applied%Q_TOA)
    ! stop ':)'

    DO vi = mesh%vi1, mesh%vi2
    DO m = 1, 12
      IF (climate_matrix%applied%T2m( vi,m) < 150._dp) THEN
        CALL warning('excessively low temperatures (<150K) detected!')
      ELSEIF (climate_matrix%applied%T2m( vi,m) < 0._dp) THEN
        CALL crash('negative temperatures (<0K) detected!')
      ELSEIF (climate_matrix%applied%T2m( vi,m) /= climate_matrix%applied%T2m( vi,m)) THEN
        CALL crash('NaN temperatures  detected!')
      ELSEIF (climate_matrix%applied%Precip( vi,m) <= 0._dp) THEN
        CALL crash('zero/negative precipitation detected!')
      ELSEIF (climate_matrix%applied%Precip( vi,m) /= climate_matrix%applied%Precip( vi,m)) THEN
        CALL crash('NaN precipitation detected!')
      END IF
    END DO
    END DO
    CALL sync

    ! == Finalisation
    ! ===============

    ! Finalise routine path
    CALL finalise_routine( routine_name)

  END SUBROUTINE run_climate_model_matrix_warm_cold

  SUBROUTINE run_climate_model_matrix_warm_cold_temperature( mesh, grid, ice, SMB, climate_matrix, region_name)
    ! The (CO2 + absorbed insolation)-based matrix interpolation for temperature, from Berends et al. (2018)

    IMPLICIT NONE

    ! In/output variables:
    TYPE(type_mesh),                     INTENT(IN)    :: mesh
    TYPE(type_grid),                     INTENT(IN)    :: grid
    TYPE(type_ice_model),                INTENT(IN)    :: ice
    TYPE(type_SMB_model),                INTENT(IN)    :: SMB
    TYPE(type_climate_matrix_regional),  INTENT(INOUT) :: climate_matrix
    CHARACTER(LEN=3),                    INTENT(IN)    :: region_name

    ! Local variables:
    CHARACTER(LEN=256), PARAMETER                      :: routine_name = 'run_climate_model_matrix_warm_cold_temperature'
    INTEGER                                            :: vi,m
    REAL(dp)                                           :: CO2, w_CO2, w_CO2aux
    REAL(dp), DIMENSION(:    ), POINTER                ::  w_ins,  w_ins_smooth,  w_ice,  w_tot
    INTEGER                                            :: ww_ins, ww_ins_smooth, ww_ice, ww_tot
    REAL(dp)                                           :: w_ins_av
    REAL(dp), DIMENSION(:,:  ), POINTER                :: T_ref_GCM
    REAL(dp), DIMENSION(:    ), POINTER                :: Hs_GCM, lambda_GCM
    INTEGER                                            :: wT_ref_GCM, wHs_GCM, wlambda_GCM
    REAL(dp), PARAMETER                                :: w_cutoff = 0._dp        ! Crop weights to [-w_cutoff, 1 + w_cutoff]

    ! == Initialisation
    ! =================

    ! Add routine to path
    CALL init_routine( routine_name)

    ! Allocate shared memory
    CALL allocate_shared_dp_1D( mesh%nV,     w_ins,        ww_ins        )
    CALL allocate_shared_dp_1D( mesh%nV,     w_ins_smooth, ww_ins_smooth )
    CALL allocate_shared_dp_1D( mesh%nV,     w_ice,        ww_ice        )
    CALL allocate_shared_dp_1D( mesh%nV,     w_tot,        ww_tot        )
    CALL allocate_shared_dp_2D( mesh%nV, 12, T_ref_GCM,    wT_ref_GCM    )
    CALL allocate_shared_dp_1D( mesh%nV,     Hs_GCM,       wHs_GCM       )
    CALL allocate_shared_dp_1D( mesh%nV,     lambda_GCM,   wlambda_GCM   )

    ! == CO2 interpolation weight
    ! ===========================

    IF     (C%choice_forcing_method == 'CO2_direct') THEN
      ! use observed record
      CO2 = forcing%CO2_obs
    ELSEIF (C%choice_forcing_method == 'd18O_inverse_CO2') THEN
      ! Use inverted record
      CO2 = forcing%CO2_mod
    ELSEIF (C%choice_forcing_method == 'd18O_inverse_dT_glob') THEN
      ! lol what you thinking
      CALL crash('must only be called with the correct forcing method, check your code!')
    ELSE
      ! Not implemented yet
      CALL crash('unknown choice_forcing_method "' // TRIM( C%choice_forcing_method) // '"!')
    END IF

    ! If CO2 ~= warm snap -> weight is 1. If ~= cold snap -> weight is 0.
    ! Otherwise interpolate. Berends et al., 2018 - Eq. 1
    w_CO2 = MAX( -w_cutoff, MIN( 1._dp + w_cutoff, (CO2 - C%matrix_low_CO2_level) / &
                               (C%matrix_high_CO2_level - C%matrix_low_CO2_level) ))

    ! == Ice albedo-based interpolation weight
    ! ========================================

    ! Initialise
    climate_matrix%applied%I_abs( mesh%vi1:mesh%vi2) = 0._dp

    DO m = 1, 12
    DO vi = mesh%vi1, mesh%vi2

      ! Calculate modelled absorbed insolation. Berends et al., 2018 - Eq. 2
      climate_matrix%applied%I_abs( vi) = climate_matrix%applied%I_abs( vi) + &
      climate_matrix%applied%Q_TOA( vi,m) * (1._dp - SMB%Albedo( vi,m))

    END DO
    END DO
    CALL sync

    ! Calculate a "direct" weighing field
    ! Berends et al., 2018 - Eq. 3
    DO vi = mesh%vi1, mesh%vi2
      ! If absorbed insolation ~= warm snap -> weight is 1.
      ! If ~= cold snap -> weight is 0. Otherwise interpolate
      w_ins( vi) = MAX( -w_cutoff, MIN( 1._dp + w_cutoff, &
                      ( climate_matrix%applied%I_abs(  vi) - climate_matrix%GCM_cold%I_abs( vi) ) / &
                      ( climate_matrix%GCM_warm%I_abs( vi) - climate_matrix%GCM_cold%I_abs( vi) ) ))
    END DO
    CALL sync

    ! Calculate an "averaged" weighing field
    w_ins_av     = MAX( -w_cutoff, MIN( 1._dp + w_cutoff, &
                      ( SUM(climate_matrix%applied%I_abs ) - SUM(climate_matrix%GCM_cold%I_abs) ) / &
                      ( SUM(climate_matrix%GCM_warm%I_abs) - SUM(climate_matrix%GCM_cold%I_abs) ) ))

    ! Calculate a "smoothed" weighing field
    w_ins_smooth( mesh%vi1:mesh%vi2) = w_ins( mesh%vi1:mesh%vi2)
    CALL smooth_Gaussian_2D( mesh, grid, w_ins_smooth, 200000._dp)

    ! Combine direct, averaged, and smoothed average weighing fields
    ! Berends et al., 2018, Eq. 4
    IF (region_name == 'NAM' .OR. region_name == 'EAS') THEN

      ! Use all weights
      w_ice( mesh%vi1:mesh%vi2) = (1._dp * w_ins(        mesh%vi1:mesh%vi2) + &
                                   3._dp * w_ins_smooth( mesh%vi1:mesh%vi2) + &
                                   3._dp * w_ins_av) / 7._dp

    ELSEIF (region_name == 'GRL' .OR. region_name == 'ANT') THEN

      ! Use only the regional (averaged) and smoothed weights
      w_ice( mesh%vi1:mesh%vi2) = (1._dp * w_ins_smooth( mesh%vi1:mesh%vi2) + &
                                   6._dp * w_ins_av) / 7._dp

    END IF

    ! == Modifier CO2-based weight for w_ice
    ! ======================================

    ! Initialise to the CO2 weight, but limited to [0,1] interval
    w_CO2aux = max( 0._dp, min( 1._dp, w_CO2))

    ! Compute a middle-weight that is mostly 0 except when w_CO2 is close to 1
    w_CO2aux = w_CO2aux**69._dp

    ! Limit the resulting weight to [0,1], just in case
    w_CO2aux = max( 0._dp, min( 1._dp, w_CO2aux))

    ! == Final weight (Glacial Matrix)
    ! ================================

    ! Combine interpolation weights from absorbed insolation and CO2
    ! into the final weights fields, modifiying the insolation weight
    ! so for full warm periods CO2 is dominant
    ! Bernales et al., 2022, Eq. 5
    w_tot(mesh%vi1:mesh%vi2) = (w_CO2 + w_ice(mesh%vi1:mesh%vi2) * &
                               (1._dp - w_CO2aux)) / (2._dp - w_CO2aux)

    ! == Glacial Index
    ! ================

    ! If a glacial index is used, weight will depend only on CO2
    IF (C%switch_glacial_index) THEN
      w_tot = w_CO2
    END IF

    ! Interpolate between the GCM snapshots
    ! =====================================

    ! Find matrix-interpolated orography, lapse rate, and temperature
    DO vi = mesh%vi1, mesh%vi2

      ! Use the bias corrected fields here
      Hs_GCM(     vi  ) =          (w_tot( vi)  * climate_matrix%GCM_warm%Hs_corr(  vi  )) + &
                          ((1._dp - w_tot( vi)) * climate_matrix%GCM_cold%Hs_corr(  vi  ))

      lambda_GCM( vi  ) =          (w_tot( vi)  * climate_matrix%GCM_warm%lambda(   vi  )) + &
                          ((1._dp - w_tot( vi)) * climate_matrix%GCM_cold%lambda(   vi  ))

      T_ref_GCM(  vi,:) =          (w_tot( vi)  * climate_matrix%GCM_warm%T2m_corr( vi,:)) + &
                          ((1._dp - w_tot( vi)) * climate_matrix%GCM_cold%T2m_corr( vi,:))

    END DO
    CALL sync

    ! == Downscaling to model topography
    ! ==================================

    ! Set applied topography to current model topography
    DO vi = mesh%vi1, mesh%vi2
      climate_matrix%applied%Hs( vi) = ice%Hs_a( vi)
    END DO
    CALL sync

    ! Adapt temperature to model orography using a lapse-rate correction
    DO m = 1, 12
    DO vi = mesh%vi1, mesh%vi2

      climate_matrix%applied%T2m( vi,m) = T_ref_GCM( vi,m) - lambda_GCM( vi) * &
                                          (climate_matrix%applied%Hs( vi) - Hs_GCM( vi))
    END DO
    END DO
    CALL sync

    ! == Safety checks
    ! ================

    CALL check_for_NaN_dp_2D( climate_matrix%applied%T2m, &
                             'climate_matrix%applied%T2m')

    ! == Finalisation
    ! ===============

    ! Clean up after yourself
    CALL deallocate_shared( ww_ins)
    CALL deallocate_shared( ww_ins_smooth)
    CALL deallocate_shared( ww_ice)
    CALL deallocate_shared( ww_tot)
    CALL deallocate_shared( wT_ref_GCM)
    CALL deallocate_shared( wHs_GCM)
    CALL deallocate_shared( wlambda_GCM)

    ! Finalise routine path
    CALL finalise_routine( routine_name)

  END SUBROUTINE run_climate_model_matrix_warm_cold_temperature

  SUBROUTINE run_climate_model_matrix_warm_cold_precipitation( mesh, grid, ice, climate_matrix, region_name)
    ! The (CO2 + ice geometry)-based matrix interpolation for precipitation, from Berends et al. (2018)
    ! For NAM and EAS, this is based on local ice geometry and uses the Roe&Lindzen precipitation model for downscaling.
    ! For GRL and ANT, this is based on total ice volume,  and uses the simple CC   precipitation model for downscaling.
    ! The rationale for this difference is that glacial-interglacial differences in ice geometry are much more
    ! dramatic in NAM and EAS than they are in GRL and ANT.

    IMPLICIT NONE

    ! In/output variables:
    TYPE(type_mesh),                     INTENT(IN)    :: mesh
    TYPE(type_grid),                     INTENT(IN)    :: grid
    TYPE(type_ice_model),                INTENT(IN)    :: ice
    TYPE(type_climate_matrix_regional),  INTENT(INOUT) :: climate_matrix
    CHARACTER(LEN=3),                    INTENT(IN)    :: region_name

    ! Local variables:
    CHARACTER(LEN=256), PARAMETER                      :: routine_name = 'run_climate_model_matrix_warm_cold_precipitation'
    INTEGER                                            :: vi, m
    REAL(dp)                                           :: CO2, w_CO2, w_CO2aux
    REAL(dp)                                           :: w_vol, dHs_sum_mod, dHs_sum_gcm
    REAL(dp), DIMENSION(:    ), POINTER                ::  w_thk,  w_ice,  w_tot
    INTEGER                                            :: ww_thk, ww_ice, ww_tot
    REAL(dp), DIMENSION(:,:  ), POINTER                :: T_ref_GCM, T_ref_GCM_down, WLR_ref_GCM, WDU_ref_GCM, P_ref_GCM
    REAL(dp), DIMENSION(:    ), POINTER                :: Hs_GCM, lambda_GCM
    INTEGER                                            :: wT_ref_GCM, wT_ref_GCM_down, wP_ref_GCM, wHs_GCM, wlambda_GCM, wWLR_ref_GCM, wWDU_ref_GCM
    REAL(dp), PARAMETER                                :: w_cutoff = 0._dp  ! Crop weights to [-w_cutoff, 1 + w_cutoff]

    ! == Initialisation
    ! =================

    ! Add routine to path
    CALL init_routine( routine_name)

    ! Allocate shared memory
    CALL allocate_shared_dp_1D( mesh%nV,     w_thk,          ww_thk         )
    CALL allocate_shared_dp_1D( mesh%nV,     w_ice,          ww_ice         )
    CALL allocate_shared_dp_1D( mesh%nV,     w_tot,          ww_tot         )
    CALL allocate_shared_dp_2D( mesh%nV, 12, T_ref_GCM,      wT_ref_GCM     )
    CALL allocate_shared_dp_2D( mesh%nV, 12, T_ref_GCM_down, wT_ref_GCM_down)
    CALL allocate_shared_dp_2D( mesh%nV, 12, WLR_ref_GCM,    wWLR_ref_GCM   )
    CALL allocate_shared_dp_2D( mesh%nV, 12, WDU_ref_GCM,    wWDU_ref_GCM   )
    CALL allocate_shared_dp_2D( mesh%nV, 12, P_ref_GCM,      wP_ref_GCM     )
    CALL allocate_shared_dp_1D( mesh%nV,     Hs_GCM,         wHs_GCM        )
    CALL allocate_shared_dp_1D( mesh%nV,     lambda_GCM,     wlambda_GCM    )

    ! == CO2 interpolation weight
    ! ===========================

    IF ( C%choice_forcing_method == 'CO2_direct') THEN
      ! use observed record
      CO2 = forcing%CO2_obs
    ELSEIF ( C%choice_forcing_method == 'd18O_inverse_CO2') THEN
      ! Use inverted record
      CO2 = forcing%CO2_mod
    ELSEIF ( C%choice_forcing_method == 'd18O_inverse_dT_glob') THEN
      ! lol what you thinking
      CALL crash('must only be called with the correct forcing method, check your code!')
    ELSE
      ! Not implemented yet
      CALL crash('unknown choice_forcing_method "' // TRIM( C%choice_forcing_method) // '"!')
    END IF

    ! If CO2 ~= warm snap -> weight is 1. If ~= cold snap -> weight is 0.
    ! Otherwise interpolate. Berends et al., 2018 - Eq. 1
    w_CO2 = MAX( -w_cutoff, MIN( 1._dp + w_cutoff, (CO2 - C%matrix_low_CO2_level) / &
                               (C%matrix_high_CO2_level - C%matrix_low_CO2_level) ))

    ! == Geometry-based interpolation weights
    ! =======================================

    ! Keep track of the cumulative differences in ice elevations both
    ! in the model and between the cold and warm snapshots. They will
    ! be used later for the computation of the volume-based term.
    dHs_sum_mod = 0._dp
    dHs_sum_gcm = 0._dp

    ! First calculate the local ice elevation term
    DO vi = mesh%vi1, mesh%vi2

      ! No ice in any GCM snapshot
      IF ( climate_matrix%GCM_cold%Mask_ice( vi) < .3_dp .AND. &
           climate_matrix%GCM_warm%Mask_ice( vi) < .3_dp ) THEN

        ! Elevation term should not influence the interpolation
        w_thk( vi) = 1._dp

      ! Ice in warm snapshot but not in cold one
      ELSEIF ( climate_matrix%GCM_cold%Mask_ice( vi) < .3_dp .AND. &
               climate_matrix%GCM_warm%Mask_ice( vi) > .3_dp ) THEN

        ! Weird, let me know
        ! CALL warning('wait... we have ice in the warm snapshot but not in the cold one??')

        ! Elevation term should not influence the interpolation
        w_thk( vi) = 1._dp

      ! Ice in cold snapshot but not in warm one (typical NAM or EAS situation)
      ELSEIF ( climate_matrix%GCM_cold%Mask_ice( vi) > .3_dp .AND. &
               climate_matrix%GCM_warm%Mask_ice( vi) < .3_dp ) THEN

        ! Check for positive difference between cold and warm elevations
        ! Use original (uncorrected) Hs from the GCMs for this check
        IF ( climate_matrix%GCM_cold%Hs( vi) - climate_matrix%GCM_warm%Hs( vi) > 0._dp) THEN

          ! Compute the ratio between the elevation change in the model and the change in the GCM
          ! Use original (uncorrected) Hs from the GCMs for this ratio
          w_thk(vi) = ice%dHs_a( vi) / (climate_matrix%GCM_cold%Hs( vi) - climate_matrix%GCM_warm%Hs( vi))

          ! Add this difference to the total
          dHs_sum_gcm = dHs_sum_gcm + (climate_matrix%GCM_cold%Hs( vi) - climate_matrix%GCM_warm%Hs( vi))

        ELSE

          ! Weiiiiiird ( ... tho it can happen with thin ice over "new" land after sea level drop)
          ! CALL warning('wait... ice during cold snapshot not higher than ice-free land during warm snapshot??')
          ! Elevation term should not influence the interpolation
          w_thk( vi) = 1._dp

        END IF

      ! Ice in both snapshots (typical GRL or ANT situation)
      ELSEIF ( climate_matrix%GCM_cold%Mask_ice( vi) > .3_dp .AND. &
               climate_matrix%GCM_warm%Mask_ice( vi) > .3_dp ) THEN

        ! Positive difference between cold and warm elevations
        ! Use original (uncorrected) Hs from the GCMs for this check
        IF ( climate_matrix%GCM_cold%Hs( vi) - climate_matrix%GCM_warm%Hs( vi) > 0._dp) THEN

          ! Compute the ratio between the elevation change in the model and the change in the GCM
          ! Use original (uncorrected) Hs from the GCMs for this ratio
          w_thk(vi) = ice%dHs_a( vi) / (climate_matrix%GCM_cold%Hs( vi) - climate_matrix%GCM_warm%Hs( vi))

        ! Negative or no difference between cold and warm elevations
        ELSE

          ! Elevation term should not influence the interpolation
          w_thk( vi) = 1._dp

        END IF

        ! Add (or reduce, if negative) this difference to the total
        dHs_sum_gcm = dHs_sum_gcm + (climate_matrix%GCM_cold%Hs( vi) - climate_matrix%GCM_warm%Hs( vi))

      END IF

      ! Limit the final weight to the [0 1] range
      w_thk( vi) = MAX( 0._dp, MIN( 1._dp, w_thk( vi)))

      ! Check if this vertex is (or was) ice in the model
      IF ( ice%Hi_a( vi) > 0._dp .OR. ABS(ice%dHi_a( vi)) > 0._dp) THEN
        ! Add the elevation difference to the total
        dHs_sum_mod = dHs_sum_mod + ice%dHs_a( vi)
      END IF

    END DO
    CALL sync

    ! Communicate and add each of the processes sub-total elevation differences
    CALL MPI_ALLREDUCE( MPI_IN_PLACE, dHs_sum_gcm, 1, MPI_DOUBLE_PRECISION, MPI_SUM, MPI_COMM_WORLD, ierr)
    CALL MPI_ALLREDUCE( MPI_IN_PLACE, dHs_sum_mod, 1, MPI_DOUBLE_PRECISION, MPI_SUM, MPI_COMM_WORLD, ierr)
    CALL sync

    ! Then calculate the total ice volume term through the ratio between
    ! the modelled and GCM total elevation changes
    IF (dHs_sum_gcm > 0._dp) THEN
      w_vol =  dHs_sum_mod / dHs_sum_gcm
      ! Limit the final weight to the [0 1] range
      w_vol = MAX( 0._dp, MIN( 1._dp, w_vol))
    ELSE
      w_vol = 0._dp
    END IF

    ! Combine the elevation- and volume-based terms
    IF (region_name == 'NAM' .OR. region_name == 'EAS') THEN

      DO vi = mesh%vi1, mesh%vi2
        ! Compute final weight
        w_ice( vi) = 1._dp - (w_thk( vi) * w_vol)
        ! Limit the final weight to the [0 1] range
        w_ice( vi) = MAX( 0._dp, MIN( 1._dp, w_ice( vi)))
      END DO
      CALL sync

      ! Smooth the weighting field
      CALL smooth_Gaussian_2D( mesh, grid, w_ice, 200000._dp)

    ELSEIF (region_name == 'GRL' .OR. region_name == 'ANT') THEN

      DO vi = mesh%vi1, mesh%vi2
        ! Use only total ice volume and CO2; Berends et al., 2018, Eq. 13
        w_ice( vi) = 1._dp - w_vol
        ! Limit the final weight to the [0 1] range
        w_ice( vi) = MAX( 0._dp, MIN( 1._dp, w_ice( vi)))
      END DO
      CALL sync

    END IF

    ! == Modifier CO2-based weight for w_ice
    ! ======================================

    ! Initialise to the CO2 weight, but limited to [0,1] interval
    w_CO2aux = max( 0._dp, min( 1._dp, w_CO2))

    ! Compute a middle-weight that is mostly 0 except when w_CO2 is close to 1
    w_CO2aux = w_CO2aux**69._dp

    ! Limit the resulting weight to [0,1], just in case
    w_CO2aux = max( 0._dp, min( 1._dp, w_CO2aux))

    ! == Final weight (Glacial Matrix)
    ! ================================

    ! Combine interpolation weights from geometry and CO2 into
    ! the final weights fields, modifiying the geometry weight
    ! so for full warm periods CO2 is dominant, but for any
    ! other period w_ice is dominant
    ! Bernales et al., 2022, Eq. 6
    w_tot(mesh%vi1:mesh%vi2) =          w_CO2aux  * w_CO2 + &
                               (1._dp - w_CO2aux) * w_ice(mesh%vi1:mesh%vi2)

    ! == Glacial Index
    ! ================

    ! If a glacial index is used, weight will depend only on CO2
    IF (C%switch_glacial_index) THEN
      w_tot = w_CO2
    END IF

    ! Interpolate the GCM snapshots
    ! =============================

    ! Find matrix-interpolated orography, lapse rate, temperature, wind, and precipitation; all
    ! interpolated linearly, which is simple and good enough for now. Once we got nice results,
    ! we can safely add some sophistication to it.
    DO vi = mesh%vi1, mesh%vi2

      ! Use the bias corrected fields here
      Hs_GCM(     vi  ) =         (w_tot( vi)  * climate_matrix%GCM_warm%Hs_corr(     vi  )) + &
                         ((1._dp - w_tot( vi)) * climate_matrix%GCM_cold%Hs_corr(     vi  ))

      lambda_GCM( vi )  =         (w_tot( vi)  * climate_matrix%GCM_warm%lambda(      vi  )) + &
                         ((1._dp - w_tot( vi)) * climate_matrix%GCM_cold%lambda(      vi  ))

      T_ref_GCM(  vi,:) =         (w_tot( vi)  * climate_matrix%GCM_warm%T2m_corr(    vi,:)) + &
                         ((1._dp - w_tot( vi)) * climate_matrix%GCM_cold%T2m_corr(    vi,:))

      WLR_ref_GCM(  vi,:) =       (w_tot( vi)  * climate_matrix%GCM_warm%Wind_LR(     vi,:)) + &
                         ((1._dp - w_tot( vi)) * climate_matrix%GCM_cold%Wind_LR(     vi,:))

      WDU_ref_GCM(  vi,:) =       (w_tot( vi)  * climate_matrix%GCM_warm%Wind_DU(     vi,:)) + &
                         ((1._dp - w_tot( vi)) * climate_matrix%GCM_cold%Wind_DU(     vi,:))

      P_ref_GCM(  vi,:) =         (w_tot( vi)  * LOG(climate_matrix%GCM_warm%Precip_corr( vi,:))) + &
                         ((1._dp - w_tot( vi)) * LOG(climate_matrix%GCM_cold%Precip_corr( vi,:)))

      DO m = 1, 12
        ! Bring it back from the LOG domain
        P_ref_GCM( vi,m) = EXP(P_ref_GCM(vi,m))
        ! Safety net in case resulting precipitation is negative
        P_ref_GCM( vi,m) = max( 0.0_dp, P_ref_GCM(vi,m))
      END DO

      ! If full warm, use snapshot directly to prevent exp(log(*)) precision errors
      IF (w_tot( vi) == 1._dp) THEN
        P_ref_GCM( vi,:) = max( 0.0_dp, climate_matrix%GCM_warm%Precip_corr( vi,:))
      END IF


    END DO
    CALL sync

    ! == Downscaling to model topography
    ! ==================================

    ! Set applied winds to interpolated ones (no better approach atm)
    DO m = 1, 12
    DO vi = mesh%vi1, mesh%vi2
      climate_matrix%applied%Wind_LR( vi,m) = WLR_ref_GCM( vi,m)
      climate_matrix%applied%Wind_DU( vi,m) = WDU_ref_GCM( vi,m)
    END DO
    END DO
    CALL sync

    ! Downscale interpolated temperatures to applied Hs.
    ! In a perfect world, this should be simply climate_matrix%applied%T2m obtained from the
    ! temperature climate_matrix subroutine. However, since that temperature does not necessarily
    ! use the same final weights as the precipitation here (insolation-albedo vs geometry weights),
    ! we need to compute an auxiliary "applied" temperature that is consistent with the interpolated
    ! precipitation, which then go together into the Roer&Lindzen model. This is it.
    DO m = 1, 12
    DO vi = mesh%vi1, mesh%vi2
      T_ref_GCM_down( vi,m) = T_ref_GCM( vi,m) - lambda_GCM( vi) * (climate_matrix%applied%Hs( vi) - Hs_GCM( vi))
    END DO
    END DO

    IF (region_name == 'NAM' .OR. region_name == 'EAS') THEN

      ! Use the Roe&Lindzen precipitation model to do this; Berends et al., 2018, Eqs. A3-A7
      CALL adapt_precip_Roe( mesh, &
                             Hs_GCM, T_ref_GCM, WLR_ref_GCM, WDU_ref_GCM, P_ref_GCM, &
                             climate_matrix%applied%Hs, T_ref_GCM_down, &
                             climate_matrix%applied%Wind_LR, climate_matrix%applied%Wind_DU, &
                             climate_matrix%applied%Precip)

    ELSEIF (region_name == 'GRL' .OR. region_name == 'ANT') THEN

      ! Use a simpler temperature-based correction; Berends et al., 2018, Eq. 14
      CALL adapt_precip_CC( mesh, climate_matrix%applied%Hs, &
                            Hs_GCM, T_ref_GCM, P_ref_GCM, &
                            climate_matrix%applied%Precip, region_name)

    END IF

    ! == Safety checks
    ! ================

    DO m = 1, 12
    DO vi = mesh%vi1, mesh%vi2
      ! Safety net in case resulting precipitation is negative
      climate_matrix%applied%Precip( vi,m) = max( 0.0_dp, climate_matrix%applied%Precip(vi,m))
    END DO
    END DO
    CALL sync

    CALL check_for_NaN_dp_2D( climate_matrix%applied%Precip, &
                             'climate_matrix%applied%Precip')

    ! == Finalisation
    ! ===============

    ! Clean up after yourself
    CALL deallocate_shared( ww_thk)
    CALL deallocate_shared( ww_ice)
    CALL deallocate_shared( ww_tot)
    CALL deallocate_shared( wT_ref_GCM)
    CALL deallocate_shared( wT_ref_GCM_down)
    CALL deallocate_shared( wWLR_ref_GCM)
    CALL deallocate_shared( wWDU_ref_GCM)
    CALL deallocate_shared( wP_ref_GCM)
    CALL deallocate_shared( wHs_GCM)
    CALL deallocate_shared( wlambda_GCM)

    ! Finalise routine path
    CALL finalise_routine( routine_name)

  END SUBROUTINE run_climate_model_matrix_warm_cold_precipitation

  ! Initialising the climate matrix, containing all the global subclimates
  ! (PD observations and GCM snapshots) on their own lat-lon grids
  SUBROUTINE initialise_climate_matrix_global( climate_matrix_global)
    ! Allocate shared memory for the global climate matrix

    IMPLICIT NONE

    ! In/output variables:
    TYPE(type_climate_matrix_global), INTENT(INOUT) :: climate_matrix_global

    ! Local variables:
    CHARACTER(LEN=256), PARAMETER                   :: routine_name = 'initialise_climate_matrix_global'

    ! Add routine to path
    CALL init_routine( routine_name)

    ! Initialise the present-day observed global climate (e.g. ERA-40)
    CALL initialise_climate_PD_obs_global(   climate_matrix_global%PD_obs,   name = 'PD_obs')

    ! Initialise the (GCM-modelled) global climate snapshots
    CALL initialise_climate_snapshot_global( climate_matrix_global%GCM_PI,   name = 'GCM_PI',   nc_filename = C%filename_climate_snapshot_PI,   CO2 = 280._dp,                 orbit_time = 0._dp                   )
    CALL initialise_climate_snapshot_global( climate_matrix_global%GCM_warm, name = 'GCM_warm', nc_filename = C%filename_climate_snapshot_warm, CO2 = C%matrix_high_CO2_level, orbit_time = C%matrix_warm_orbit_time)
    CALL initialise_climate_snapshot_global( climate_matrix_global%GCM_cold, name = 'GCM_cold', nc_filename = C%filename_climate_snapshot_cold, CO2 = C%matrix_low_CO2_level,  orbit_time = C%matrix_cold_orbit_time)

    ! Finalise routine path
    CALL finalise_routine( routine_name, n_extra_windows_expected=56)

  END SUBROUTINE initialise_climate_matrix_global

  SUBROUTINE initialise_climate_snapshot_global( snapshot, name, nc_filename, CO2, orbit_time)
    ! Allocate shared memory for the data fields of a GCM snapshot (stored in the climate matrix),
    ! read them from the specified NetCDF file (latter only done by master process).

    IMPLICIT NONE

    ! In/output variables:
    TYPE(type_climate_snapshot_global), INTENT(INOUT) :: snapshot
    CHARACTER(LEN=*),                   INTENT(IN)    :: name
    CHARACTER(LEN=*),                   INTENT(IN)    :: nc_filename
    REAL(dp),                           INTENT(IN)    :: CO2
    REAL(dp),                           INTENT(IN)    :: orbit_time

    ! Local variables:
    CHARACTER(LEN=256), PARAMETER                     :: routine_name = 'initialise_climate_snapshot_global'
    INTEGER                                           :: i,j,m
    REAL(dp), PARAMETER                               :: Precip_minval = 1E-5_dp

    ! Add routine to path
    CALL init_routine( routine_name)

    ! Metadata
    snapshot%name            = name
    snapshot%netcdf%filename = nc_filename

    ! General forcing info
    CALL allocate_shared_dp_0D( snapshot%CO2,        snapshot%wCO2       )
    CALL allocate_shared_dp_0D( snapshot%orbit_time, snapshot%worbit_time)
    CALL allocate_shared_dp_0D( snapshot%orbit_ecc,  snapshot%worbit_ecc )
    CALL allocate_shared_dp_0D( snapshot%orbit_obl,  snapshot%worbit_obl )
    CALL allocate_shared_dp_0D( snapshot%orbit_pre,  snapshot%worbit_pre )

    snapshot%CO2        = CO2
    snapshot%orbit_time = orbit_time

    ! Inquire if all required variables are present in the NetCDF file, and read the grid size.
    CALL allocate_shared_int_0D( snapshot%nlon, snapshot%wnlon)
    CALL allocate_shared_int_0D( snapshot%nlat, snapshot%wnlat)
    IF (par%master) CALL inquire_GCM_global_climate_file( snapshot)
    CALL sync

    ! Allocate memory
    CALL allocate_shared_dp_1D( snapshot%nlon,                    snapshot%lon,      snapshot%wlon     )
    CALL allocate_shared_dp_1D(                snapshot%nlat,     snapshot%lat,      snapshot%wlat     )
    CALL allocate_shared_dp_2D( snapshot%nlon, snapshot%nlat,     snapshot%Hs,       snapshot%wHs      )
    CALL allocate_shared_dp_3D( snapshot%nlon, snapshot%nlat, 12, snapshot%T2m,      snapshot%wT2m     )
    CALL allocate_shared_dp_3D( snapshot%nlon, snapshot%nlat, 12, snapshot%Precip,   snapshot%wPrecip  )
    CALL allocate_shared_dp_3D( snapshot%nlon, snapshot%nlat, 12, snapshot%Wind_WE,  snapshot%wWind_WE )
    CALL allocate_shared_dp_3D( snapshot%nlon, snapshot%nlat, 12, snapshot%Wind_SN,  snapshot%wWind_SN )
    CALL allocate_shared_dp_2D( snapshot%nlon, snapshot%nlat,     snapshot%Mask_ice, snapshot%wMask_ice)

    ! Read data from the NetCDF file
    IF (par%master) WRITE(0,*) '  Reading GCM snapshot ', TRIM(snapshot%name), ' from file ', TRIM(snapshot%netcdf%filename), '...'
    IF (par%master) CALL read_GCM_global_climate_file( snapshot)
    CALL sync

    ! Determine process domains
    CALL partition_list( snapshot%nlon, par%i, par%n, snapshot%i1, snapshot%i2)

    ! Very rarely zero precipitation can occur in GCM snapshots, which gives problems with the matrix interpolation. Fix this.
    DO i = snapshot%i1, snapshot%i2
    DO j = 1, snapshot%nlat
    DO m = 1, 12
      snapshot%Precip( i,j,m) = MAX( Precip_minval, snapshot%Precip( i,j,m))
    END DO
    END DO
    END DO
    CALL sync

    ! Safety checks
    DO i = snapshot%i1, snapshot%i2
    DO j = 1, snapshot%nlat
    DO m = 1, 12
      IF (snapshot%T2m( i,j,m) < 150._dp) THEN
        WRITE(0,*) ' WARNING - initialise_snapshot: excessively low temperatures (<150K) detected in snapshot ', snapshot%name, '!'
      ELSEIF (snapshot%T2m( i,j,m) < 0._dp) THEN
        WRITE(0,*) ' ERROR - initialise_snapshot: negative temperatures (<0K) detected in snapshot ', snapshot%name, '!'
        CALL MPI_ABORT( MPI_COMM_WORLD, cerr, ierr)
      ELSEIF (snapshot%T2m( i,j,m) /= snapshot%T2m( i,j,m)) THEN
        WRITE(0,*) ' ERROR - initialise_snapshot: NaN temperatures  detected in snapshot ', snapshot%name, '!'
        CALL MPI_ABORT( MPI_COMM_WORLD, cerr, ierr)
      ELSEIF (snapshot%Precip( i,j,m) <= 0._dp) THEN
        WRITE(0,*) ' ERROR - initialise_snapshot: zero/negative precipitation detected in snapshot ', snapshot%name, '!'
        CALL MPI_ABORT( MPI_COMM_WORLD, cerr, ierr)
      ELSEIF (snapshot%Precip( i,j,m) /= snapshot%Precip( i,j,m)) THEN
        WRITE(0,*) ' ERROR - initialise_snapshot: NaN precipitation  detected in snapshot ', snapshot%name, '!'
        CALL MPI_ABORT( MPI_COMM_WORLD, cerr, ierr)
      END IF
    END DO
    END DO
    END DO
    CALL sync

    ! Finalise routine path
    CALL finalise_routine( routine_name, n_extra_windows_expected=14)

  END SUBROUTINE initialise_climate_snapshot_global

  ! Initialising the region-specific climate model, containing all the subclimates
  ! (PD observations, GCM snapshots and the applied climate) on the model grid
  SUBROUTINE initialise_climate_matrix_regional( region, climate_matrix_global)
    ! Allocate shared memory for the regional climate models, containing the PD observed,
    ! GCM snapshots and applied climates as "subclimates"

    IMPLICIT NONE

    ! In/output variables:
    TYPE(type_model_region),             INTENT(INOUT) :: region
    TYPE(type_climate_matrix_global),    INTENT(IN)    :: climate_matrix_global

    ! Local variables:
    CHARACTER(LEN=256), PARAMETER                      :: routine_name = 'initialise_climate_matrix_regional'
    INTEGER                                            :: vi, m

    ! == Initialisation
    ! =================

    ! Add routine to path
    CALL init_routine( routine_name)

    ! Allocate memory for the regional ERA40 climate and the final applied climate
    CALL allocate_climate_snapshot_regional( region%mesh, region%climate_matrix%PD_obs,   name = 'PD_obs' )
    CALL allocate_climate_snapshot_regional( region%mesh, region%climate_matrix%GCM_PI,   name = 'GCM_PI' )
    CALL allocate_climate_snapshot_regional( region%mesh, region%climate_matrix%GCM_warm, name = 'GCM_warm')
    CALL allocate_climate_snapshot_regional( region%mesh, region%climate_matrix%GCM_cold, name = 'GCM_cold')
    CALL allocate_climate_snapshot_regional( region%mesh, region%climate_matrix%applied,  name = 'applied')

    ! == Mapping global data to regional domain
    ! =========================================

    ! Map the snapshots from global lat/lon-grid to model mesh
    CALL map_subclimate_to_mesh( region%mesh, climate_matrix_global%PD_obs,   region%climate_matrix%PD_obs  )
    CALL map_subclimate_to_mesh( region%mesh, climate_matrix_global%GCM_PI,   region%climate_matrix%GCM_PI  )
    CALL map_subclimate_to_mesh( region%mesh, climate_matrix_global%GCM_warm, region%climate_matrix%GCM_warm)
    CALL map_subclimate_to_mesh( region%mesh, climate_matrix_global%GCM_cold, region%climate_matrix%GCM_cold)

    ! == Wind assumption
    ! ==================

    ! Right now, no wind is read from GCM output; just use PD observations everywhere
    DO vi = region%mesh%vi1, region%mesh%vi2
    DO m = 1, 12
      region%climate_matrix%GCM_warm%Wind_LR( vi,m) = region%climate_matrix%PD_obs%Wind_LR( vi,m)
      region%climate_matrix%GCM_warm%Wind_DU( vi,m) = region%climate_matrix%PD_obs%Wind_DU( vi,m)
      region%climate_matrix%GCM_cold%Wind_LR( vi,m) = region%climate_matrix%PD_obs%Wind_LR( vi,m)
      region%climate_matrix%GCM_cold%Wind_DU( vi,m) = region%climate_matrix%PD_obs%Wind_DU( vi,m)
    END DO
    END DO
    CALL sync

    ! == Lapse rates
    ! ==============

    ! Calculate spatially variable lapse rate
    region%climate_matrix%GCM_warm%lambda( region%mesh%vi1:region%mesh%vi2) = C%constant_lapserate
    CALL sync
    IF     (region%name == 'NAM' .OR. region%name == 'EAS') THEN
      CALL initialise_snapshot_spatially_variable_lapserate( region%mesh, region%grid_smooth, region%climate_matrix%GCM_PI, region%climate_matrix%GCM_cold)
    ELSEIF (region%name == 'GLR' .OR. region%name == 'ANT') THEN
      region%climate_matrix%GCM_cold%lambda( region%mesh%vi1:region%mesh%vi2) = C%constant_lapserate
      CALL sync
    END IF

    ! == Bias correction
    ! ==================

    ! Calculate and apply GCM bias correction
    CALL calculate_GCM_bias(    region%mesh, region%climate_matrix)
    CALL correct_GCM_bias_warm( region%mesh, region%climate_matrix, region%climate_matrix%GCM_warm, do_correct_bias = C%climate_matrix_biascorrect_warm)
    CALL correct_GCM_bias_cold( region%mesh, region%climate_matrix, region%climate_matrix%GCM_cold, do_correct_bias = C%climate_matrix_biascorrect_cold)

    ! == Absorbed insolation
    ! ======================

    ! Get reference absorbed insolation for the GCM snapshots
    CALL initialise_snapshot_absorbed_insolation( region%mesh, region%climate_matrix%GCM_warm, region%name, region%mask_noice)
    CALL initialise_snapshot_absorbed_insolation( region%mesh, region%climate_matrix%GCM_cold, region%name, region%mask_noice)

    ! == Downscaling to model topography
    ! ==================================

    ! Initialise applied climate with warm conditions and current model topography
    DO m = 1, 12
    DO vi = region%mesh%vi1, region%mesh%vi2
      region%climate_matrix%applied%Hs(      vi  ) = region%ice%Hs_a( vi)
      region%climate_matrix%applied%Wind_LR( vi,m) = region%climate_matrix%GCM_warm%Wind_LR( vi,m)
      region%climate_matrix%applied%Wind_DU( vi,m) = region%climate_matrix%GCM_warm%Wind_DU( vi,m)
      region%climate_matrix%applied%Q_TOA(   vi,m) = region%climate_matrix%GCM_warm%Q_TOA(   vi,m)
    END DO
    END DO
    CALL sync

    ! Adapt temperature to model orography using a lapse-rate correction
    DO m = 1, 12
    DO vi = region%mesh%vi1, region%mesh%vi2

      region%climate_matrix%applied%T2m( vi,m) = region%climate_matrix%GCM_warm%T2m_corr( vi,m) - &
                                                 region%climate_matrix%GCM_warm%lambda( vi) * &
                                               ( region%climate_matrix%applied%Hs( vi) - &
                                                 region%climate_matrix%GCM_warm%Hs_corr( vi) )
    END DO
    END DO
    CALL sync

    ! Downscale precipitation from the coarse-resolution reference
    ! GCM orography to the fine-resolution ice-model orography
    IF (region%name == 'NAM' .OR. region%name == 'EAS') THEN

      ! Use the Roe&Lindzen precipitation model to do this; Berends et al., 2018, Eqs. A3-A7
      CALL adapt_precip_Roe( region%mesh, &
                             region%climate_matrix%GCM_warm%Hs_corr, region%climate_matrix%GCM_warm%T2m_corr, &
                             region%climate_matrix%GCM_warm%Wind_LR, region%climate_matrix%GCM_warm%Wind_DU, &
                             region%climate_matrix%GCM_warm%Precip_corr, &
                             region%climate_matrix%applied%Hs, region%climate_matrix%applied%T2m, &
                             region%climate_matrix%applied%Wind_LR, region%climate_matrix%PD_obs%Wind_DU, &
                             region%climate_matrix%applied%Precip)

    ELSEIF (region%name == 'GRL' .OR. region%name == 'ANT') THEN

      ! Use a simpler temperature-based correction; Berends et al., 2018, Eq. 14
      CALL adapt_precip_CC( region%mesh, region%climate_matrix%applied%Hs, &
                            region%climate_matrix%GCM_warm%Hs_corr, region%climate_matrix%GCM_warm%T2m_corr, &
                            region%climate_matrix%GCM_warm%Precip_corr, &
                            region%climate_matrix%applied%Precip, region%name)

    END IF

    ! == Safety checks
    ! ================

    DO m = 1, 12
    DO vi = region%mesh%vi1, region%mesh%vi2
      ! Safety net in case resulting precipitation is negative
      region%climate_matrix%applied%Precip( vi,m) = max( 0.0_dp, region%climate_matrix%applied%Precip(vi,m))
    END DO
    END DO
    CALL sync

    ! == Finalisation
    ! ===============

    ! Finalise routine path
    CALL finalise_routine( routine_name, n_extra_windows_expected=113)

  END SUBROUTINE initialise_climate_matrix_regional

  SUBROUTINE allocate_climate_snapshot_regional( mesh, climate, name)
    ! Allocate shared memory for a "subclimate" (PD observed, GCM snapshot or applied climate) on the mesh

    IMPLICIT NONE

    ! In/output variables:
    TYPE(type_mesh),                      INTENT(IN)    :: mesh
    TYPE(type_climate_snapshot_regional), INTENT(INOUT) :: climate
    CHARACTER(LEN=*),                     INTENT(IN)    :: name

    ! Local variables:
    CHARACTER(LEN=256), PARAMETER                      :: routine_name = 'allocate_climate_snapshot_regional'

    ! Add routine to path
    CALL init_routine( routine_name)

    climate%name = name

    CALL allocate_shared_dp_1D( mesh%nV,     climate%Hs,          climate%wHs         )
    CALL allocate_shared_dp_2D( mesh%nV, 12, climate%T2m,         climate%wT2m        )
    CALL allocate_shared_dp_2D( mesh%nV, 12, climate%Precip,      climate%wPrecip     )
    CALL allocate_shared_dp_2D( mesh%nV, 12, climate%Wind_WE,     climate%wWind_WE    )
    CALL allocate_shared_dp_2D( mesh%nV, 12, climate%Wind_SN,     climate%wWind_SN    )
    CALL allocate_shared_dp_2D( mesh%nV, 12, climate%Wind_LR,     climate%wWind_LR    )
    CALL allocate_shared_dp_2D( mesh%nV, 12, climate%Wind_DU,     climate%wWind_DU    )
    CALL allocate_shared_dp_1D( mesh%nV,     climate%Mask_ice,    climate%wMask_ice   )

    CALL allocate_shared_dp_0D(              climate%CO2,         climate%wCO2        )
    CALL allocate_shared_dp_0D(              climate%orbit_time,  climate%worbit_time )
    CALL allocate_shared_dp_0D(              climate%orbit_ecc,   climate%worbit_ecc  )
    CALL allocate_shared_dp_0D(              climate%orbit_obl,   climate%worbit_obl  )
    CALL allocate_shared_dp_0D(              climate%orbit_pre,   climate%worbit_pre  )
    CALL allocate_shared_dp_0D(              climate%sealevel,    climate%wsealevel   )

    CALL allocate_shared_dp_1D( mesh%nV,     climate%lambda,      climate%wlambda     )

    CALL allocate_shared_dp_2D( mesh%nV, 12, climate%T2m_corr,    climate%wT2m_corr   )
    CALL allocate_shared_dp_2D( mesh%nV, 12, climate%Precip_corr, climate%wPrecip_corr)
    CALL allocate_shared_dp_1D( mesh%nV,     climate%Hs_corr,     climate%wHs_corr    )

    CALL allocate_shared_dp_2D( mesh%nV, 12, climate%Q_TOA,       climate%wQ_TOA      )
    CALL allocate_shared_dp_2D( mesh%nV, 12, climate%Albedo,      climate%wAlbedo     )
    CALL allocate_shared_dp_1D( mesh%nV,     climate%I_abs,       climate%wI_abs      )

    ! Finalise routine path
    CALL finalise_routine( routine_name, n_extra_windows_expected=19)

  END SUBROUTINE allocate_climate_snapshot_regional

  SUBROUTINE calculate_GCM_bias( mesh, climate_matrix)
    ! Calculate the GCM bias in temperature and precipitation
    !
    ! Account for the fact that the GCM PI snapshot has a lower resolution, and
    ! therefore a different surface elevation than the PD observed climatology!
    ! This assumes PD and PI periods are equivalent, which is ok for now. A better
    ! approach would be to compute this bias by comparing a PD snapshot from a GCM
    ! to the observational data.

    IMPLICIT NONE

    ! In/output variables:
    TYPE(type_mesh),                     INTENT(IN)    :: mesh
    TYPE(type_climate_matrix_regional),  INTENT(INOUT) :: climate_matrix

    ! Local variables:
    CHARACTER(LEN=256), PARAMETER                      :: routine_name = 'calculate_GCM_bias'
    INTEGER                                            :: vi,m
    REAL(dp)                                           :: T2m_SL_GCM, T2m_SL_obs

    ! Add routine to path
    CALL init_routine( routine_name)

    ! Allocate shared memory
    CALL allocate_shared_dp_2D( mesh%nV, 12, climate_matrix%GCM_bias_T2m,    climate_matrix%wGCM_bias_T2m   )
    CALL allocate_shared_dp_2D( mesh%nV, 12, climate_matrix%GCM_bias_Precip, climate_matrix%wGCM_bias_Precip)
    CALL allocate_shared_dp_1D( mesh%nV,     climate_matrix%GCM_bias_Hs,     climate_matrix%wGCM_bias_Hs    )

    ! Calculate bias
    DO vi = mesh%vi1, mesh%vi2
    DO m = 1, 12

      ! Scale modelled and observed temperature to sea level using a constant lapse rate
      T2m_SL_obs = climate_matrix%PD_obs%T2m( vi,m) + climate_matrix%PD_obs%Hs( vi) * C%constant_lapserate
      T2m_SL_GCM = climate_matrix%GCM_PI%T2m( vi,m) + climate_matrix%GCM_PI%Hs( vi) * C%constant_lapserate

      ! Calculate temperature bias
      climate_matrix%GCM_bias_T2m( vi,m) = T2m_SL_GCM - T2m_SL_obs

      ! Calculate precipitation bias
      climate_matrix%GCM_bias_Precip( vi,m) = climate_matrix%GCM_PI%Precip( vi,m) / climate_matrix%PD_obs%Precip( vi,m)

      ! Calculate elevation bias (not really needed, just for symmetry)
      climate_matrix%GCM_bias_Hs( vi) = climate_matrix%GCM_PI%Hs( vi) - climate_matrix%PD_obs%Hs( vi)

    END DO
    END DO
    CALL sync

    ! Finalise routine path
    CALL finalise_routine( routine_name, n_extra_windows_expected=3)

  END SUBROUTINE calculate_GCM_bias

  SUBROUTINE correct_GCM_bias_warm( mesh, climate_matrix, climate, do_correct_bias)
    ! Calculate bias-corrected climate for this snapshot

    IMPLICIT NONE

    ! In/output variables:
    TYPE(type_mesh),                      INTENT(IN)    :: mesh
    TYPE(type_climate_matrix_regional),   INTENT(IN)    :: climate_matrix
    TYPE(type_climate_snapshot_regional), INTENT(INOUT) :: climate
    LOGICAL,                              INTENT(IN)    :: do_correct_bias

    ! Local variables:
    CHARACTER(LEN=256), PARAMETER                       :: routine_name = 'correct_GCM_bias_warm'
    INTEGER                                             :: vi, m

    ! Add routine to path
    CALL init_routine( routine_name)

    ! If no bias correction should be applied, set T2m_corr = T2m and Precip_corr = Precip
    IF (.NOT. do_correct_bias) THEN
      climate%T2m_corr(    mesh%vi1:mesh%vi2,:) = climate%T2m(    mesh%vi1:mesh%vi2,:)
      climate%Precip_corr( mesh%vi1:mesh%vi2,:) = climate%Precip( mesh%vi1:mesh%vi2,:)
      climate%Hs_corr(     mesh%vi1:mesh%vi2  ) = climate%Hs(     mesh%vi1:mesh%vi2  )
    ELSE
      ! For the warm snapshot, simply use PD_obs data (numerical precision
      ! errors make the direct bias correction not 100% accurate)
      climate%T2m_corr(    mesh%vi1:mesh%vi2,:) = climate_matrix%PD_obs%T2m(    mesh%vi1:mesh%vi2,:)
      climate%Precip_corr( mesh%vi1:mesh%vi2,:) = climate_matrix%PD_obs%Precip( mesh%vi1:mesh%vi2,:)
      climate%Hs_corr(     mesh%vi1:mesh%vi2  ) = climate_matrix%PD_obs%Hs(     mesh%vi1:mesh%vi2  )
    END IF
    CALL sync

    ! Safety net in case resulting precipitation is negative
    DO m = 1, 12
    DO vi = mesh%vi1, mesh%vi2
      climate%Precip_corr( vi,m) = max( 0.0_dp, climate%Precip_corr(vi,m))
    END DO
    END DO
    CALL sync

    ! Finalise routine path
    CALL finalise_routine( routine_name)

  END SUBROUTINE correct_GCM_bias_warm

  SUBROUTINE correct_GCM_bias_cold( mesh, climate_matrix, climate, do_correct_bias)
    ! Calculate bias-corrected climate for this snapshot

    IMPLICIT NONE

    ! In/output variables:
    TYPE(type_mesh),                      INTENT(IN)    :: mesh
    TYPE(type_climate_matrix_regional),   INTENT(IN)    :: climate_matrix
    TYPE(type_climate_snapshot_regional), INTENT(INOUT) :: climate
    LOGICAL,                              INTENT(IN)    :: do_correct_bias

    ! Local variables:
    CHARACTER(LEN=256), PARAMETER                       :: routine_name = 'correct_GCM_bias_cold'
    INTEGER                                             :: vi, m

    ! Add routine to path
    CALL init_routine( routine_name)

    ! If no bias correction should be applied, set T2m_corr = T2m and Precip_corr = Precip
    IF (.NOT. do_correct_bias) THEN
      climate%T2m_corr(    mesh%vi1:mesh%vi2,:) = climate%T2m(    mesh%vi1:mesh%vi2,:)
      climate%Precip_corr( mesh%vi1:mesh%vi2,:) = climate%Precip( mesh%vi1:mesh%vi2,:)
      climate%Hs_corr(     mesh%vi1:mesh%vi2  ) = climate%Hs(     mesh%vi1:mesh%vi2  )
      CALL sync
      CALL finalise_routine( routine_name)
      RETURN
    END IF

    ! Apply bias correction
    DO vi = mesh%vi1, mesh%vi2
    DO m = 1, 12

      ! Temperature
      climate%T2m_corr( vi,m) = climate%T2m( vi,m) - climate_matrix%GCM_bias_T2m( vi,m)

      ! Precipitation
      climate%Precip_corr( vi,m) = climate%Precip( vi,m) / climate_matrix%GCM_bias_Precip( vi,m)

      ! Surface elevation (not really needed, just for symmetry)
      climate%Hs_corr( vi) = climate%Hs( vi)

    END DO
    END DO
    CALL sync

    ! Safety net in case resulting precipitation is negative
    DO m = 1, 12
    DO vi = mesh%vi1, mesh%vi2
      climate%Precip_corr( vi,m) = max( 0.0_dp, climate%Precip_corr(vi,m))
    END DO
    END DO
    CALL sync

    ! Finalise routine path
    CALL finalise_routine( routine_name)

  END SUBROUTINE correct_GCM_bias_cold

  SUBROUTINE initialise_snapshot_spatially_variable_lapserate( mesh, grid, climate_PI, climate)
    ! Calculate the spatially variable lapse-rate (for non-PI GCM climates; see Berends et al., 2018)
    ! Only meaningful for climates where there is ice (LGM, M2_Medium, M2_Large),
    ! and only intended for North America and Eurasia

    IMPLICIT NONE

    ! In/output variables:
    TYPE(type_mesh),                      INTENT(IN)    :: mesh
    TYPE(type_grid),                      INTENT(IN)    :: grid
    TYPE(type_climate_snapshot_regional), INTENT(IN)    :: climate_PI
    TYPE(type_climate_snapshot_regional), INTENT(INOUT) :: climate

    ! Local variables:
    CHARACTER(LEN=256), PARAMETER                       :: routine_name = 'initialise_snapshot_spatially_variable_lapserate'
    INTEGER                                             :: vi, m
    INTEGER,  DIMENSION(:    ), POINTER                 ::  mask_calc_lambda
    INTEGER                                             :: wmask_calc_lambda
    REAL(dp)                                            :: dT_mean_nonice
    INTEGER                                             :: n_nonice, n_ice
    REAL(dp)                                            :: lambda_mean_ice
    REAL(dp), PARAMETER                                 :: lambda_min = 0.002_dp
    REAL(dp), PARAMETER                                 :: lambda_max = 0.05_dp

    ! Add routine to path
    CALL init_routine( routine_name)

    ! Allocate shared memory
    CALL allocate_shared_int_1D( mesh%nV, mask_calc_lambda, wmask_calc_lambda)

    ! Determine where the variable lapse rate should be calculated
    ! (i.e. where the surface elevation increased substantially)
    ! ==========================================================

    DO vi = mesh%vi1, mesh%vi2

      IF ( climate_PI%Mask_ice( vi) < .3_dp .AND. climate%Mask_ice( vi) > .3_dp) THEN
        mask_calc_lambda( vi) = 1
      ELSE
        mask_calc_lambda( vi) = 0
      END IF

    END DO
    CALL sync

    ! Calculate the regional average temperature change outside of the ice sheet
    ! ==========================================================================

    dT_mean_nonice = 0._dp
    n_nonice       = 0
    DO vi = mesh%vi1, mesh%vi2
    DO m = 1, 12
      IF (mask_calc_lambda( vi) == 0) THEN
        dT_mean_nonice = dT_mean_nonice + climate%T2m( vi,m) - climate_PI%T2m( vi,m)
        n_nonice = n_nonice + 1
      END IF
    END DO
    END DO

    CALL MPI_ALLREDUCE( MPI_IN_PLACE, dT_mean_nonice, 1, MPI_DOUBLE_PRECISION, MPI_SUM, MPI_COMM_WORLD, ierr)
    CALL MPI_ALLREDUCE( MPI_IN_PLACE, n_nonice,       1, MPI_INTEGER,          MPI_SUM, MPI_COMM_WORLD, ierr)

    dT_mean_nonice = dT_mean_nonice / REAL(n_nonice,dp)

    ! Calculate the lapse rate over the ice itself
    ! ============================================

    lambda_mean_ice = 0._dp
    n_ice           = 0

    DO vi = mesh%vi1, mesh%vi2

      IF (mask_calc_lambda( vi) == 1) THEN

        DO m = 1, 12
          ! Berends et al., 2018 - Eq. 10
          climate%lambda( vi) = climate%lambda( vi) + 1/12._dp * MAX(lambda_min, MIN(lambda_max, &
            -(climate%T2m( vi,m) - (climate_PI%T2m( vi,m) + dT_mean_nonice)) / (climate%Hs( vi) - climate_PI%Hs( vi))))
        END DO

        lambda_mean_ice = lambda_mean_ice + climate%lambda( vi)
        n_ice = n_ice + 1

      END IF

    END DO

    CALL MPI_ALLREDUCE( MPI_IN_PLACE, lambda_mean_ice, 1, MPI_DOUBLE_PRECISION, MPI_SUM, MPI_COMM_WORLD, ierr)
    CALL MPI_ALLREDUCE( MPI_IN_PLACE, n_ice,           1, MPI_INTEGER,          MPI_SUM, MPI_COMM_WORLD, ierr)

    lambda_mean_ice = lambda_mean_ice / n_ice

    ! Apply mean lapse-rate over ice to the rest of the region
    ! ========================================================

    DO vi = mesh%vi1, mesh%vi2
      IF (mask_calc_lambda( vi) == 0) climate%lambda( vi) = lambda_mean_ice
    END DO
    CALL sync

    ! Smooth the lapse rate field with a 160 km Gaussian filter
    CALL smooth_Gaussian_2D( mesh, grid, climate%lambda, 160000._dp)

    ! Normalise the entire region to a mean lapse rate of C%constant_lapserate K /km
    climate%lambda( mesh%vi1:mesh%vi2) = climate%lambda( mesh%vi1:mesh%vi2) * (C%constant_lapserate / lambda_mean_ice)

    ! Clean up after yourself
    CALl deallocate_shared( wmask_calc_lambda)

    ! Finalise routine path
    CALL finalise_routine( routine_name)

  END SUBROUTINE initialise_snapshot_spatially_variable_lapserate

  SUBROUTINE initialise_snapshot_absorbed_insolation( mesh, climate, region_name, mask_noice)
    ! Calculate the yearly absorbed insolation for this (regional) GCM snapshot, to be used in the matrix interpolation

    IMPLICIT NONE

    ! In/output variables:
    TYPE(type_mesh),                      INTENT(IN)    :: mesh
    TYPE(type_climate_snapshot_regional), INTENT(INOUT) :: climate
    CHARACTER(LEN=3),                     INTENT(IN)    :: region_name
    INTEGER,  DIMENSION(:    ),           INTENT(IN)    :: mask_noice

    ! Local variables:
    CHARACTER(LEN=256), PARAMETER                       :: routine_name = 'initialise_snapshot_absorbed_insolation'
    INTEGER                                             :: vi, m
    TYPE(type_ice_model)                                :: ice_dummy
    TYPE(type_climate_matrix_regional)                  :: climate_dummy
    TYPE(type_SMB_model)                                :: SMB_dummy

    ! Add routine to path
    CALL init_routine( routine_name)

    ! Get insolation at the desired time from the insolation NetCDF file
    ! ==================================================================

    CALL get_insolation_at_time( mesh, climate%orbit_time, climate%Q_TOA)

    ! Create temporary "dummy" climate, ice & SMB data structures,
    ! so we can run the SMB model and determine the reference albedo field
    ! ====================================================================

    ! Climate
    ! =======

    ! Allocate shared memory
    CALL allocate_shared_dp_2D( mesh%nV, 12, climate_dummy%applied%T2m,    climate_dummy%applied%wT2m)
    CALL allocate_shared_dp_2D( mesh%nV, 12, climate_dummy%applied%Precip, climate_dummy%applied%wPrecip)
    CALL allocate_shared_dp_2D( mesh%nV, 12, climate_dummy%applied%Q_TOA,  climate_dummy%applied%wQ_TOA)

    ! Copy climate fields
    climate_dummy%applied%T2m(    mesh%vi1:mesh%vi2,:) = climate%T2m_corr(    mesh%vi1:mesh%vi2,:)
    climate_dummy%applied%Precip( mesh%vi1:mesh%vi2,:) = climate%Precip_corr( mesh%vi1:mesh%vi2,:)
    climate_dummy%applied%Q_TOA(  mesh%vi1:mesh%vi2,:) = climate%Q_TOA(       mesh%vi1:mesh%vi2,:)

    ! Ice
    ! ===

    CALL allocate_shared_int_1D( mesh%nV, ice_dummy%mask_ocean_a   , ice_dummy%wmask_ocean_a   )
    CALL allocate_shared_int_1D( mesh%nV, ice_dummy%mask_ice_a     , ice_dummy%wmask_ice_a     )
    CALL allocate_shared_int_1D( mesh%nV, ice_dummy%mask_shelf_a   , ice_dummy%wmask_shelf_a   )

    ! Fill in masks for the SMB model
    DO vi = mesh%vi1, mesh%vi2

      IF (climate%Hs( vi) == MINVAL(climate%Hs)) THEN
        ice_dummy%mask_ocean_a( vi) = 1
      ELSE
        ice_dummy%mask_ocean_a( vi) = 0
      END IF

      IF (climate%Mask_ice( vi) > .3_dp) THEN
        ice_dummy%mask_ice_a( vi) = 1
      ELSE
        ice_dummy%mask_ice_a( vi) = 0
      END IF

      ! mask_shelf is used in the SMB model only to find open ocean; since mask_ocean
      ! in this case already marks only open ocean, no need to look for shelves
      ice_dummy%mask_shelf_a( vi) = 0

    END DO
    CALL sync

    ! SMB
    ! ===

    CALL allocate_shared_dp_1D( mesh%nV,     SMB_dummy%AlbedoSurf      , SMB_dummy%wAlbedoSurf      )
    CALL allocate_shared_dp_1D( mesh%nV,     SMB_dummy%MeltPreviousYear, SMB_dummy%wMeltPreviousYear)
    CALL allocate_shared_dp_2D( mesh%nV, 12, SMB_dummy%FirnDepth       , SMB_dummy%wFirnDepth       )
    CALL allocate_shared_dp_2D( mesh%nV, 12, SMB_dummy%Rainfall        , SMB_dummy%wRainfall        )
    CALL allocate_shared_dp_2D( mesh%nV, 12, SMB_dummy%Snowfall        , SMB_dummy%wSnowfall        )
    CALL allocate_shared_dp_2D( mesh%nV, 12, SMB_dummy%AddedFirn       , SMB_dummy%wAddedFirn       )
    CALL allocate_shared_dp_2D( mesh%nV, 12, SMB_dummy%Melt            , SMB_dummy%wMelt            )
    CALL allocate_shared_dp_2D( mesh%nV, 12, SMB_dummy%Refreezing      , SMB_dummy%wRefreezing      )
    CALL allocate_shared_dp_1D( mesh%nV,     SMB_dummy%Refreezing_year , SMB_dummy%wRefreezing_year )
    CALL allocate_shared_dp_2D( mesh%nV, 12, SMB_dummy%Runoff          , SMB_dummy%wRunoff          )
    CALL allocate_shared_dp_2D( mesh%nV, 12, SMB_dummy%Albedo          , SMB_dummy%wAlbedo          )
    CALL allocate_shared_dp_1D( mesh%nV,     SMB_dummy%Albedo_year     , SMB_dummy%wAlbedo_year     )
    CALL allocate_shared_dp_2D( mesh%nV, 12, SMB_dummy%SMB             , SMB_dummy%wSMB             )
    CALL allocate_shared_dp_1D( mesh%nV,     SMB_dummy%SMB_year        , SMB_dummy%wSMB_year        )

    CALL allocate_shared_dp_0D( SMB_dummy%C_abl_constant, SMB_dummy%wC_abl_constant)
    CALL allocate_shared_dp_0D( SMB_dummy%C_abl_Ts,       SMB_dummy%wC_abl_Ts      )
    CALL allocate_shared_dp_0D( SMB_dummy%C_abl_Q,        SMB_dummy%wC_abl_Q       )
    CALL allocate_shared_dp_0D( SMB_dummy%C_refr,         SMB_dummy%wC_refr        )

    IF (par%master) THEN
      IF     (region_name == 'NAM') THEN
        SMB_dummy%C_abl_constant = C%SMB_IMAUITM_C_abl_constant_NAM
        SMB_dummy%C_abl_Ts       = C%SMB_IMAUITM_C_abl_Ts_NAM
        SMB_dummy%C_abl_Q        = C%SMB_IMAUITM_C_abl_Q_NAM
        SMB_dummy%C_refr         = C%SMB_IMAUITM_C_refr_NAM
      ELSEIF (region_name == 'EAS') THEN
        SMB_dummy%C_abl_constant = C%SMB_IMAUITM_C_abl_constant_EAS
        SMB_dummy%C_abl_Ts       = C%SMB_IMAUITM_C_abl_Ts_EAS
        SMB_dummy%C_abl_Q        = C%SMB_IMAUITM_C_abl_Q_EAS
        SMB_dummy%C_refr         = C%SMB_IMAUITM_C_refr_EAS
      ELSEIF (region_name == 'GRL') THEN
        SMB_dummy%C_abl_constant = C%SMB_IMAUITM_C_abl_constant_GRL
        SMB_dummy%C_abl_Ts       = C%SMB_IMAUITM_C_abl_Ts_GRL
        SMB_dummy%C_abl_Q        = C%SMB_IMAUITM_C_abl_Q_GRL
        SMB_dummy%C_refr         = C%SMB_IMAUITM_C_refr_GRL
      ELSEIF (region_name == 'ANT') THEN
        SMB_dummy%C_abl_constant = C%SMB_IMAUITM_C_abl_constant_ANT
        SMB_dummy%C_abl_Ts       = C%SMB_IMAUITM_C_abl_Ts_ANT
        SMB_dummy%C_abl_Q        = C%SMB_IMAUITM_C_abl_Q_ANT
        SMB_dummy%C_refr         = C%SMB_IMAUITM_C_refr_ANT
      END IF
    END IF ! IF (par%master) THEN
    CALL sync

    ! Run the SMB model for 10 years for this particular climate
    ! (experimentally determined to be long enough to converge)
    DO vi = 1, 10
      CALL run_SMB_model( mesh, ice_dummy, climate_dummy, 0._dp, SMB_dummy, mask_noice)
    END DO
    CALL sync

    ! Copy the resulting albedo to the climate
    climate%Albedo( mesh%vi1:mesh%vi2,:) = SMB_dummy%Albedo( mesh%vi1:mesh%vi2,:)
    CALL sync

    ! Calculate yearly total absorbed insolation
    climate%I_abs( mesh%vi1:mesh%vi2) = 0._dp
    DO vi = mesh%vi1, mesh%vi2
    DO m = 1, 12
      climate%I_abs( vi) = climate%I_abs( vi) + climate%Q_TOA( vi,m) * (1._dp - climate%Albedo( vi,m))
    END DO
    END DO
    CALL sync

    ! Clean up after yourself
    CALL deallocate_shared( ice_dummy%wmask_ocean_a)
    CALL deallocate_shared( ice_dummy%wmask_ice_a)
    CALL deallocate_shared( ice_dummy%wmask_shelf_a)
    CALL deallocate_shared( climate_dummy%applied%wT2m)
    CALL deallocate_shared( climate_dummy%applied%wPrecip)
    CALL deallocate_shared( climate_dummy%applied%wQ_TOA)
    CALL deallocate_shared( SMB_dummy%wAlbedoSurf)
    CALL deallocate_shared( SMB_dummy%wMeltPreviousYear)
    CALL deallocate_shared( SMB_dummy%wFirnDepth)
    CALL deallocate_shared( SMB_dummy%wRainfall)
    CALL deallocate_shared( SMB_dummy%wSnowfall)
    CALL deallocate_shared( SMB_dummy%wAddedFirn)
    CALL deallocate_shared( SMB_dummy%wMelt)
    CALL deallocate_shared( SMB_dummy%wRefreezing)
    CALL deallocate_shared( SMB_dummy%wRefreezing_year)
    CALL deallocate_shared( SMB_dummy%wRunoff)
    CALL deallocate_shared( SMB_dummy%wAlbedo)
    CALL deallocate_shared( SMB_dummy%wAlbedo_year)
    CALL deallocate_shared( SMB_dummy%wSMB)
    CALL deallocate_shared( SMB_dummy%wSMB_year)
    CALL deallocate_shared( SMB_dummy%wC_abl_constant)
    CALL deallocate_shared( SMB_dummy%wC_abl_Ts)
    CALL deallocate_shared( SMB_dummy%wC_abl_Q)
    CALL deallocate_shared( SMB_dummy%wC_refr)

    ! Finalise routine path
    CALL finalise_routine( routine_name)

  END SUBROUTINE initialise_snapshot_absorbed_insolation

! == Directly prescribed global climate
! =====================================

  SUBROUTINE run_climate_model_direct_climate_global( mesh, clim_glob, climate_matrix, time)
    ! Run the regional climate model
    !
    ! Use a directly prescribed global climate

    IMPLICIT NONE

    ! In/output variables:
    TYPE(type_mesh),                          INTENT(IN)    :: mesh
    TYPE(type_direct_climate_forcing_global), INTENT(INOUT) :: clim_glob
    TYPE(type_climate_matrix_regional),       INTENT(INOUT) :: climate_matrix
    REAL(dp),                                 INTENT(IN)    :: time

    ! Local variables:
    CHARACTER(LEN=256), PARAMETER                      :: routine_name = 'run_climate_model_direct_climate_global'
    REAL(dp)                                           :: wt0, wt1
    INTEGER                                            :: vi,m
    TYPE(type_grid_lonlat)                             :: grid
    TYPE(type_remapping_lonlat2mesh)                   :: map

    ! Add routine to path
    CALL init_routine( routine_name)

    ! Safety
    IF (.NOT. C%choice_climate_model == 'direct_global') THEN
      CALL crash('choice_climate_model should be "direct_global"!')
    END IF

    ! Check if the requested time is enveloped by the two timeframes;
    ! if not, read the two relevant timeframes from the NetCDF file
    IF (time < climate_matrix%direct%t0 .OR. time > climate_matrix%direct%t1) THEN

      ! Find and read the two global time frames
      CALL update_direct_global_climate_timeframes_from_file( clim_glob, time)

      ! Start mapping from global grid to model mesh
      IF (par%master) WRITE(0,*) '   Mapping data in ', TRIM(clim_glob%netcdf%filename), ' from global grid to mesh...'

      CALL allocate_shared_int_0D( grid%nlon, grid%wnlon)
      CALL allocate_shared_int_0D( grid%nlat, grid%wnlat)
      grid%nlon = clim_glob%nlon
      grid%nlat = clim_glob%nlat

      CALL allocate_shared_dp_1D( grid%nlon, grid%lon,  grid%wlon)
      CALL allocate_shared_dp_1D( grid%nlat, grid%lat,  grid%wlat)
      grid%lon  = clim_glob%lon
      grid%lat  = clim_glob%lat

      ! Calculate mapping arrays
      CALL create_remapping_arrays_lonlat_mesh( mesh, grid, map)

      ! Map global climate data to the mesh
      CALL map_lonlat2mesh_2D( mesh, map, clim_glob%Hs0,      climate_matrix%direct%Hs0     )
      CALL map_lonlat2mesh_3D( mesh, map, clim_glob%T2m0,     climate_matrix%direct%T2m0    )
      CALL map_lonlat2mesh_3D( mesh, map, clim_glob%Precip0,  climate_matrix%direct%Precip0 )
      CALL map_lonlat2mesh_3D( mesh, map, clim_glob%Wind_WE0, climate_matrix%direct%Wind_WE0)
      CALL map_lonlat2mesh_3D( mesh, map, clim_glob%Wind_SN0, climate_matrix%direct%Wind_SN0)

      CALL map_lonlat2mesh_2D( mesh, map, clim_glob%Hs1,      climate_matrix%direct%Hs1     )
      CALL map_lonlat2mesh_3D( mesh, map, clim_glob%T2m1,     climate_matrix%direct%T2m1    )
      CALL map_lonlat2mesh_3D( mesh, map, clim_glob%Precip1,  climate_matrix%direct%Precip1 )
      CALL map_lonlat2mesh_3D( mesh, map, clim_glob%Wind_WE1, climate_matrix%direct%Wind_WE1)
      CALL map_lonlat2mesh_3D( mesh, map, clim_glob%Wind_SN1, climate_matrix%direct%Wind_SN1)

      ! Deallocate mapping arrays
      CALL deallocate_remapping_arrays_lonlat_mesh( map)

      ! Clean up after yourself
      CALL deallocate_shared( grid%wnlon)
      CALL deallocate_shared( grid%wnlat)
      CALL deallocate_shared( grid%wlon )
      CALL deallocate_shared( grid%wlat )

      ! Rotate the wind fields
      CALL rotate_wind_to_model_mesh( mesh, climate_matrix%direct%Wind_WE0, climate_matrix%direct%Wind_SN0, climate_matrix%direct%Wind_LR0, climate_matrix%direct%Wind_DU0)
      CALL rotate_wind_to_model_mesh( mesh, climate_matrix%direct%Wind_WE1, climate_matrix%direct%Wind_SN1, climate_matrix%direct%Wind_LR1, climate_matrix%direct%Wind_DU1)

      ! Update time stamps of regional climate forcing
      IF (par%master) THEN
        climate_matrix%direct%t0 = clim_glob%t0
        climate_matrix%direct%t1 = clim_glob%t1
      END IF
      CALL sync

    END IF ! IF (time >= climate_matrix%direct%t0 .AND. time <= climate_matrix%direct%t1) THEN

    ! Interpolate the two timeframes in time
    wt0 = (climate_matrix%direct%t1 - time) / (climate_matrix%direct%t1 - climate_matrix%direct%t0)
    wt1 = 1._dp - wt0

    DO m = 1, 12
    DO vi = mesh%vi1, mesh%vi2
      climate_matrix%applied%Hs(      vi  ) = (wt0 * climate_matrix%direct%Hs0(      vi  )) + (wt1 * climate_matrix%direct%Hs1(      vi  ))
      climate_matrix%applied%T2m(     vi,m) = (wt0 * climate_matrix%direct%T2m0(     vi,m)) + (wt1 * climate_matrix%direct%T2m1(     vi,m))
      climate_matrix%applied%Precip(  vi,m) = (wt0 * climate_matrix%direct%Precip0(  vi,m)) + (wt1 * climate_matrix%direct%Precip1(  vi,m))
      climate_matrix%applied%Wind_LR( vi,m) = (wt0 * climate_matrix%direct%Wind_LR0( vi,m)) + (wt1 * climate_matrix%direct%Wind_LR1( vi,m))
      climate_matrix%applied%Wind_DU( vi,m) = (wt0 * climate_matrix%direct%Wind_DU0( vi,m)) + (wt1 * climate_matrix%direct%Wind_DU1( vi,m))
    END DO
    END DO
    CALL sync

    ! Finalise routine path
    CALL finalise_routine( routine_name)

  END SUBROUTINE run_climate_model_direct_climate_global

  SUBROUTINE update_direct_global_climate_timeframes_from_file( clim_glob, time)
    ! Read the NetCDF file containing the global climate forcing data. Only read the time
    ! frames enveloping the current coupling timestep to save on memory usage.

    IMPLICIT NONE

    TYPE(type_direct_climate_forcing_global), INTENT(INOUT) :: clim_glob
    REAL(dp),                                 INTENT(IN)    :: time

    ! Local variables:
    CHARACTER(LEN=256), PARAMETER                      :: routine_name = 'update_direct_global_climate_timeframes_from_file'
    INTEGER                                            :: ti0, ti1

    ! Add routine to path
    CALL init_routine( routine_name)

    ! Safety
    IF (.NOT. C%choice_climate_model == 'direct_global') THEN
      CALL crash('choice_climate_model should be "direct_global"!')
    END IF

    ! Check if data for model time is available
    IF (time < clim_glob%time(1)) THEN
      CALL crash('queried time out of range of direct transient climate forcing!')
    END IF

    ! Find time indices to be read
    IF (par%master) THEN

      IF     (time < clim_glob%time( 1)) THEN

        CALL warning('using constant start-of-record climate when extrapolating!')
        ti0 = 1
        ti1 = 1
        clim_glob%t0 = clim_glob%time( ti0) - 1._dp
        clim_glob%t1 = clim_glob%time( ti1)

      ELSEIF (time <= clim_glob%time( clim_glob%nyears)) THEN

        ti1 = 1
        DO WHILE (clim_glob%time( ti1) < time)
          ti1 = ti1 + 1
        END DO
        ti0 = ti1 - 1

        IF (ti0 == 0) THEN
          ti0 = 1
          ti1 = 2
        ELSEIF (ti1 == clim_glob%nyears) THEN
          ti0 = clim_glob%nyears - 1
          ti1 = ti0 + 1
        END IF

        clim_glob%t0 = clim_glob%time( ti0)
        clim_glob%t1 = clim_glob%time( ti1)

      ELSE ! IF     (time < clim_glob%time( 1)) THEN

        CALL warning('using constant end-of-record climate when extrapolating!')
        ti0 = clim_glob%nyears
        ti1 = clim_glob%nyears
        clim_glob%t0 = clim_glob%time( ti0) - 1._dp
        clim_glob%t1 = clim_glob%time( ti1)

      END IF ! IF     (time < clim_glob%time( 1)) THEN

    END IF ! IF (par%master) THEN

    ! Read new global climate fields from the NetCDF file
    IF (par%master) CALL read_direct_global_climate_file_timeframes( clim_glob, ti0, ti1)
    CALL sync

    ! Finalise routine path
    CALL finalise_routine( routine_name)

  END SUBROUTINE update_direct_global_climate_timeframes_from_file

  SUBROUTINE initialise_climate_model_direct_climate_global( clim_glob)
    ! Initialise the global climate model
    !
    ! Use a directly prescribed global climate

    IMPLICIT NONE

    ! In/output variables:
    TYPE(type_direct_climate_forcing_global), INTENT(INOUT) :: clim_glob

    ! Local variables:
    CHARACTER(LEN=256), PARAMETER                      :: routine_name = 'initialise_climate_model_direct_climate_global'

    ! Add routine to path
    CALL init_routine( routine_name)

    ! Safety
    IF (.NOT. C%choice_climate_model == 'direct_global') THEN
      CALL crash('choice_climate_model should be "direct_global"!')
    END IF

    ! The times at which we have climate fields from input, between which we'll interpolate
    ! to find the climate at model time (t0 <= model_time <= t1)

    CALL allocate_shared_dp_0D( clim_glob%t0, clim_glob%wt0)
    CALL allocate_shared_dp_0D( clim_glob%t1, clim_glob%wt1)

    IF (par%master) THEN
      ! Give impossible values to timeframes, so that the first call to run_climate_model_direct_climate_global
      ! is guaranteed to first read two new timeframes from the NetCDF file
      clim_glob%t0 = C%start_time_of_run - 100._dp
      clim_glob%t1 = C%start_time_of_run - 90._dp
    END IF ! IF (par%master) THEN
    CALL sync

    IF (par%master) WRITE(0,*) '  Initialising direct global climate forcing from ', TRIM( C%filename_direct_global_climate), '...'

    ! Inquire into the direct global cliamte forcing netcdf file
    CALL allocate_shared_int_0D( clim_glob%nyears, clim_glob%wnyears)
    CALL allocate_shared_int_0D( clim_glob%nlon,   clim_glob%wnlon  )
    CALL allocate_shared_int_0D( clim_glob%nlat,   clim_glob%wnlat  )

    clim_glob%netcdf%filename = C%filename_direct_global_climate

    IF (par%master) CALL inquire_direct_global_climate_forcing_file( clim_glob)
    CALL sync

    ! Allocate shared memory
    CALL allocate_shared_dp_1D( clim_glob%nyears, clim_glob%time, clim_glob%wtime)
    CALL allocate_shared_dp_1D( clim_glob%nlon,   clim_glob%lon,  clim_glob%wlon )
    CALL allocate_shared_dp_1D( clim_glob%nlat,   clim_glob%lat,  clim_glob%wlat )

    CALL allocate_shared_dp_2D( clim_glob%nlon, clim_glob%nlat,     clim_glob%Hs0,      clim_glob%wHs0     )
    CALL allocate_shared_dp_2D( clim_glob%nlon, clim_glob%nlat,     clim_glob%Hs1,      clim_glob%wHs1     )
    CALL allocate_shared_dp_3D( clim_glob%nlon, clim_glob%nlat, 12, clim_glob%T2m0,     clim_glob%wT2m0    )
    CALL allocate_shared_dp_3D( clim_glob%nlon, clim_glob%nlat, 12, clim_glob%T2m1,     clim_glob%wT2m1    )
    CALL allocate_shared_dp_3D( clim_glob%nlon, clim_glob%nlat, 12, clim_glob%Precip0,  clim_glob%wPrecip0 )
    CALL allocate_shared_dp_3D( clim_glob%nlon, clim_glob%nlat, 12, clim_glob%Precip1,  clim_glob%wPrecip1 )
    CALL allocate_shared_dp_3D( clim_glob%nlon, clim_glob%nlat, 12, clim_glob%Wind_WE0, clim_glob%wWind_WE0)
    CALL allocate_shared_dp_3D( clim_glob%nlon, clim_glob%nlat, 12, clim_glob%Wind_WE1, clim_glob%wWind_WE1)
    CALL allocate_shared_dp_3D( clim_glob%nlon, clim_glob%nlat, 12, clim_glob%Wind_SN0, clim_glob%wWind_SN0)
    CALL allocate_shared_dp_3D( clim_glob%nlon, clim_glob%nlat, 12, clim_glob%Wind_SN1, clim_glob%wWind_SN1)

    ! Read time and grid data
    IF (par%master) CALL read_direct_global_climate_file_time_latlon( clim_glob)
    CALL sync

    ! Finalise routine path
    CALL finalise_routine( routine_name)

  END SUBROUTINE initialise_climate_model_direct_climate_global

  SUBROUTINE initialise_climate_model_direct_climate_global_regional( mesh, climate_matrix)
    ! Initialise the regional climate model
    !
    ! Use a directly prescribed global climate

    IMPLICIT NONE

    ! In/output variables:
    TYPE(type_mesh),                          INTENT(IN)    :: mesh
    TYPE(type_climate_matrix_regional),       INTENT(INOUT) :: climate_matrix

    ! Local variables:
    CHARACTER(LEN=256), PARAMETER                           :: routine_name = 'initialise_climate_model_direct_climate_global_regional'

    ! Add routine to path
    CALL init_routine( routine_name)

    ! Safety
    IF (.NOT. C%choice_climate_model == 'direct_global') THEN
      CALL crash('choice_climate_model should be "direct_global"!')
    END IF

    ! The times at which we have climate fields from input, between which we'll interpolate
    ! to find the climate at model time (t0 <= model_time <= t1)

    CALL allocate_shared_dp_0D( climate_matrix%direct%t0, climate_matrix%direct%wt0)
    CALL allocate_shared_dp_0D( climate_matrix%direct%t1, climate_matrix%direct%wt1)

    IF (par%master) THEN
      ! Give impossible values to timeframes, so that the first call to run_climate_model_direct_climate_global
      ! is guaranteed to first read two new timeframes from the NetCDF file
      climate_matrix%direct%t0 = C%start_time_of_run - 100._dp
      climate_matrix%direct%t1 = C%start_time_of_run - 90._dp
    END IF ! IF (par%master) THEN
    CALL sync

    ! Allocate shared memory
    CALL allocate_shared_dp_1D( mesh%nV,     climate_matrix%direct%Hs0,      climate_matrix%direct%wHs0     )
    CALL allocate_shared_dp_1D( mesh%nV,     climate_matrix%direct%Hs1,      climate_matrix%direct%wHs1     )
    CALL allocate_shared_dp_2D( mesh%nV, 12, climate_matrix%direct%T2m0,     climate_matrix%direct%wT2m0    )
    CALL allocate_shared_dp_2D( mesh%nV, 12, climate_matrix%direct%T2m1,     climate_matrix%direct%wT2m1    )
    CALL allocate_shared_dp_2D( mesh%nV, 12, climate_matrix%direct%Precip0,  climate_matrix%direct%wPrecip0 )
    CALL allocate_shared_dp_2D( mesh%nV, 12, climate_matrix%direct%Precip1,  climate_matrix%direct%wPrecip1 )
    CALL allocate_shared_dp_2D( mesh%nV, 12, climate_matrix%direct%Wind_WE0, climate_matrix%direct%wWind_WE0)
    CALL allocate_shared_dp_2D( mesh%nV, 12, climate_matrix%direct%Wind_WE1, climate_matrix%direct%wWind_WE1)
    CALL allocate_shared_dp_2D( mesh%nV, 12, climate_matrix%direct%Wind_SN0, climate_matrix%direct%wWind_SN0)
    CALL allocate_shared_dp_2D( mesh%nV, 12, climate_matrix%direct%Wind_SN1, climate_matrix%direct%wWind_SN1)

    ! Lastly, allocate memory for the "applied" snapshot
    CALL allocate_climate_snapshot_regional( mesh, climate_matrix%applied, name = 'applied')

    ! Finalise routine path
    CALL finalise_routine( routine_name)

  END SUBROUTINE initialise_climate_model_direct_climate_global_regional

! == Directly prescribed regional climate
! =======================================

  SUBROUTINE run_climate_model_direct_climate_regional( mesh, climate_matrix, time)
    ! Run the regional climate model
    !
    ! Use a directly prescribed regional climate

    IMPLICIT NONE

    ! In/output variables:
    TYPE(type_mesh),                          INTENT(INOUT) :: mesh
    TYPE(type_climate_matrix_regional),       INTENT(INOUT) :: climate_matrix
    REAL(dp),                                 INTENT(IN)    :: time

    ! Local variables:
    CHARACTER(LEN=256), PARAMETER                      :: routine_name = 'run_climate_model_direct_climate_regional'
    REAL(dp)                                           :: wt0, wt1
    INTEGER                                            :: vi,m

    ! Add routine to path
    CALL init_routine( routine_name)

    ! Safety
    IF (.NOT. C%choice_climate_model == 'direct_regional') THEN
      CALL crash('choice_climate_model should be "direct_regional"!')
    END IF

    ! Check if the requested time is enveloped by the two timeframes;
    ! if not, read the two relevant timeframes from the NetCDF file
    IF (time < climate_matrix%direct%t0 .OR. time > climate_matrix%direct%t1) THEN

      ! Find and read the two global time frames
      CALL update_direct_regional_climate_timeframes_from_file( mesh, climate_matrix%direct, time)

      ! Rotate the wind fields
      CALL rotate_wind_to_model_mesh( mesh, climate_matrix%direct%Wind_WE0, climate_matrix%direct%Wind_SN0, climate_matrix%direct%Wind_LR0, climate_matrix%direct%Wind_DU0)
      CALL rotate_wind_to_model_mesh( mesh, climate_matrix%direct%Wind_WE1, climate_matrix%direct%Wind_SN1, climate_matrix%direct%Wind_LR1, climate_matrix%direct%Wind_DU1)

    END IF ! IF (time >= climate_matrix%direct%t0 .AND. time <= climate_matrix%direct%t1) THEN

    ! Interpolate the two timeframes in time
    wt0 = (climate_matrix%direct%t1 - time) / (climate_matrix%direct%t1 - climate_matrix%direct%t0)
    wt1 = 1._dp - wt0

    DO m = 1, 12
    DO vi = mesh%vi1, mesh%vi2
      climate_matrix%applied%Hs(      vi  ) = (wt0 * climate_matrix%direct%Hs0(      vi  )) + (wt1 * climate_matrix%direct%Hs1(      vi  ))
      climate_matrix%applied%T2m(     vi,m) = (wt0 * climate_matrix%direct%T2m0(     vi,m)) + (wt1 * climate_matrix%direct%T2m1(     vi,m))
      climate_matrix%applied%Precip(  vi,m) = (wt0 * climate_matrix%direct%Precip0(  vi,m)) + (wt1 * climate_matrix%direct%Precip1(  vi,m))
      climate_matrix%applied%Wind_LR( vi,m) = (wt0 * climate_matrix%direct%Wind_LR0( vi,m)) + (wt1 * climate_matrix%direct%Wind_LR1( vi,m))
      climate_matrix%applied%Wind_DU( vi,m) = (wt0 * climate_matrix%direct%Wind_DU0( vi,m)) + (wt1 * climate_matrix%direct%Wind_DU1( vi,m))
    END DO
    END DO
    CALL sync

    ! Finalise routine path
    CALL finalise_routine( routine_name)

  END SUBROUTINE run_climate_model_direct_climate_regional

  SUBROUTINE update_direct_regional_climate_timeframes_from_file( mesh, clim_reg, time)
    ! Read the NetCDF file containing the regional climate forcing data. Only read the time
    ! frames enveloping the current coupling timestep to save on memory usage.

    IMPLICIT NONE

    TYPE(type_mesh),                            INTENT(INOUT) :: mesh
    TYPE(type_direct_climate_forcing_regional), INTENT(INOUT) :: clim_reg
    REAL(dp),                                   INTENT(IN)    :: time

    ! Local variables:
    CHARACTER(LEN=256), PARAMETER                      :: routine_name = 'update_direct_regional_climate_timeframes_from_file'
    INTEGER                                            :: ti0, ti1

    ! Add routine to path
    CALL init_routine( routine_name)

    ! Safety
    IF (.NOT. C%choice_climate_model == 'direct_regional') THEN
      CALL crash('choice_climate_model should be "direct_regional"!')
    END IF

    ! Check if data for model time is available
    IF (time < clim_reg%time(1)) THEN
      CALL crash('queried time out of range of direct transient climate forcing!')
    END IF

    ! Find time indices to be read
    IF (par%master) THEN

      IF     (time < clim_reg%time( 1)) THEN

        CALL warning('using constant start-of-record climate when extrapolating!')
        ti0 = 1
        ti1 = 1
        clim_reg%t0 = clim_reg%time( ti0) - 1._dp
        clim_reg%t1 = clim_reg%time( ti1)

      ELSEIF (time <= clim_reg%time( clim_reg%nyears)) THEN

        ti1 = 1
        DO WHILE (clim_reg%time( ti1) < time)
          ti1 = ti1 + 1
        END DO
        ti0 = ti1 - 1

        IF (ti0 == 0) THEN
          ti0 = 1
          ti1 = 2
        ELSEIF (ti1 == clim_reg%nyears) THEN
          ti0 = clim_reg%nyears - 1
          ti1 = ti0 + 1
        END IF

        clim_reg%t0 = clim_reg%time( ti0)
        clim_reg%t1 = clim_reg%time( ti1)

      ELSE ! IF     (time < clim_reg%time( 1)) THEN

        CALL warning('using constant start-of-record climate when extrapolating!')
        ti0 = clim_reg%nyears
        ti1 = clim_reg%nyears
        clim_reg%t0 = clim_reg%time( ti0) - 1._dp
        clim_reg%t1 = clim_reg%time( ti1)

      END IF ! IF     (time < clim_reg%time( 1)) THEN

    END IF ! IF (par%master) THEN

    ! Read new regional climate fields from the NetCDF file
    IF (par%master) CALL read_direct_regional_climate_file_timeframes( clim_reg, ti0, ti1)
    CALL sync

    ! Map the newly read data to the model grid
    CALL calc_remapping_operator_grid2mesh( clim_reg%grid, mesh)
    CALL map_grid2mesh_2D( clim_reg%grid, mesh, clim_reg%Hs0_raw,      clim_reg%Hs0     )
    CALL map_grid2mesh_2D( clim_reg%grid, mesh, clim_reg%Hs1_raw,      clim_reg%Hs1     )
    CALL map_grid2mesh_3D( clim_reg%grid, mesh, clim_reg%T2m0_raw,     clim_reg%T2m0    )
    CALL map_grid2mesh_3D( clim_reg%grid, mesh, clim_reg%T2m1_raw,     clim_reg%T2m1    )
    CALL map_grid2mesh_3D( clim_reg%grid, mesh, clim_reg%Precip0_raw,  clim_reg%Precip0 )
    CALL map_grid2mesh_3D( clim_reg%grid, mesh, clim_reg%Precip1_raw,  clim_reg%Precip1 )
    CALL map_grid2mesh_3D( clim_reg%grid, mesh, clim_reg%Wind_WE0_raw, clim_reg%Wind_WE0)
    CALL map_grid2mesh_3D( clim_reg%grid, mesh, clim_reg%Wind_WE1_raw, clim_reg%Wind_WE1)
    CALL map_grid2mesh_3D( clim_reg%grid, mesh, clim_reg%Wind_SN0_raw, clim_reg%Wind_SN0)
    CALL map_grid2mesh_3D( clim_reg%grid, mesh, clim_reg%Wind_SN1_raw, clim_reg%Wind_SN1)
    CALL deallocate_remapping_operators_grid2mesh( clim_reg%grid)

    ! Finalise routine path
    CALL finalise_routine( routine_name)

  END SUBROUTINE update_direct_regional_climate_timeframes_from_file

  SUBROUTINE initialise_climate_model_direct_climate_regional( mesh, climate_matrix, region_name)
    ! Initialise the regional climate model
    !
    ! Use a directly prescribed regional climate

    IMPLICIT NONE

    ! In/output variables:
    TYPE(type_mesh),                          INTENT(IN)    :: mesh
    TYPE(type_climate_matrix_regional),       INTENT(INOUT) :: climate_matrix
    CHARACTER(LEN=3),                         INTENT(IN)    :: region_name

    ! Local variables:
    CHARACTER(LEN=256), PARAMETER                           :: routine_name = 'initialise_climate_model_direct_climate_regional'
    INTEGER                                                 :: nx, ny, i, j, n
    REAL(dp), PARAMETER                                     :: tol = 1E-9_dp

    ! Add routine to path
    CALL init_routine( routine_name)

    ! Safety
    IF (.NOT. C%choice_climate_model == 'direct_regional') THEN
      CALL crash('choice_climate_model should be "direct_regional"!')
    END IF

    ! The times at which we have climate fields from input, between which we'll interpolate
    ! to find the climate at model time (t0 <= model_time <= t1)

    CALL allocate_shared_dp_0D( climate_matrix%direct%t0, climate_matrix%direct%wt0)
    CALL allocate_shared_dp_0D( climate_matrix%direct%t1, climate_matrix%direct%wt1)

    IF (par%master) THEN
      ! Give impossible values to timeframes, so that the first call to run_climate_model_direct_climate_global
      ! is guaranteed to first read two new timeframes from the NetCDF file
      climate_matrix%direct%t0 = C%start_time_of_run - 100._dp
      climate_matrix%direct%t1 = C%start_time_of_run - 90._dp
    END IF ! IF (par%master) THEN
    CALL sync

    ! Inquire into the direct global cliamte forcing netcdf file
    CALL allocate_shared_int_0D( climate_matrix%direct%nyears,  climate_matrix%direct%wnyears )
    CALL allocate_shared_int_0D( climate_matrix%direct%grid%nx, climate_matrix%direct%grid%wnx)
    CALL allocate_shared_int_0D( climate_matrix%direct%grid%ny, climate_matrix%direct%grid%wny)

    ! Determine name of file to read data from
    IF     (region_name == 'NAM') THEN
      climate_matrix%direct%netcdf%filename = C%filename_direct_regional_climate_NAM
    ELSEIF (region_name == 'EAS') THEN
      climate_matrix%direct%netcdf%filename = C%filename_direct_regional_climate_EAS
    ELSEIF (region_name == 'GRL') THEN
      climate_matrix%direct%netcdf%filename = C%filename_direct_regional_climate_GRL
    ELSEIF (region_name == 'ANT') THEN
      climate_matrix%direct%netcdf%filename = C%filename_direct_regional_climate_ANT
    END IF

    IF (par%master) WRITE(0,*) ' Initialising direct regional climate forcing from ', TRIM( climate_matrix%direct%netcdf%filename), '...'

    IF (par%master) CALL inquire_direct_regional_climate_forcing_file( climate_matrix%direct)
    CALL sync

    ! Abbreviations for shorter code
    nx = climate_matrix%direct%grid%nx
    ny = climate_matrix%direct%grid%ny

    ! Allocate shared memory
    CALL allocate_shared_dp_1D( climate_matrix%direct%nyears, climate_matrix%direct%time, climate_matrix%direct%wtime        )

    CALL allocate_shared_dp_1D(                   nx, climate_matrix%direct%grid%x,       climate_matrix%direct%grid%wx      )
    CALL allocate_shared_dp_1D(          ny,          climate_matrix%direct%grid%y,       climate_matrix%direct%grid%wy      )

    CALL allocate_shared_dp_2D(          ny,      nx, climate_matrix%direct%Hs0_raw,      climate_matrix%direct%wHs0_raw     )
    CALL allocate_shared_dp_2D(          ny,      nx, climate_matrix%direct%Hs1_raw,      climate_matrix%direct%wHs1_raw     )
    CALL allocate_shared_dp_3D( 12,      ny,      nx, climate_matrix%direct%T2m0_raw,     climate_matrix%direct%wT2m0_raw    )
    CALL allocate_shared_dp_3D( 12,      ny,      nx, climate_matrix%direct%T2m1_raw,     climate_matrix%direct%wT2m1_raw    )
    CALL allocate_shared_dp_3D( 12,      ny,      nx, climate_matrix%direct%Precip0_raw,  climate_matrix%direct%wPrecip0_raw )
    CALL allocate_shared_dp_3D( 12,      ny,      nx, climate_matrix%direct%Precip1_raw,  climate_matrix%direct%wPrecip1_raw )
    CALL allocate_shared_dp_3D( 12,      ny,      nx, climate_matrix%direct%Wind_WE0_raw, climate_matrix%direct%wWind_WE0_raw)
    CALL allocate_shared_dp_3D( 12,      ny,      nx, climate_matrix%direct%Wind_WE1_raw, climate_matrix%direct%wWind_WE1_raw)
    CALL allocate_shared_dp_3D( 12,      ny,      nx, climate_matrix%direct%Wind_SN0_raw, climate_matrix%direct%wWind_SN0_raw)
    CALL allocate_shared_dp_3D( 12,      ny,      nx, climate_matrix%direct%Wind_SN1_raw, climate_matrix%direct%wWind_SN1_raw)

    CALL allocate_shared_dp_1D( mesh%nV,     climate_matrix%direct%Hs0,          climate_matrix%direct%wHs0     )
    CALL allocate_shared_dp_1D( mesh%nV,     climate_matrix%direct%Hs1,          climate_matrix%direct%wHs1     )
    CALL allocate_shared_dp_2D( mesh%nV, 12, climate_matrix%direct%T2m0,         climate_matrix%direct%wT2m0    )
    CALL allocate_shared_dp_2D( mesh%nV, 12, climate_matrix%direct%T2m1,         climate_matrix%direct%wT2m1    )
    CALL allocate_shared_dp_2D( mesh%nV, 12, climate_matrix%direct%Precip0,      climate_matrix%direct%wPrecip0 )
    CALL allocate_shared_dp_2D( mesh%nV, 12, climate_matrix%direct%Precip1,      climate_matrix%direct%wPrecip1 )
    CALL allocate_shared_dp_2D( mesh%nV, 12, climate_matrix%direct%Wind_WE0,     climate_matrix%direct%wWind_WE0)
    CALL allocate_shared_dp_2D( mesh%nV, 12, climate_matrix%direct%Wind_WE1,     climate_matrix%direct%wWind_WE1)
    CALL allocate_shared_dp_2D( mesh%nV, 12, climate_matrix%direct%Wind_SN0,     climate_matrix%direct%wWind_SN0)
    CALL allocate_shared_dp_2D( mesh%nV, 12, climate_matrix%direct%Wind_SN1,     climate_matrix%direct%wWind_SN1)

    ! Read time and grid data
    IF (par%master) CALL read_direct_regional_climate_file_time_xy( climate_matrix%direct)
    CALL sync

    ! Fill in secondary grid parameters
    CALL allocate_shared_dp_0D( climate_matrix%direct%grid%dx,   climate_matrix%direct%grid%wdx  )
    CALL allocate_shared_dp_0D( climate_matrix%direct%grid%xmin, climate_matrix%direct%grid%wxmin)
    CALL allocate_shared_dp_0D( climate_matrix%direct%grid%xmax, climate_matrix%direct%grid%wxmax)
    CALL allocate_shared_dp_0D( climate_matrix%direct%grid%ymin, climate_matrix%direct%grid%wymin)
    CALL allocate_shared_dp_0D( climate_matrix%direct%grid%ymax, climate_matrix%direct%grid%wymax)
    IF (par%master) THEN
      climate_matrix%direct%grid%dx   = climate_matrix%direct%grid%x( 2) - climate_matrix%direct%grid%x( 1)
      climate_matrix%direct%grid%xmin = climate_matrix%direct%grid%x( 1             )
      climate_matrix%direct%grid%xmax = climate_matrix%direct%grid%x( climate_matrix%direct%grid%nx)
      climate_matrix%direct%grid%ymin = climate_matrix%direct%grid%y( 1             )
      climate_matrix%direct%grid%ymax = climate_matrix%direct%grid%y( climate_matrix%direct%grid%ny)
    END IF
    CALL sync

    ! Tolerance; points lying within this distance of each other are treated as identical
    CALL allocate_shared_dp_0D( climate_matrix%direct%grid%tol_dist, climate_matrix%direct%grid%wtol_dist)
    IF (par%master) climate_matrix%direct%grid%tol_dist = ((climate_matrix%direct%grid%xmax - climate_matrix%direct%grid%xmin) &
                                                             + (climate_matrix%direct%grid%ymax - climate_matrix%direct%grid%ymin)) * tol / 2._dp

    ! Set up grid-to-vector translation tables
    CALL allocate_shared_int_0D( climate_matrix%direct%grid%n, climate_matrix%direct%grid%wn)
    IF (par%master) climate_matrix%direct%grid%n  = climate_matrix%direct%grid%nx * climate_matrix%direct%grid%ny
    CALL sync

    CALL allocate_shared_int_2D( climate_matrix%direct%grid%nx, climate_matrix%direct%grid%ny, climate_matrix%direct%grid%ij2n, climate_matrix%direct%grid%wij2n)
    CALL allocate_shared_int_2D( climate_matrix%direct%grid%n , 2,                             climate_matrix%direct%grid%n2ij, climate_matrix%direct%grid%wn2ij)
    IF (par%master) THEN
      n = 0
      DO i = 1, climate_matrix%direct%grid%nx
        IF (MOD(i,2) == 1) THEN
          DO j = 1, climate_matrix%direct%grid%ny
            n = n+1
            climate_matrix%direct%grid%ij2n( i,j) = n
            climate_matrix%direct%grid%n2ij( n,:) = [i,j]
          END DO
        ELSE
          DO j = climate_matrix%direct%grid%ny, 1, -1
            n = n+1
            climate_matrix%direct%grid%ij2n( i,j) = n
            climate_matrix%direct%grid%n2ij( n,:) = [i,j]
          END DO
        END IF
      END DO
    END IF
    CALL sync

    ! Lastly, allocate memory for the "applied" snapshot
    CALL allocate_climate_snapshot_regional( mesh, climate_matrix%applied, name = 'applied')

    ! Finalise routine path
    CALL finalise_routine( routine_name)

  END SUBROUTINE initialise_climate_model_direct_climate_regional

! == Directly prescribed global SMB
! =================================

  SUBROUTINE run_climate_model_direct_SMB_global( mesh, clim_glob, climate_matrix, time)
    ! Run the regional climate model
    !
    ! Use a directly prescribed global SMB

    IMPLICIT NONE

    ! In/output variables:
    TYPE(type_mesh),                          INTENT(IN)    :: mesh
    TYPE(type_direct_SMB_forcing_global),     INTENT(INOUT) :: clim_glob
    TYPE(type_climate_matrix_regional),       INTENT(INOUT) :: climate_matrix
    REAL(dp),                                 INTENT(IN)    :: time

    ! Local variables:
    CHARACTER(LEN=256), PARAMETER                      :: routine_name = 'run_climate_model_direct_SMB_global'
    REAL(dp)                                           :: wt0, wt1
    INTEGER                                            :: vi,m
    TYPE(type_grid_lonlat)                             :: grid
    TYPE(type_remapping_lonlat2mesh)                   :: map

    ! Add routine to path
    CALL init_routine( routine_name)

    ! Safety
    IF (.NOT. C%choice_SMB_model == 'direct_global') THEN
      CALL crash('choice_SMB_model should be "direct_global"!')
    END IF

    ! Check if the requested time is enveloped by the two timeframes;
    ! if not, read the two relevant timeframes from the NetCDF file
    IF (time < climate_matrix%SMB_direct%t0 .OR. time > climate_matrix%SMB_direct%t1) THEN

      ! Find and read the two global time frames
      CALL update_direct_global_SMB_timeframes_from_file( clim_glob, time)

      ! Start mapping from global grid to model mesh
      IF (par%master) WRITE(0,*) '   Mapping data in ', TRIM(clim_glob%netcdf%filename), ' from global grid to mesh...'

      CALL allocate_shared_int_0D( grid%nlon, grid%wnlon)
      CALL allocate_shared_int_0D( grid%nlat, grid%wnlat)
      grid%nlon = clim_glob%nlon
      grid%nlat = clim_glob%nlat

      CALL allocate_shared_dp_1D( grid%nlon, grid%lon,  grid%wlon)
      CALL allocate_shared_dp_1D( grid%nlat, grid%lat,  grid%wlat)
      grid%lon  = clim_glob%lon
      grid%lat  = clim_glob%lat

      ! Calculate mapping arrays
      CALL create_remapping_arrays_lonlat_mesh( mesh, grid, map)

      ! Map global climate data to the mesh
      CALL map_lonlat2mesh_2D( mesh, map, clim_glob%T2m_year0, climate_matrix%SMB_direct%T2m_year0)
      CALL map_lonlat2mesh_2D( mesh, map, clim_glob%SMB_year0, climate_matrix%SMB_direct%SMB_year0)

      CALL map_lonlat2mesh_2D( mesh, map, clim_glob%T2m_year1, climate_matrix%SMB_direct%T2m_year1)
      CALL map_lonlat2mesh_2D( mesh, map, clim_glob%SMB_year1, climate_matrix%SMB_direct%SMB_year1)

      ! Deallocate mapping arrays
      CALL deallocate_remapping_arrays_lonlat_mesh( map)

      ! Clean up after yourself
      CALL deallocate_shared( grid%wnlon)
      CALL deallocate_shared( grid%wnlat)
      CALL deallocate_shared( grid%wlon )
      CALL deallocate_shared( grid%wlat )

      ! Update time stamps of regional climate forcing
      IF (par%master) THEN
        climate_matrix%SMB_direct%t0 = clim_glob%t0
        climate_matrix%SMB_direct%t1 = clim_glob%t1
      END IF
      CALL sync

    END IF ! IF (time >= climate_matrix%SMB_direct%t0 .AND. time <= climate_matrix%SMB_direct%t1) THEN

    ! Interpolate the two timeframes in time
    wt0 = (climate_matrix%SMB_direct%t1 - time) / (climate_matrix%SMB_direct%t1 - climate_matrix%SMB_direct%t0)
    wt1 = 1._dp - wt0

    DO m = 1, 12
    DO vi = mesh%vi1, mesh%vi2
      climate_matrix%applied%T2m( vi,m) = (wt0 * climate_matrix%SMB_direct%T2m_year0( vi)) + (wt1 * climate_matrix%SMB_direct%T2m_year1( vi))
    END DO
    END DO
    CALL sync

    ! Finalise routine path
    CALL finalise_routine( routine_name)

  END SUBROUTINE run_climate_model_direct_SMB_global

  SUBROUTINE update_direct_global_SMB_timeframes_from_file( clim_glob, time)
    ! Read the NetCDF file containing the global SMB forcing data. Only read the time
    ! frames enveloping the current coupling timestep to save on memory usage.

    IMPLICIT NONE

    TYPE(type_direct_SMB_forcing_global),     INTENT(INOUT) :: clim_glob
    REAL(dp),                                 INTENT(IN)    :: time

    ! Local variables:
    CHARACTER(LEN=256), PARAMETER                      :: routine_name = 'update_direct_global_SMB_timeframes_from_file'
    INTEGER                                            :: ti0, ti1

    ! Add routine to path
    CALL init_routine( routine_name)

    ! Safety
    IF (.NOT. C%choice_SMB_model == 'direct_global') THEN
      CALL crash('choice_SMB_model should be "direct_global"!')
    END IF

    ! Check if data for model time is available
    IF (time < clim_glob%time(1)) THEN
      CALL crash('queried time out of range of direct transient SMB forcing!')
    END IF

    ! Find time indices to be read
    IF (par%master) THEN

      IF     (time < clim_glob%time( 1)) THEN

        CALL warning('using constant start-of-record SMB when extrapolating!')
        ti0 = 1
        ti1 = 1
        clim_glob%t0 = clim_glob%time( ti0) - 1._dp
        clim_glob%t1 = clim_glob%time( ti1)

      ELSEIF (time <= clim_glob%time( clim_glob%nyears)) THEN

        ti1 = 1
        DO WHILE (clim_glob%time( ti1) < time)
          ti1 = ti1 + 1
        END DO
        ti0 = ti1 - 1

        IF (ti0 == 0) THEN
          ti0 = 1
          ti1 = 2
        ELSEIF (ti1 == clim_glob%nyears) THEN
          ti0 = clim_glob%nyears - 1
          ti1 = ti0 + 1
        END IF

        clim_glob%t0 = clim_glob%time( ti0)
        clim_glob%t1 = clim_glob%time( ti1)

      ELSE ! IF     (time < clim_glob%time( 1)) THEN

        CALL warning('using constant end-of-record SMB when extrapolating!')
        ti0 = clim_glob%nyears
        ti1 = clim_glob%nyears
        clim_glob%t0 = clim_glob%time( ti0) - 1._dp
        clim_glob%t1 = clim_glob%time( ti1)

      END IF ! IF     (time < clim_glob%time( 1)) THEN

    END IF ! IF (par%master) THEN

    ! Read new global climate fields from the NetCDF file
    IF (par%master) CALL read_direct_global_SMB_file_timeframes( clim_glob, ti0, ti1)
    CALL sync

    ! Finalise routine path
    CALL finalise_routine( routine_name)

  END SUBROUTINE update_direct_global_SMB_timeframes_from_file

  SUBROUTINE initialise_climate_model_direct_SMB_global( clim_glob)
    ! Initialise the global climate model
    !
    ! Use a directly prescribed global SMB

    IMPLICIT NONE

    ! In/output variables:
    TYPE(type_direct_SMB_forcing_global), INTENT(INOUT) :: clim_glob

    ! Local variables:
    CHARACTER(LEN=256), PARAMETER                       :: routine_name = 'initialise_climate_model_direct_SMB_global'

    ! Add routine to path
    CALL init_routine( routine_name)

    ! Safety
    IF (.NOT. C%choice_SMB_model == 'direct_global') THEN
      CALL crash('choice_SMB_model should be "direct_global"!')
    END IF

    ! The times at which we have climate fields from input, between which we'll interpolate
    ! to find the climate at model time (t0 <= model_time <= t1)

    CALL allocate_shared_dp_0D( clim_glob%t0, clim_glob%wt0)
    CALL allocate_shared_dp_0D( clim_glob%t1, clim_glob%wt1)

    IF (par%master) THEN
      ! Give impossible values to timeframes, so that the first call to run_climate_model_direct_climate_global
      ! is guaranteed to first read two new timeframes from the NetCDF file
      clim_glob%t0 = C%start_time_of_run - 100._dp
      clim_glob%t1 = C%start_time_of_run - 90._dp
    END IF ! IF (par%master) THEN
    CALL sync

    IF (par%master) WRITE(0,*) ' Initialising direct global SMB forcing from ', TRIM( C%filename_direct_global_SMB), '...'

    ! Inquire into the direct global cliamte forcing netcdf file
    CALL allocate_shared_int_0D( clim_glob%nyears, clim_glob%wnyears)
    CALL allocate_shared_int_0D( clim_glob%nlon,   clim_glob%wnlon  )
    CALL allocate_shared_int_0D( clim_glob%nlat,   clim_glob%wnlat  )

    clim_glob%netcdf%filename = C%filename_direct_global_SMB

    IF (par%master) CALL inquire_direct_global_SMB_forcing_file( clim_glob)
    CALL sync

    ! Allocate shared memory
    CALL allocate_shared_dp_1D( clim_glob%nyears, clim_glob%time, clim_glob%wtime)
    CALL allocate_shared_dp_1D( clim_glob%nlon,   clim_glob%lon,  clim_glob%wlon )
    CALL allocate_shared_dp_1D( clim_glob%nlat,   clim_glob%lat,  clim_glob%wlat )

    CALL allocate_shared_dp_2D( clim_glob%nlon, clim_glob%nlat, clim_glob%T2m_year0, clim_glob%wT2m_year0)
    CALL allocate_shared_dp_2D( clim_glob%nlon, clim_glob%nlat, clim_glob%T2m_year1, clim_glob%wT2m_year1)
    CALL allocate_shared_dp_2D( clim_glob%nlon, clim_glob%nlat, clim_glob%SMB_year0, clim_glob%wSMB_year0)
    CALL allocate_shared_dp_2D( clim_glob%nlon, clim_glob%nlat, clim_glob%SMB_year1, clim_glob%wSMB_year1)

    ! Read time and grid data
    IF (par%master) CALL read_direct_global_SMB_file_time_latlon( clim_glob)
    CALL sync

    ! Finalise routine path
    CALL finalise_routine( routine_name)

  END SUBROUTINE initialise_climate_model_direct_SMB_global

  SUBROUTINE initialise_climate_model_direct_SMB_global_regional( mesh, climate_matrix)
    ! Initialise the regional climate model
    !
    ! Use a directly prescribed global SMB

    IMPLICIT NONE

    ! In/output variables:
    TYPE(type_mesh),                          INTENT(IN)    :: mesh
    TYPE(type_climate_matrix_regional),       INTENT(INOUT) :: climate_matrix

    ! Local variables:
    CHARACTER(LEN=256), PARAMETER                           :: routine_name = 'initialise_climate_model_direct_SMB_global_regional'

    ! Add routine to path
    CALL init_routine( routine_name)

    ! Safety
    IF (.NOT. C%choice_SMB_model == 'direct_global') THEN
      CALL crash('choice_SMB_model should be "direct_global"!')
    END IF

    ! The times at which we have climate fields from input, between which we'll interpolate
    ! to find the climate at model time (t0 <= model_time <= t1)

    CALL allocate_shared_dp_0D( climate_matrix%SMB_direct%t0, climate_matrix%SMB_direct%wt0)
    CALL allocate_shared_dp_0D( climate_matrix%SMB_direct%t1, climate_matrix%SMB_direct%wt1)

    IF (par%master) THEN
      ! Give impossible values to timeframes, so that the first call to run_climate_model_direct_climate_global
      ! is guaranteed to first read two new timeframes from the NetCDF file
      climate_matrix%SMB_direct%t0 = C%start_time_of_run - 100._dp
      climate_matrix%SMB_direct%t1 = C%start_time_of_run - 90._dp
    END IF ! IF (par%master) THEN
    CALL sync

    ! Allocate shared memory
    CALL allocate_shared_dp_1D( mesh%nV, climate_matrix%SMB_direct%T2m_year0, climate_matrix%SMB_direct%wT2m_year0)
    CALL allocate_shared_dp_1D( mesh%nV, climate_matrix%SMB_direct%T2m_year1, climate_matrix%SMB_direct%wT2m_year1)
    CALL allocate_shared_dp_1D( mesh%nV, climate_matrix%SMB_direct%SMB_year0, climate_matrix%SMB_direct%wSMB_year0)
    CALL allocate_shared_dp_1D( mesh%nV, climate_matrix%SMB_direct%SMB_year1, climate_matrix%SMB_direct%wSMB_year1)

    ! Lastly, allocate memory for the "applied" snapshot
    CALL allocate_climate_snapshot_regional( mesh, climate_matrix%applied, name = 'applied')

    ! Finalise routine path
    CALL finalise_routine( routine_name)

  END SUBROUTINE initialise_climate_model_direct_SMB_global_regional

! == Directly prescribed regional SMB
! ===================================

  SUBROUTINE run_climate_model_direct_SMB_regional( mesh, climate_matrix, time)
    ! Run the regional climate model
    !
    ! Use a directly prescribed regional SMB

    IMPLICIT NONE

    ! In/output variables:
    TYPE(type_mesh),                          INTENT(INOUT) :: mesh
    TYPE(type_climate_matrix_regional),       INTENT(INOUT) :: climate_matrix
    REAL(dp),                                 INTENT(IN)    :: time

    ! Local variables:
    CHARACTER(LEN=256), PARAMETER                           :: routine_name = 'run_climate_model_direct_SMB_regional'
    REAL(dp)                                                :: wt0, wt1
    INTEGER                                                 :: vi

    ! Add routine to path
    CALL init_routine( routine_name)

    ! Safety
    IF (.NOT. C%choice_SMB_model == 'direct_regional') THEN
      CALL crash('choice_SMB_model should be "direct_regional"!')
    END IF

    ! Check if the requested time is enveloped by the two timeframes;
    ! if not, read the two relevant timeframes from the NetCDF file
    IF (time < climate_matrix%SMB_direct%t0 .OR. time > climate_matrix%SMB_direct%t1) THEN

      ! Find and read the two global time frames
      CALL update_direct_regional_SMB_timeframes_from_file( mesh, climate_matrix%SMB_direct, time)

    END IF ! IF (time >= climate_matrix%SMB_direct%t0 .AND. time <= climate_matrix%SMB_direct%t1) THEN

    ! Interpolate the two timeframes in time
    wt0 = (climate_matrix%SMB_direct%t1 - time) / (climate_matrix%SMB_direct%t1 - climate_matrix%SMB_direct%t0)
    wt1 = 1._dp - wt0

    DO vi = mesh%vi1, mesh%vi2
      climate_matrix%applied%T2m( vi,:) = (wt0 * climate_matrix%SMB_direct%T2m_year0( vi)) + (wt1 * climate_matrix%SMB_direct%T2m_year1( vi))
    END DO
    CALL sync

    ! Finalise routine path
    CALL finalise_routine( routine_name)

  END SUBROUTINE run_climate_model_direct_SMB_regional

  SUBROUTINE update_direct_regional_SMB_timeframes_from_file( mesh, clim_reg, time)
    ! Read the NetCDF file containing the regional climate forcing data. Only read the time
    ! frames enveloping the current coupling timestep to save on memory usage.

    IMPLICIT NONE

    TYPE(type_mesh),                            INTENT(INOUT) :: mesh
    TYPE(type_direct_SMB_forcing_regional),     INTENT(INOUT) :: clim_reg
    REAL(dp),                                   INTENT(IN)    :: time

    ! Local variables:
    CHARACTER(LEN=256), PARAMETER                             :: routine_name = 'update_direct_regional_SMB_timeframes_from_file'
    INTEGER                                                   :: ti0, ti1

    ! Add routine to path
    CALL init_routine( routine_name)

    ! Safety
    IF (.NOT. C%choice_SMB_model == 'direct_regional') THEN
      CALL crash('choice_SMB_model should be "direct_regional"!')
    END IF

    ! Find time indices to be read
    IF (par%master) THEN

      IF     (time < clim_reg%time( 1)) THEN

        CALL warning('using constant start-of-record SMB when extrapolating!')
        ti0 = 1
        ti1 = 1
        clim_reg%t0 = clim_reg%time( ti0) - 1._dp
        clim_reg%t1 = clim_reg%time( ti1)

      ELSEIF (time <= clim_reg%time( clim_reg%nyears)) THEN

        ti1 = 1
        DO WHILE (clim_reg%time( ti1) < time)
          ti1 = ti1 + 1
        END DO
        ti0 = ti1 - 1

        IF (ti0 == 0) THEN
          ti0 = 1
          ti1 = 2
        ELSEIF (ti1 == clim_reg%nyears) THEN
          ti0 = clim_reg%nyears - 1
          ti1 = ti0 + 1
        END IF

        clim_reg%t0 = clim_reg%time( ti0)
        clim_reg%t1 = clim_reg%time( ti1)

      ELSE ! IF     (time < clim_reg%time( 1)) THEN

        CALL warning('using constant end-of-record SMB when extrapolating!')
        ti0 = clim_reg%nyears
        ti1 = clim_reg%nyears
        clim_reg%t0 = clim_reg%time( ti0) - 1._dp
        clim_reg%t1 = clim_reg%time( ti1)

      END IF ! IF     (time < clim_reg%time( 1)) THEN

    END IF ! IF (par%master) THEN

    ! Read new regional climate fields from the NetCDF file
    IF (par%master) CALL read_direct_regional_SMB_file_timeframes( clim_reg, ti0, ti1)
    CALL sync

    ! Map the newly read data to the model grid
    CALL calc_remapping_operator_grid2mesh( clim_reg%grid, mesh)
    CALL map_grid2mesh_2D( clim_reg%grid, mesh, clim_reg%T2m_year0_raw, clim_reg%T2m_year0)
    CALL map_grid2mesh_2D( clim_reg%grid, mesh, clim_reg%T2m_year1_raw, clim_reg%T2m_year1)
    CALL map_grid2mesh_2D( clim_reg%grid, mesh, clim_reg%SMB_year0_raw, clim_reg%SMB_year0)
    CALL map_grid2mesh_2D( clim_reg%grid, mesh, clim_reg%SMB_year1_raw, clim_reg%SMB_year1)
    CALL deallocate_remapping_operators_grid2mesh( clim_reg%grid)

    ! Finalise routine path
    CALL finalise_routine( routine_name)

  END SUBROUTINE update_direct_regional_SMB_timeframes_from_file

  SUBROUTINE initialise_climate_model_direct_SMB_regional( mesh, climate_matrix, region_name)
    ! Initialise the regional climate model
    !
    ! Use a directly prescribed regional SMB

    IMPLICIT NONE

    ! In/output variables:
    TYPE(type_mesh),                          INTENT(IN)    :: mesh
    TYPE(type_climate_matrix_regional),       INTENT(INOUT) :: climate_matrix
    CHARACTER(LEN=3),                         INTENT(IN)    :: region_name

    ! Local variables:
    CHARACTER(LEN=256), PARAMETER                           :: routine_name = 'initialise_climate_model_direct_SMB_regional'
    INTEGER                                                 :: nx, ny, i, j, n
    REAL(dp), PARAMETER                                     :: tol = 1E-9_dp

    ! Add routine to path
    CALL init_routine( routine_name)

    ! Safety
    IF (.NOT. C%choice_SMB_model == 'direct_regional') THEN
      CALL crash('choice_SMB_model should be "direct_regional"!')
    END IF

    ! The times at which we have climate fields from input, between which we'll interpolate
    ! to find the climate at model time (t0 <= model_time <= t1)

    CALL allocate_shared_dp_0D( climate_matrix%SMB_direct%t0, climate_matrix%SMB_direct%wt0)
    CALL allocate_shared_dp_0D( climate_matrix%SMB_direct%t1, climate_matrix%SMB_direct%wt1)

    IF (par%master) THEN
      ! Give impossible values to timeframes, so that the first call to run_climate_model_direct_climate_global
      ! is guaranteed to first read two new timeframes from the NetCDF file
      climate_matrix%SMB_direct%t0 = C%start_time_of_run - 100._dp
      climate_matrix%SMB_direct%t1 = C%start_time_of_run - 90._dp
    END IF ! IF (par%master) THEN
    CALL sync

    ! Inquire into the direct global cliamte forcing netcdf file
    CALL allocate_shared_int_0D( climate_matrix%SMB_direct%nyears,  climate_matrix%SMB_direct%wnyears )
    CALL allocate_shared_int_0D( climate_matrix%SMB_direct%grid%nx, climate_matrix%SMB_direct%grid%wnx)
    CALL allocate_shared_int_0D( climate_matrix%SMB_direct%grid%ny, climate_matrix%SMB_direct%grid%wny)

    ! Determine name of file to read data from
    IF     (region_name == 'NAM') THEN
      climate_matrix%SMB_direct%netcdf%filename = C%filename_direct_regional_SMB_NAM
    ELSEIF (region_name == 'EAS') THEN
      climate_matrix%SMB_direct%netcdf%filename = C%filename_direct_regional_SMB_EAS
    ELSEIF (region_name == 'GRL') THEN
      climate_matrix%SMB_direct%netcdf%filename = C%filename_direct_regional_SMB_GRL
    ELSEIF (region_name == 'ANT') THEN
      climate_matrix%SMB_direct%netcdf%filename = C%filename_direct_regional_SMB_ANT
    END IF

    IF (par%master) WRITE(0,*) ' Initialising direct regional SMB forcing from ', TRIM( climate_matrix%SMB_direct%netcdf%filename), '...'

    IF (par%master) CALL inquire_direct_regional_SMB_forcing_file( climate_matrix%SMB_direct)
    CALL sync

    ! Abbreviations for shorter code
    nx = climate_matrix%SMB_direct%grid%nx
    ny = climate_matrix%SMB_direct%grid%ny

    ! Allocate shared memory
    CALL allocate_shared_dp_1D( climate_matrix%SMB_direct%nyears, climate_matrix%SMB_direct%time, climate_matrix%SMB_direct%wtime  )

    CALL allocate_shared_dp_1D(               nx, climate_matrix%SMB_direct%grid%x,        climate_matrix%SMB_direct%grid%wx       )
    CALL allocate_shared_dp_1D(      ny,          climate_matrix%SMB_direct%grid%y,        climate_matrix%SMB_direct%grid%wy       )

    CALL allocate_shared_dp_2D(      ny,      nx, climate_matrix%SMB_direct%T2m_year0_raw, climate_matrix%SMB_direct%wT2m_year0_raw)
    CALL allocate_shared_dp_2D(      ny,      nx, climate_matrix%SMB_direct%T2m_year1_raw, climate_matrix%SMB_direct%wT2m_year1_raw)
    CALL allocate_shared_dp_2D(      ny,      nx, climate_matrix%SMB_direct%SMB_year0_raw, climate_matrix%SMB_direct%wSMB_year0_raw)
    CALL allocate_shared_dp_2D(      ny,      nx, climate_matrix%SMB_direct%SMB_year1_raw, climate_matrix%SMB_direct%wSMB_year1_raw)

    CALL allocate_shared_dp_1D( mesh%nV,          climate_matrix%SMB_direct%T2m_year0,     climate_matrix%SMB_direct%wT2m_year0    )
    CALL allocate_shared_dp_1D( mesh%nV,          climate_matrix%SMB_direct%T2m_year1,     climate_matrix%SMB_direct%wT2m_year1    )
    CALL allocate_shared_dp_1D( mesh%nV,          climate_matrix%SMB_direct%SMB_year0,     climate_matrix%SMB_direct%wSMB_year0    )
    CALL allocate_shared_dp_1D( mesh%nV,          climate_matrix%SMB_direct%SMB_year1,     climate_matrix%SMB_direct%wSMB_year1    )

    ! Read time and grid data
    IF (par%master) CALL read_direct_regional_SMB_file_time_xy( climate_matrix%SMB_direct)
    CALL sync

    ! Fill in secondary grid parameters
    CALL allocate_shared_dp_0D( climate_matrix%SMB_direct%grid%dx,   climate_matrix%SMB_direct%grid%wdx  )
    CALL allocate_shared_dp_0D( climate_matrix%SMB_direct%grid%xmin, climate_matrix%SMB_direct%grid%wxmin)
    CALL allocate_shared_dp_0D( climate_matrix%SMB_direct%grid%xmax, climate_matrix%SMB_direct%grid%wxmax)
    CALL allocate_shared_dp_0D( climate_matrix%SMB_direct%grid%ymin, climate_matrix%SMB_direct%grid%wymin)
    CALL allocate_shared_dp_0D( climate_matrix%SMB_direct%grid%ymax, climate_matrix%SMB_direct%grid%wymax)
    IF (par%master) THEN
      climate_matrix%SMB_direct%grid%dx   = climate_matrix%SMB_direct%grid%x( 2) - climate_matrix%SMB_direct%grid%x( 1)
      climate_matrix%SMB_direct%grid%xmin = climate_matrix%SMB_direct%grid%x( 1             )
      climate_matrix%SMB_direct%grid%xmax = climate_matrix%SMB_direct%grid%x( climate_matrix%SMB_direct%grid%nx)
      climate_matrix%SMB_direct%grid%ymin = climate_matrix%SMB_direct%grid%y( 1             )
      climate_matrix%SMB_direct%grid%ymax = climate_matrix%SMB_direct%grid%y( climate_matrix%SMB_direct%grid%ny)
    END IF
    CALL sync

    ! Tolerance; points lying within this distance of each other are treated as identical
    CALL allocate_shared_dp_0D( climate_matrix%SMB_direct%grid%tol_dist, climate_matrix%SMB_direct%grid%wtol_dist)
    IF (par%master) climate_matrix%SMB_direct%grid%tol_dist = ((climate_matrix%SMB_direct%grid%xmax - climate_matrix%SMB_direct%grid%xmin) &
                                                             + (climate_matrix%SMB_direct%grid%ymax - climate_matrix%SMB_direct%grid%ymin)) * tol / 2._dp

    ! Set up grid-to-vector translation tables
    CALL allocate_shared_int_0D( climate_matrix%SMB_direct%grid%n, climate_matrix%SMB_direct%grid%wn)
    IF (par%master) climate_matrix%SMB_direct%grid%n  = climate_matrix%SMB_direct%grid%nx * climate_matrix%SMB_direct%grid%ny
    CALL sync

    CALL allocate_shared_int_2D( climate_matrix%SMB_direct%grid%nx, climate_matrix%SMB_direct%grid%ny, climate_matrix%SMB_direct%grid%ij2n, climate_matrix%SMB_direct%grid%wij2n)
    CALL allocate_shared_int_2D( climate_matrix%SMB_direct%grid%n , 2,                                 climate_matrix%SMB_direct%grid%n2ij, climate_matrix%SMB_direct%grid%wn2ij)
    IF (par%master) THEN
      n = 0
      DO i = 1, climate_matrix%SMB_direct%grid%nx
        IF (MOD(i,2) == 1) THEN
          DO j = 1, climate_matrix%SMB_direct%grid%ny
            n = n+1
            climate_matrix%SMB_direct%grid%ij2n( i,j) = n
            climate_matrix%SMB_direct%grid%n2ij( n,:) = [i,j]
          END DO
        ELSE
          DO j = climate_matrix%SMB_direct%grid%ny, 1, -1
            n = n+1
            climate_matrix%SMB_direct%grid%ij2n( i,j) = n
            climate_matrix%SMB_direct%grid%n2ij( n,:) = [i,j]
          END DO
        END IF
      END DO
    END IF
    CALL sync

    ! Lastly, allocate memory for the "applied" snapshot
    CALL allocate_climate_snapshot_regional( mesh, climate_matrix%applied, name = 'applied')

    ! Finalise routine path
    CALL finalise_routine( routine_name)

  END SUBROUTINE initialise_climate_model_direct_SMB_regional

! == ISMIP-style (SMB + aSMB + dSMBdz + ST + aST + dSTdz) forcing
! ===============================================================

  SUBROUTINE run_climate_model_ISMIP_style( mesh, climate_matrix, time, ice)
    ! Run the regional climate model
    !
    ! Use the ISMIP-style (SMB + aSMB + dSMBdz + ST + aST + dSTdz) forcing

    IMPLICIT NONE

    ! In/output variables:
    TYPE(type_mesh),                          INTENT(IN)    :: mesh
    TYPE(type_climate_matrix_regional),       INTENT(INOUT) :: climate_matrix
    REAL(dp),                                 INTENT(IN)    :: time
    TYPE(type_ice_model),                     INTENT(IN)    :: ice

    ! Local variables:
    CHARACTER(LEN=256), PARAMETER                           :: routine_name = 'run_climate_model_ISMIP_style'
    REAL(dp)                                                :: wt0, wt1
    INTEGER                                                 :: vi
    REAL(dp)                                                :: dz

    ! Add routine to path
    CALL init_routine( routine_name)

    ! Check if the requested time is enveloped by the two timeframes;
    ! if not, read the two relevant timeframes from the NetCDF file
    IF (time < climate_matrix%ISMIP_style%t0 .OR. time > climate_matrix%ISMIP_style%t1) THEN

      ! Find and read the two global time frames
      CALL sync
      CALL update_ISMIP_style_timeframes( mesh, climate_matrix, time)

    END IF ! IF (time >= climate_matrix%SMB_direct%t0 .AND. time <= climate_matrix%SMB_direct%t1) THEN

    ! Interpolate the two timeframes in time
    wt0 = (climate_matrix%ISMIP_style%t1 - time) / (climate_matrix%ISMIP_style%t1 - climate_matrix%ISMIP_style%t0)
    wt1 = 1._dp - wt0

    DO vi = mesh%vi1, mesh%vi2

      climate_matrix%ISMIP_style%aSMB(   vi) = (wt0 * climate_matrix%ISMIP_style%aSMB0(   vi)) + &
                                               (wt1 * climate_matrix%ISMIP_style%aSMB1(   vi))
      climate_matrix%ISMIP_style%dSMBdz( vi) = (wt0 * climate_matrix%ISMIP_style%dSMBdz0( vi)) + &
                                               (wt1 * climate_matrix%ISMIP_style%dSMBdz1( vi))
      climate_matrix%ISMIP_style%aST(    vi) = (wt0 * climate_matrix%ISMIP_style%aST0(    vi)) + &
                                               (wt1 * climate_matrix%ISMIP_style%aST1(    vi))
      climate_matrix%ISMIP_style%dSTdz(  vi) = (wt0 * climate_matrix%ISMIP_style%dSTdz0(  vi)) + &
                                               (wt1 * climate_matrix%ISMIP_style%dSTdz1(  vi))

    END DO
    CALL sync

    ! Apply the anomaly and elevation correction to calculate the applied SMB and temperature
    DO vi = mesh%vi1, mesh%vi2

      dz = ice%Hs_a( vi) - climate_matrix%ISMIP_style%Hs_ref( vi)

      climate_matrix%ISMIP_style%SMB( vi) = climate_matrix%ISMIP_style%SMB_ref( vi) + &
                                            climate_matrix%ISMIP_style%aSMB(    vi) + &
                                            climate_matrix%ISMIP_style%dSMBdz(  vi) * dz

      climate_matrix%ISMIP_style%ST(  vi) = climate_matrix%ISMIP_style%ST_ref(  vi) + &
                                            climate_matrix%ISMIP_style%aST(     vi) + &
                                            climate_matrix%ISMIP_style%dSTdz(   vi) * dz

    END DO
    CALL sync

    ! Set the final values in the "applied" climate snapshot
    DO vi = mesh%vi1, mesh%vi2

      climate_matrix%applied%T2m( vi,:) = climate_matrix%ISMIP_style%ST( vi)

    END DO
    CALL sync

    ! Finalise routine path
    CALL finalise_routine( routine_name)

<<<<<<< HEAD
  END SUBROUTINE run_climate_model_ISMIP_forcing

  SUBROUTINE update_ISMIP_forcing_timeframes( mesh, climate_matrix, time)
=======
  END SUBROUTINE run_climate_model_ISMIP_style
  SUBROUTINE update_ISMIP_style_timeframes( mesh, climate_matrix, time)
>>>>>>> 0cdbf329
    ! Update the two timeframes of the ISMIP-style (SMB + aSMB + dSMBdz + ST + aST + dSTdz) forcing data
    !
    ! This is where we deal with the fact that ISMIP supplies all these fields in separate NetCDF files
    ! for each year.

    USE parameters_module, ONLY: sec_per_year, ice_density

    IMPLICIT NONE

    ! In/output variables:
    TYPE(type_mesh),                          INTENT(IN)    :: mesh
    TYPE(type_climate_matrix_regional),       INTENT(INOUT) :: climate_matrix
    REAL(dp),                                 INTENT(IN)    :: time

    ! Local variables:
    CHARACTER(LEN=256), PARAMETER                           :: routine_name = 'update_ISMIP_style_timeframes'
    INTEGER                                                 :: i,j,i1,i2
    INTEGER                                                 :: year0, year1
    CHARACTER(LEN=4)                                        :: year0str, year1str
    TYPE(type_netcdf_ISMIP_style_forcing)                   :: netcdf
    CHARACTER(LEN=256)                                      :: filename
    REAL(dp), DIMENSION(:,:  ), POINTER                     ::  aSMB_raw,  dSMBdz_raw,  aST_raw,  dSTdz_raw
    INTEGER                                                 :: waSMB_raw, wdSMBdz_raw, waST_raw, wdSTdz_raw

    ! Add routine to path
    CALL init_routine( routine_name)

    ! Since ISMIP supplies NetCDF files for each individual year, determining
    ! which two files we need to read is simple enough.

    year0 = FLOOR(        time)
    year1 = MAX( CEILING( time), year0+1)

    WRITE( year0str,'(I4)') year0
    WRITE( year1str,'(I4)') year1

    ! Update timestamps
    climate_matrix%ISMIP_style%t0 = REAL( year0,dp)
    climate_matrix%ISMIP_style%t1 = REAL( year1,dp)

    ! If needed, recalculate the mapping operator between the square grid of the data files, and the model mesh
    IF (.NOT. ASSOCIATED( climate_matrix%ISMIP_style%grid_raw%nx)) THEN

      ! Read the grid from one of the files
      filename = TRIM( C%ISMIP_forcing_foldername_aSMB) // '/' // TRIM( C%ISMIP_forcing_basefilename_aSMB) // year0str // '.nc'
      CALL get_grid_from_file( filename, climate_matrix%ISMIP_style%grid_raw)

      ! Calculate the mapping operator between this grid and the mesh
      CALL calc_remapping_operator_grid2mesh( climate_matrix%ISMIP_style%grid_raw, mesh)

    END IF ! IF (.NOT. ASSOCIATED( climate_matrix%ISMIP_style%grid_raw%nx)) THEN

    ! ===== aSMB =====
    ! ================

    ! Timeframe 0
    ! ===========

    ! Determine the name of the file containing the timeframe
    netcdf%filename = TRIM( C%ISMIP_forcing_foldername_aSMB) // '/' // TRIM( C%ISMIP_forcing_basefilename_aSMB) // year0str // '.nc'

    ! Inquire if everything we need is present in the file
    CALL inquire_ISMIP_forcing_aSMB_file( netcdf)

    ! Allocate memory for, and read, the data
    CALL allocate_shared_dp_2D( climate_matrix%ISMIP_style%grid_raw%nx, climate_matrix%ISMIP_style%grid_raw%ny, aSMB_raw, waSMB_raw)
    CALL read_ISMIP_forcing_aSMB_file( netcdf, aSMB_raw)
    CALL sync

    ! Clean up the raw data a bit
    DO i = climate_matrix%ISMIP_style%grid_raw%i1, climate_matrix%ISMIP_style%grid_raw%i2
    DO j = 1, climate_matrix%ISMIP_style%grid_raw%ny

      ! Convert the data from SI units (kg m-2 s-1) to ice model units (m.i.e./yr)
      aSMB_raw( i,j) = aSMB_raw( i,j) * sec_per_year / ice_density

      ! Replace NaN by zero
      IF (ISNAN( aSMB_raw( i,j))) THEN
        aSMB_raw( i,j) = 0._dp
      END IF

    END DO
    END DO
    CALL sync

    ! Map the data to the mesh
    CALL map_grid2mesh_2D( climate_matrix%ISMIP_style%grid_raw, mesh, aSMB_raw, climate_matrix%ISMIP_style%aSMB0)

    ! Clean up after yourself
    CALL deallocate_shared( waSMB_raw)

    ! Timeframe 1
    ! ===========

    ! Determine the name of the file containing the timeframe
    netcdf%filename = TRIM( C%ISMIP_forcing_foldername_aSMB) // '/' // TRIM( C%ISMIP_forcing_basefilename_aSMB) // year1str // '.nc'

    ! Inquire if everything we need is present in the file
    CALL inquire_ISMIP_forcing_aSMB_file( netcdf)

    ! Allocate memory for, and read, the data
    CALL allocate_shared_dp_2D( climate_matrix%ISMIP_style%grid_raw%nx, climate_matrix%ISMIP_style%grid_raw%ny, aSMB_raw, waSMB_raw)
    CALL read_ISMIP_forcing_aSMB_file( netcdf, aSMB_raw)
    CALL sync

    ! Clean up the raw data a bit
    DO i = climate_matrix%ISMIP_style%grid_raw%i1, climate_matrix%ISMIP_style%grid_raw%i2
    DO j = 1, climate_matrix%ISMIP_style%grid_raw%ny

      ! Convert the data from SI units (kg m-2 s-1) to ice model units (m.i.e./yr)
      aSMB_raw( i,j) = aSMB_raw( i,j) * sec_per_year / ice_density

      ! Replace NaN by zero
      IF (ISNAN( aSMB_raw( i,j))) THEN
        aSMB_raw( i,j) = 0._dp
      END IF

    END DO
    END DO
    CALL sync

    ! Map the data to the mesh
    CALL map_grid2mesh_2D( climate_matrix%ISMIP_style%grid_raw, mesh, aSMB_raw, climate_matrix%ISMIP_style%aSMB1)

    ! Clean up after yourself
    CALL deallocate_shared( waSMB_raw)

    ! ===== dSMBdz =====
    ! ================

    ! Timeframe 0
    ! ===========

    ! Determine the name of the file containing the timeframe
    netcdf%filename = TRIM( C%ISMIP_forcing_foldername_dSMBdz) // '/' // TRIM( C%ISMIP_forcing_basefilename_dSMBdz) // year0str // '.nc'

    ! Inquire if everything we need is present in the file
    CALL inquire_ISMIP_forcing_dSMBdz_file( netcdf)

    ! Allocate memory for, and read, the data
    CALL allocate_shared_dp_2D( climate_matrix%ISMIP_style%grid_raw%nx, climate_matrix%ISMIP_style%grid_raw%ny, dSMBdz_raw, wdSMBdz_raw)
    CALL read_ISMIP_forcing_dSMBdz_file( netcdf, dSMBdz_raw)
    CALL sync

    ! Clean up the raw data a bit
    DO i = climate_matrix%ISMIP_style%grid_raw%i1, climate_matrix%ISMIP_style%grid_raw%i2
    DO j = 1, climate_matrix%ISMIP_style%grid_raw%ny

      ! Convert the data from SI units (kg m-2 s-1) to ice model units (m.i.e./yr)
      dSMBdz_raw( i,j) = dSMBdz_raw( i,j) * sec_per_year / ice_density

      ! Replace NaN by zero
      IF (ISNAN( dSMBdz_raw( i,j))) THEN
        dSMBdz_raw( i,j) = 0._dp
      END IF

    END DO
    END DO
    CALL sync

    ! Map the data to the mesh
    CALL map_grid2mesh_2D( climate_matrix%ISMIP_style%grid_raw, mesh, dSMBdz_raw, climate_matrix%ISMIP_style%dSMBdz0)

    ! Clean up after yourself
    CALL deallocate_shared( wdSMBdz_raw)

    ! Timeframe 1
    ! ===========

    ! Determine the name of the file containing the timeframe
    netcdf%filename = TRIM( C%ISMIP_forcing_foldername_dSMBdz) // '/' // TRIM( C%ISMIP_forcing_basefilename_dSMBdz) // year1str // '.nc'

    ! Inquire if everything we need is present in the file
    CALL inquire_ISMIP_forcing_dSMBdz_file( netcdf)

    ! Allocate memory for, and read, the data
    CALL allocate_shared_dp_2D( climate_matrix%ISMIP_style%grid_raw%nx, climate_matrix%ISMIP_style%grid_raw%ny, dSMBdz_raw, wdSMBdz_raw)
    CALL read_ISMIP_forcing_dSMBdz_file( netcdf, dSMBdz_raw)
    CALL sync

    ! Clean up the raw data a bit
    DO i = climate_matrix%ISMIP_style%grid_raw%i1, climate_matrix%ISMIP_style%grid_raw%i2
    DO j = 1, climate_matrix%ISMIP_style%grid_raw%ny

      ! Convert the data from SI units (kg m-2 s-1) to ice model units (m.i.e./yr)
      dSMBdz_raw( i,j) = dSMBdz_raw( i,j) * sec_per_year / ice_density

      ! Replace NaN by zero
      IF (ISNAN( dSMBdz_raw( i,j))) THEN
        dSMBdz_raw( i,j) = 0._dp
      END IF

    END DO
    END DO
    CALL sync

    ! Map the data to the mesh
    CALL map_grid2mesh_2D( climate_matrix%ISMIP_style%grid_raw, mesh, dSMBdz_raw, climate_matrix%ISMIP_style%dSMBdz1)

    ! Clean up after yourself
    CALL deallocate_shared( wdSMBdz_raw)

    ! ===== aST =====
    ! ================

    ! Timeframe 0
    ! ===========

    ! Determine the name of the file containing the timeframe
    netcdf%filename = TRIM( C%ISMIP_forcing_foldername_aST) // '/' // TRIM( C%ISMIP_forcing_basefilename_aST) // year0str // '.nc'

    ! Inquire if everything we need is present in the file
    CALL inquire_ISMIP_forcing_aST_file( netcdf)

    ! Allocate memory for, and read, the data
    CALL allocate_shared_dp_2D( climate_matrix%ISMIP_style%grid_raw%nx, climate_matrix%ISMIP_style%grid_raw%ny, aST_raw, waST_raw)
    CALL read_ISMIP_forcing_aST_file( netcdf, aST_raw)
    CALL sync

    ! Clean up the raw data a bit
    DO i = climate_matrix%ISMIP_style%grid_raw%i1, climate_matrix%ISMIP_style%grid_raw%i2
    DO j = 1, climate_matrix%ISMIP_style%grid_raw%ny

      ! Replace NaN by zero
      IF (ISNAN( aST_raw( i,j))) THEN
        aST_raw( i,j) = 0._dp
      END IF

    END DO
    END DO
    CALL sync

    ! Map the data to the mesh
    CALL map_grid2mesh_2D( climate_matrix%ISMIP_style%grid_raw, mesh, aST_raw, climate_matrix%ISMIP_style%aST0)

    ! Clean up after yourself
    CALL deallocate_shared( waST_raw)

    ! Timeframe 1
    ! ===========

    ! Determine the name of the file containing the timeframe
    netcdf%filename = TRIM( C%ISMIP_forcing_foldername_aST) // '/' // TRIM( C%ISMIP_forcing_basefilename_aST) // year1str // '.nc'

    ! Inquire if everything we need is present in the file
    CALL inquire_ISMIP_forcing_aST_file( netcdf)

    ! Allocate memory for, and read, the data
    CALL allocate_shared_dp_2D( climate_matrix%ISMIP_style%grid_raw%nx, climate_matrix%ISMIP_style%grid_raw%ny, aST_raw, waST_raw)
    CALL read_ISMIP_forcing_aST_file( netcdf, aST_raw)
    CALL sync

    ! Clean up the raw data a bit
    DO i = climate_matrix%ISMIP_style%grid_raw%i1, climate_matrix%ISMIP_style%grid_raw%i2
    DO j = 1, climate_matrix%ISMIP_style%grid_raw%ny

      ! Replace NaN by zero
      IF (ISNAN( aST_raw( i,j))) THEN
        aST_raw( i,j) = 0._dp
      END IF

    END DO
    END DO
    CALL sync

    ! Map the data to the mesh
    CALL map_grid2mesh_2D( climate_matrix%ISMIP_style%grid_raw, mesh, aST_raw, climate_matrix%ISMIP_style%aST1)

    ! Clean up after yourself
    CALL deallocate_shared( waST_raw)

    ! ===== dSTdz =====
    ! ================

    ! Timeframe 0
    ! ===========

    ! Determine the name of the file containing the timeframe
    netcdf%filename = TRIM( C%ISMIP_forcing_foldername_dSTdz) // '/' // TRIM( C%ISMIP_forcing_basefilename_dSTdz) // year0str // '.nc'

    ! Inquire if everything we need is present in the file
    CALL inquire_ISMIP_forcing_dSTdz_file( netcdf)

    ! Allocate memory for, and read, the data
    CALL allocate_shared_dp_2D( climate_matrix%ISMIP_style%grid_raw%nx, climate_matrix%ISMIP_style%grid_raw%ny, dSTdz_raw, wdSTdz_raw)
    CALL read_ISMIP_forcing_dSTdz_file( netcdf, dSTdz_raw)
    CALL sync

    ! Clean up the raw data a bit
    DO i = climate_matrix%ISMIP_style%grid_raw%i1, climate_matrix%ISMIP_style%grid_raw%i2
    DO j = 1, climate_matrix%ISMIP_style%grid_raw%ny

      ! Replace NaN by zero
      IF (ISNAN( dSTdz_raw( i,j))) THEN
        dSTdz_raw( i,j) = 0._dp
      END IF

    END DO
    END DO
    CALL sync

    ! Map the data to the mesh
    CALL map_grid2mesh_2D( climate_matrix%ISMIP_style%grid_raw, mesh, dSTdz_raw, climate_matrix%ISMIP_style%dSTdz0)

    ! Clean up after yourself
    CALL deallocate_shared( wdSTdz_raw)

    ! Timeframe 1
    ! ===========

    ! Determine the name of the file containing the timeframe
    netcdf%filename = TRIM( C%ISMIP_forcing_foldername_dSTdz) // '/' // TRIM( C%ISMIP_forcing_basefilename_dSTdz) // year1str // '.nc'

    ! Inquire if everything we need is present in the file
    CALL inquire_ISMIP_forcing_dSTdz_file( netcdf)

    ! Allocate memory for, and read, the data
    CALL allocate_shared_dp_2D( climate_matrix%ISMIP_style%grid_raw%nx, climate_matrix%ISMIP_style%grid_raw%ny, dSTdz_raw, wdSTdz_raw)
    CALL read_ISMIP_forcing_dSTdz_file( netcdf, dSTdz_raw)
    CALL sync

    ! Clean up the raw data a bit
    DO i = climate_matrix%ISMIP_style%grid_raw%i1, climate_matrix%ISMIP_style%grid_raw%i2
    DO j = 1, climate_matrix%ISMIP_style%grid_raw%ny

      ! Replace NaN by zero
      IF (ISNAN( dSTdz_raw( i,j))) THEN
        dSTdz_raw( i,j) = 0._dp
      END IF

    END DO
    END DO
    CALL sync

    ! Map the data to the mesh
    CALL map_grid2mesh_2D( climate_matrix%ISMIP_style%grid_raw, mesh, dSTdz_raw, climate_matrix%ISMIP_style%dSTdz1)

    ! Clean up after yourself
    CALL deallocate_shared( wdSTdz_raw)

    ! Finalise routine path
    CALL finalise_routine( routine_name, n_extra_windows_expected = 13)

<<<<<<< HEAD
  END SUBROUTINE update_ISMIP_forcing_timeframes

  SUBROUTINE initialise_climate_model_ISMIP_forcing( mesh, climate_matrix)
=======
  END SUBROUTINE update_ISMIP_style_timeframes
  SUBROUTINE initialise_climate_model_ISMIP_style( mesh, climate_matrix)
>>>>>>> 0cdbf329
    ! Initialise the regional climate model
    !
    ! Use the ISMIP-style (SMB + aSMB + dSMBdz + ST + aST + dSTdz) forcing

    IMPLICIT NONE

    ! In/output variables:
    TYPE(type_mesh),                          INTENT(IN)    :: mesh
    TYPE(type_climate_matrix_regional),       INTENT(INOUT) :: climate_matrix

    ! Local variables:
    CHARACTER(LEN=256), PARAMETER                           :: routine_name = 'initialise_climate_model_ISMIP_style'

    ! Add routine to path
    CALL init_routine( routine_name)

    ! Initialise the baseline SMB and temperature
    CALL initialise_climate_model_ISMIP_style_baseline( mesh, climate_matrix)

    ! Allocate memory for the timestamps of the two timeframes
    CALL allocate_shared_dp_0D( climate_matrix%ISMIP_style%t0, climate_matrix%ISMIP_style%wt0)
    CALL allocate_shared_dp_0D( climate_matrix%ISMIP_style%t1, climate_matrix%ISMIP_style%wt1)

    IF (par%master) THEN
      ! Give impossible values to timeframes, so that the first call to run_climate_model_ISMIP_style
      ! is guaranteed to first read two new timeframes from the NetCDF file
      climate_matrix%ISMIP_style%t0 = C%start_time_of_run - 100._dp
      climate_matrix%ISMIP_style%t1 = C%start_time_of_run - 90._dp
    END IF ! IF (par%master) THEN
    CALL sync

    ! Allocate memory for the two timeframes
    CALL allocate_shared_dp_1D( mesh%nV, climate_matrix%ISMIP_style%aSMB0  , climate_matrix%ISMIP_style%waSMB0  )
    CALL allocate_shared_dp_1D( mesh%nV, climate_matrix%ISMIP_style%dSMBdz0, climate_matrix%ISMIP_style%wdSMBdz0)
    CALL allocate_shared_dp_1D( mesh%nV, climate_matrix%ISMIP_style%aST0   , climate_matrix%ISMIP_style%waST0   )
    CALL allocate_shared_dp_1D( mesh%nV, climate_matrix%ISMIP_style%dSTdz0 , climate_matrix%ISMIP_style%wdSTdz0 )

    CALL allocate_shared_dp_1D( mesh%nV, climate_matrix%ISMIP_style%aSMB1  , climate_matrix%ISMIP_style%waSMB1  )
    CALL allocate_shared_dp_1D( mesh%nV, climate_matrix%ISMIP_style%dSMBdz1, climate_matrix%ISMIP_style%wdSMBdz1)
    CALL allocate_shared_dp_1D( mesh%nV, climate_matrix%ISMIP_style%aST1   , climate_matrix%ISMIP_style%waST1   )
    CALL allocate_shared_dp_1D( mesh%nV, climate_matrix%ISMIP_style%dSTdz1 , climate_matrix%ISMIP_style%wdSTdz1 )

    ! Allocate memory for the time-interpolated values of aSMB, dSMBdz, ST, and dSTdz
    CALL allocate_shared_dp_1D( mesh%nV, climate_matrix%ISMIP_style%aSMB   , climate_matrix%ISMIP_style%waSMB   )
    CALL allocate_shared_dp_1D( mesh%nV, climate_matrix%ISMIP_style%dSMBdz , climate_matrix%ISMIP_style%wdSMBdz )
    CALL allocate_shared_dp_1D( mesh%nV, climate_matrix%ISMIP_style%aST    , climate_matrix%ISMIP_style%waST    )
    CALL allocate_shared_dp_1D( mesh%nV, climate_matrix%ISMIP_style%dSTdz  , climate_matrix%ISMIP_style%wdSTdz  )

    ! Allocate memory for the applied values of SMB and ST (i.e. after applying the anomaly and elevation correction)
    CALL allocate_shared_dp_1D( mesh%nV, climate_matrix%ISMIP_style%SMB    , climate_matrix%ISMIP_style%wSMB    )
    CALL allocate_shared_dp_1D( mesh%nV, climate_matrix%ISMIP_style%ST     , climate_matrix%ISMIP_style%wST     )

    ! Lastly, allocate memory for the "applied" snapshot
    CALL allocate_climate_snapshot_regional( mesh, climate_matrix%applied, name = 'applied')

    ! Finalise routine path
    CALL finalise_routine( routine_name, n_extra_windows_expected = 37)

<<<<<<< HEAD
  END SUBROUTINE initialise_climate_model_ISMIP_forcing

  SUBROUTINE initialise_climate_model_ISMIP_forcing_SMB_baseline( mesh, climate_matrix)
=======
  END SUBROUTINE initialise_climate_model_ISMIP_style
  SUBROUTINE initialise_climate_model_ISMIP_style_baseline( mesh, climate_matrix)
>>>>>>> 0cdbf329
    ! Use the ISMIP-style (SMB + aSMB + dSMBdz + ST + aST + dSTdz) forcing
    ! Initialise the baseline climate

    IMPLICIT NONE

    ! In/output variables:
    TYPE(type_mesh),                          INTENT(IN)    :: mesh
    TYPE(type_climate_matrix_regional),       INTENT(INOUT) :: climate_matrix

    ! Local variables:
    CHARACTER(LEN=256), PARAMETER                           :: routine_name = 'initialise_climate_model_ISMIP_style_baseline'
    TYPE(type_netcdf_ISMIP_style_baseline)                  :: netcdf
    TYPE(type_grid)                                         :: grid_raw
    REAL(dp), DIMENSION(:,:  ), POINTER                     ::  SMB_raw,  ST_raw,  Hs_raw
    INTEGER                                                 :: wSMB_raw, wST_raw, wHs_raw

    ! Add routine to path
    CALL init_routine( routine_name)

    ! The name of the file we're reading the data from
    netcdf%filename = C%ISMIP_forcing_filename_baseline

    ! First get the grid from the file
    CALL get_grid_from_file( netcdf%filename, grid_raw)

    ! Inquire if everything we need is present in the file
    CALL inquire_ISMIP_forcing_baseline_file( netcdf)

    ! Allocate memory for, and read, the data
    CALL allocate_shared_dp_2D( grid_raw%nx, grid_raw%ny, SMB_raw, wSMB_raw)
    CALL allocate_shared_dp_2D( grid_raw%nx, grid_raw%ny, ST_raw , wST_raw )
    CALL allocate_shared_dp_2D( grid_raw%nx, grid_raw%ny, Hs_raw , wHs_raw )

<<<<<<< HEAD
    ! Calculate the mapping operator between this grid and the mesh
    CALL calc_remapping_operator_grid2mesh( grid_raw, mesh)

    ! Map the data to the mesh
    CALL allocate_shared_dp_1D( mesh%nV, climate_matrix%ISMIP_forcing%SMB_baseline, climate_matrix%ISMIP_forcing%wSMB_baseline)
    CALL map_grid2mesh_2D( grid_raw, mesh, SMB_raw, climate_matrix%ISMIP_forcing%SMB_baseline)

    ! Clean up after yourself
    CALL deallocate_shared( grid_raw%wnx      )
    CALL deallocate_shared( grid_raw%wny      )
    CALL deallocate_shared( grid_raw%wdx      )
    CALL deallocate_shared( grid_raw%wxmin    )
    CALL deallocate_shared( grid_raw%wxmax    )
    CALL deallocate_shared( grid_raw%wymin    )
    CALL deallocate_shared( grid_raw%wymax    )
    CALL deallocate_shared( grid_raw%wx       )
    CALL deallocate_shared( grid_raw%wy       )
    CALL deallocate_shared( grid_raw%wn       )
    CALL deallocate_shared( grid_raw%wn2ij    )
    CALL deallocate_shared( grid_raw%wij2n    )
    CALL deallocate_shared( grid_raw%wtol_dist)
    CALL deallocate_remapping_operators_grid2mesh( grid_raw)
    CALL deallocate_shared( wSMB_raw          )

    ! Finalise routine path
    CALL finalise_routine( routine_name, n_extra_windows_expected = 1)

  END SUBROUTINE initialise_climate_model_ISMIP_forcing_SMB_baseline

  SUBROUTINE initialise_climate_model_ISMIP_forcing_ST_baseline( mesh, climate_matrix)
    ! Use the ISMIP-style (SMB + aSMB + dSMBdz + ST + aST + dSTdz) forcing
    ! Initialise the baseline SMB

    IMPLICIT NONE

    ! In/output variables:
    TYPE(type_mesh),                          INTENT(IN)    :: mesh
    TYPE(type_climate_matrix_regional),       INTENT(INOUT) :: climate_matrix

    ! Local variables:
    CHARACTER(LEN=256), PARAMETER                           :: routine_name = 'initialise_climate_model_ISMIP_forcing_ST_baseline'
    TYPE(type_grid)                                         :: grid_raw
    REAL(dp), DIMENSION(:,:  ), POINTER                     ::  ST_raw
    INTEGER                                                 :: wST_raw

    ! Add routine to path
    CALL init_routine( routine_name)

    ! The name of the file we're reading the data from
    climate_matrix%ISMIP_forcing%netcdf_ST_baseline%filename = C%ISMIP_forcing_filename_ST_baseline

    ! First get the grid from the file
    CALL get_grid_from_file( climate_matrix%ISMIP_forcing%netcdf_ST_baseline%filename, grid_raw)

    ! Inquire if everything we need is present in the file
    CALL inquire_ISMIP_forcing_ST_baseline_file( climate_matrix%ISMIP_forcing%netcdf_ST_baseline)

    ! Allocate memory for, and read, the data
    CALL allocate_shared_dp_2D( grid_raw%nx, grid_raw%ny, ST_raw, wST_raw)
    CALL read_ISMIP_forcing_ST_baseline_file( climate_matrix%ISMIP_forcing%netcdf_ST_baseline, ST_raw)
=======
    CALL read_ISMIP_forcing_baseline_file( netcdf, SMB_raw, ST_raw, Hs_raw)
>>>>>>> 0cdbf329

    ! Calculate the mapping operator between this grid and the mesh
    CALL calc_remapping_operator_grid2mesh( grid_raw, mesh)

    ! Map the data to the mesh
    CALL allocate_shared_dp_1D( mesh%nV, climate_matrix%ISMIP_style%SMB_ref, climate_matrix%ISMIP_style%wSMB_ref)
    CALL allocate_shared_dp_1D( mesh%nV, climate_matrix%ISMIP_style%ST_ref , climate_matrix%ISMIP_style%wST_ref )
    CALL allocate_shared_dp_1D( mesh%nV, climate_matrix%ISMIP_style%Hs_ref , climate_matrix%ISMIP_style%wHs_ref )

    CALL map_grid2mesh_2D( grid_raw, mesh, SMB_raw, climate_matrix%ISMIP_style%SMB_ref)
    CALL map_grid2mesh_2D( grid_raw, mesh, ST_raw , climate_matrix%ISMIP_style%ST_ref )
    CALL map_grid2mesh_2D( grid_raw, mesh, Hs_raw , climate_matrix%ISMIP_style%Hs_ref )

    ! Clean up after yourself
    CALL deallocate_shared( grid_raw%wnx      )
    CALL deallocate_shared( grid_raw%wny      )
    CALL deallocate_shared( grid_raw%wdx      )
    CALL deallocate_shared( grid_raw%wxmin    )
    CALL deallocate_shared( grid_raw%wxmax    )
    CALL deallocate_shared( grid_raw%wymin    )
    CALL deallocate_shared( grid_raw%wymax    )
    CALL deallocate_shared( grid_raw%wx       )
    CALL deallocate_shared( grid_raw%wy       )
    CALL deallocate_shared( grid_raw%wn       )
    CALL deallocate_shared( grid_raw%wn2ij    )
    CALL deallocate_shared( grid_raw%wij2n    )
    CALL deallocate_shared( grid_raw%wtol_dist)
    CALL deallocate_remapping_operators_grid2mesh( grid_raw)
    CALL deallocate_shared( wSMB_raw          )
    CALL deallocate_shared( wST_raw           )
    CALL deallocate_shared( wHs_raw           )

    ! Finalise routine path
    CALL finalise_routine( routine_name, n_extra_windows_expected = 1)

  END SUBROUTINE initialise_climate_model_ISMIP_style_baseline

! == Some generally useful tools
! ==============================

  SUBROUTINE map_subclimate_to_mesh( mesh, cglob, creg)
    ! Map data from a global "subclimate" (PD observed or cglob snapshot) to the mesh

    IMPLICIT NONE

    ! In/output variables:
    TYPE(type_mesh),                      INTENT(IN)    :: mesh
    TYPE(type_climate_snapshot_global),   INTENT(IN)    :: cglob    ! Global climate
    TYPE(type_climate_snapshot_regional), INTENT(INOUT) :: creg     ! Mesh   climate

    ! Local variables:
    CHARACTER(LEN=256), PARAMETER                      :: routine_name = 'map_subclimate_to_mesh'
    TYPE(type_grid_lonlat)                             :: grid
    TYPE(type_remapping_lonlat2mesh)                   :: map

    ! Add routine to path
    CALL init_routine( routine_name)

    ! If this snapshot is not used, don't do anything
    IF (creg%name == 'none') THEN
      CALL finalise_routine( routine_name)
      RETURN
    END IF

    IF (par%master) WRITE(0,*) '   Mapping ', TRIM(cglob%name), ' data from global grid to mesh...'

    CALL allocate_shared_int_0D( grid%nlon, grid%wnlon)
    CALL allocate_shared_int_0D( grid%nlat, grid%wnlat)
    grid%nlon = cglob%nlon
    grid%nlat = cglob%nlat

    CALL allocate_shared_dp_1D( grid%nlon, grid%lon,  grid%wlon)
    CALL allocate_shared_dp_1D( grid%nlat, grid%lat,  grid%wlat)
    grid%lon  = cglob%lon
    grid%lat  = cglob%lat

    ! Calculate mapping arrays
    CALL create_remapping_arrays_lonlat_mesh( mesh, grid, map)

    ! Map global climate data to the mesh
<<<<<<< HEAD
    CALL map_latlon2mesh_2D( mesh, map, cglob%Hs,       creg%Hs      )
    CALL map_latlon2mesh_3D( mesh, map, cglob%T2m,      creg%T2m     )
    CALL map_latlon2mesh_3D( mesh, map, cglob%Precip,   creg%Precip  )
    CALL map_latlon2mesh_3D( mesh, map, cglob%Wind_WE,  creg%Wind_WE )
    CALL map_latlon2mesh_3D( mesh, map, cglob%Wind_SN,  creg%Wind_SN )
    CALL map_latlon2mesh_2D( mesh, map, cglob%Mask_ice, creg%Mask_ice)
=======
    CALL map_lonlat2mesh_2D( mesh, map, cglob%Hs,      creg%Hs     )
    CALL map_lonlat2mesh_3D( mesh, map, cglob%T2m,     creg%T2m    )
    CALL map_lonlat2mesh_3D( mesh, map, cglob%Precip,  creg%Precip )
    CALL map_lonlat2mesh_3D( mesh, map, cglob%Wind_WE, creg%Wind_WE)
    CALL map_lonlat2mesh_3D( mesh, map, cglob%Wind_SN, creg%Wind_SN)
>>>>>>> 0cdbf329

    ! Deallocate mapping arrays
    CALL deallocate_remapping_arrays_lonlat_mesh( map)

    ! Rotate zonal/meridional wind to x,y wind
    CALL rotate_wind_to_model_mesh( mesh, creg%wind_WE, creg%wind_SN, creg%wind_LR, creg%wind_DU)

    ! Clean up after yourself
    CALL deallocate_shared( grid%wnlon)
    CALL deallocate_shared( grid%wnlat)
    CALL deallocate_shared( grid%wlon )
    CALL deallocate_shared( grid%wlat )

    ! Finalise routine path
    CALL finalise_routine( routine_name)

  END SUBROUTINE map_subclimate_to_mesh

  SUBROUTINE remap_climate_model( mesh_old, mesh_new, map, climate_matrix, climate_matrix_global, refgeo_PD, grid_smooth, mask_noice, region_name, time)
    ! Reallocate all the data fields (no remapping needed, instead we just run
    ! the climate model immediately after a mesh update)

    IMPLICIT NONE

    ! In/output variables:
    TYPE(type_mesh),                     INTENT(INOUT) :: mesh_old
    TYPE(type_mesh),                     INTENT(INOUT) :: mesh_new
    TYPE(type_remapping_mesh_mesh),      INTENT(IN)    :: map
    TYPE(type_climate_matrix_regional),  INTENT(INOUT) :: climate_matrix
    TYPE(type_climate_matrix_global),    INTENT(IN)    :: climate_matrix_global
    TYPE(type_reference_geometry),       INTENT(IN)    :: refgeo_PD
    TYPE(type_grid),                     INTENT(IN)    :: grid_smooth
    INTEGER,  DIMENSION(:    ),          INTENT(IN)    :: mask_noice
    CHARACTER(LEN=3),                    INTENT(IN)    :: region_name
    REAL(dp),                            INTENT(IN)    :: time

    ! Local variables:
    CHARACTER(LEN=256), PARAMETER                      :: routine_name = 'remap_climate_model'
    INTEGER                                            :: int_dummy, vi, m

    ! Add routine to path
    CALL init_routine( routine_name)

    ! To prevent compiler warnings for unused variables
    int_dummy = mesh_old%nV
    int_dummy = mesh_new%nV
    int_dummy = map%int_dummy

    ! Reallocate memory for the 'applied' subclimate
    ! ==============================================

    CALL reallocate_subclimate( mesh_new, climate_matrix%applied)

    ! Reallocate memory for the PD subclimate
    ! =======================================

    IF (C%choice_climate_model == 'PD_obs' .OR. &
        C%choice_climate_model == 'PD_dTglob') THEN

      CALL reallocate_subclimate(  mesh_new, climate_matrix%PD_obs)
      CALL map_subclimate_to_mesh( mesh_new, climate_matrix_global%PD_obs,  climate_matrix%PD_obs)

      ! Re-initialise insolation at present-day (needed for the IMAU-ITM SMB model)
      CALL get_insolation_at_time( mesh_new, 0.0_dp, climate_matrix%PD_obs%Q_TOA)

      ! Re-initialise applied insolation with present-day values
      climate_matrix%applied%Q_TOA( mesh_new%vi1:mesh_new%vi2,:) = climate_matrix%PD_obs%Q_TOA( mesh_new%vi1:mesh_new%vi2,:)
      CALL sync

    END IF

    ! Reallocate and reinitialise the GCM snapshots
    ! =============================================

    IF (C%choice_climate_model == 'matrix_warm_cold') THEN

      ! Reallocate memory
      CALL reallocate_subclimate(  mesh_new, climate_matrix%PD_obs  )
      CALL reallocate_subclimate(  mesh_new, climate_matrix%GCM_PI  )
      CALL reallocate_subclimate(  mesh_new, climate_matrix%GCM_warm)
      CALL reallocate_subclimate(  mesh_new, climate_matrix%GCM_cold)

      ! Map GCM data from the global lat-lon grid to the model mesh
      CALL map_subclimate_to_mesh( mesh_new, climate_matrix_global%PD_obs,   climate_matrix%PD_obs  )
      CALL map_subclimate_to_mesh( mesh_new, climate_matrix_global%GCM_PI,   climate_matrix%GCM_PI  )
      CALL map_subclimate_to_mesh( mesh_new, climate_matrix_global%GCM_warm, climate_matrix%GCM_warm)
      CALL map_subclimate_to_mesh( mesh_new, climate_matrix_global%GCM_cold, climate_matrix%GCM_cold)

      ! Right now, no wind is read from GCM output; just use PD observations everywhere
      climate_matrix%GCM_PI%Wind_WE(   mesh_new%vi1:mesh_new%vi2,:) = climate_matrix%PD_obs%Wind_WE( mesh_new%vi1:mesh_new%vi2,:)
      climate_matrix%GCM_PI%Wind_SN(   mesh_new%vi1:mesh_new%vi2,:) = climate_matrix%PD_obs%Wind_SN( mesh_new%vi1:mesh_new%vi2,:)
      climate_matrix%GCM_warm%Wind_WE( mesh_new%vi1:mesh_new%vi2,:) = climate_matrix%PD_obs%Wind_WE( mesh_new%vi1:mesh_new%vi2,:)
      climate_matrix%GCM_warm%Wind_SN( mesh_new%vi1:mesh_new%vi2,:) = climate_matrix%PD_obs%Wind_SN( mesh_new%vi1:mesh_new%vi2,:)
      climate_matrix%GCM_cold%Wind_WE( mesh_new%vi1:mesh_new%vi2,:) = climate_matrix%PD_obs%Wind_WE( mesh_new%vi1:mesh_new%vi2,:)
      climate_matrix%GCM_cold%Wind_SN( mesh_new%vi1:mesh_new%vi2,:) = climate_matrix%PD_obs%Wind_SN( mesh_new%vi1:mesh_new%vi2,:)

      ! Calculate spatially variable lapse rate
      climate_matrix%GCM_warm%lambda( mesh_new%vi1:mesh_new%vi2) = C%constant_lapserate
      CALL sync
      IF     (region_name == 'NAM' .OR. region_name == 'EAS') THEN
        CALL initialise_snapshot_spatially_variable_lapserate( mesh_new, grid_smooth, climate_matrix%GCM_PI, climate_matrix%GCM_cold)
      ELSEIF (region_name == 'GLR' .OR. region_name == 'ANT') THEN
        climate_matrix%GCM_cold%lambda( mesh_new%vi1:mesh_new%vi2) = C%constant_lapserate
        CALL sync
      END IF

      ! Calculate GCM climate bias
      CALL deallocate_shared( climate_matrix%wGCM_bias_T2m   )
      CALL deallocate_shared( climate_matrix%wGCM_bias_Precip)
      CALL deallocate_shared( climate_matrix%wGCM_bias_Hs)
      CALL calculate_GCM_bias( mesh_new, climate_matrix)
      CALL correct_GCM_bias_warm( mesh_new, climate_matrix, climate_matrix%GCM_warm, do_correct_bias = C%climate_matrix_biascorrect_warm)
      CALL correct_GCM_bias_cold( mesh_new, climate_matrix, climate_matrix%GCM_cold, do_correct_bias = C%climate_matrix_biascorrect_cold)

      ! Get reference absorbed insolation for the GCM snapshots
      CALL initialise_snapshot_absorbed_insolation( mesh_new, climate_matrix%GCM_warm, region_name, mask_noice)
      CALL initialise_snapshot_absorbed_insolation( mesh_new, climate_matrix%GCM_cold, region_name, mask_noice)

    END IF

    IF (C%choice_climate_model == 'direct_global' .OR. &
        C%choice_climate_model == 'direct_regional') THEN

      ! Reallocate shared memory
      CALL reallocate_shared_dp_1D( mesh_new%nV,     climate_matrix%direct%Hs0,      climate_matrix%direct%wHs0     )
      CALL reallocate_shared_dp_1D( mesh_new%nV,     climate_matrix%direct%Hs1,      climate_matrix%direct%wHs1     )
      CALL reallocate_shared_dp_2D( mesh_new%nV, 12, climate_matrix%direct%T2m0,     climate_matrix%direct%wT2m0    )
      CALL reallocate_shared_dp_2D( mesh_new%nV, 12, climate_matrix%direct%T2m1,     climate_matrix%direct%wT2m1    )
      CALL reallocate_shared_dp_2D( mesh_new%nV, 12, climate_matrix%direct%Precip0,  climate_matrix%direct%wPrecip0 )
      CALL reallocate_shared_dp_2D( mesh_new%nV, 12, climate_matrix%direct%Precip1,  climate_matrix%direct%wPrecip1 )
      CALL reallocate_shared_dp_2D( mesh_new%nV, 12, climate_matrix%direct%Wind_WE0, climate_matrix%direct%wWind_WE0)
      CALL reallocate_shared_dp_2D( mesh_new%nV, 12, climate_matrix%direct%Wind_WE1, climate_matrix%direct%wWind_WE1)
      CALL reallocate_shared_dp_2D( mesh_new%nV, 12, climate_matrix%direct%Wind_SN0, climate_matrix%direct%wWind_SN0)
      CALL reallocate_shared_dp_2D( mesh_new%nV, 12, climate_matrix%direct%Wind_SN1, climate_matrix%direct%wWind_SN1)

    END IF

    IF (C%choice_SMB_model == 'direct_global' .OR. &
        C%choice_SMB_model == 'direct_regional') THEN

       ! Reallocate shared memory
       CALL reallocate_shared_dp_1D( mesh_new%nV, climate_matrix%SMB_direct%T2m_year0, climate_matrix%SMB_direct%wT2m_year0)
       CALL reallocate_shared_dp_1D( mesh_new%nV, climate_matrix%SMB_direct%T2m_year1, climate_matrix%SMB_direct%wT2m_year1)
       CALL reallocate_shared_dp_1D( mesh_new%nV, climate_matrix%SMB_direct%SMB_year0, climate_matrix%SMB_direct%wSMB_year0)
       CALL reallocate_shared_dp_1D( mesh_new%nV, climate_matrix%SMB_direct%SMB_year1, climate_matrix%SMB_direct%wSMB_year1)

    END IF

    IF (C%choice_climate_model == 'ISMIP_style_forcing') THEN

      ! Reallocate shared memory

      ! Baseline (deallocate, as new memory is allocated in the "initialise" routines)
      CALL deallocate_shared( climate_matrix%ISMIP_style%wSMB_ref)
      CALL deallocate_shared( climate_matrix%ISMIP_style%wST_ref )
      CALL deallocate_shared( climate_matrix%ISMIP_style%wHs_ref )

      ! The two timeframes
      CALL reallocate_shared_dp_1D( mesh_new%nV, climate_matrix%ISMIP_style%aSMB0       , climate_matrix%ISMIP_style%waSMB0       )
      CALL reallocate_shared_dp_1D( mesh_new%nV, climate_matrix%ISMIP_style%dSMBdz0     , climate_matrix%ISMIP_style%wdSMBdz0     )
      CALL reallocate_shared_dp_1D( mesh_new%nV, climate_matrix%ISMIP_style%aST0        , climate_matrix%ISMIP_style%waST0        )
      CALL reallocate_shared_dp_1D( mesh_new%nV, climate_matrix%ISMIP_style%dSTdz0      , climate_matrix%ISMIP_style%wdSTdz0      )

      CALL reallocate_shared_dp_1D( mesh_new%nV, climate_matrix%ISMIP_style%aSMB1       , climate_matrix%ISMIP_style%waSMB1       )
      CALL reallocate_shared_dp_1D( mesh_new%nV, climate_matrix%ISMIP_style%dSMBdz1     , climate_matrix%ISMIP_style%wdSMBdz1     )
      CALL reallocate_shared_dp_1D( mesh_new%nV, climate_matrix%ISMIP_style%aST1        , climate_matrix%ISMIP_style%waST1        )
      CALL reallocate_shared_dp_1D( mesh_new%nV, climate_matrix%ISMIP_style%dSTdz1      , climate_matrix%ISMIP_style%wdSTdz1      )

      ! Time-interpolated values of aSMB, dSMBdz, ST, and dSTdz
      CALL reallocate_shared_dp_1D( mesh_new%nV, climate_matrix%ISMIP_style%aSMB        , climate_matrix%ISMIP_style%waSMB        )
      CALL reallocate_shared_dp_1D( mesh_new%nV, climate_matrix%ISMIP_style%dSMBdz      , climate_matrix%ISMIP_style%wdSMBdz      )
      CALL reallocate_shared_dp_1D( mesh_new%nV, climate_matrix%ISMIP_style%aST         , climate_matrix%ISMIP_style%waST         )
      CALL reallocate_shared_dp_1D( mesh_new%nV, climate_matrix%ISMIP_style%dSTdz       , climate_matrix%ISMIP_style%wdSTdz       )

      ! The applied values of SMB and ST (i.e. after applying the anomaly and elevation correction)
      CALL reallocate_shared_dp_1D( mesh_new%nV, climate_matrix%ISMIP_style%SMB         , climate_matrix%ISMIP_style%wSMB         )
      CALL reallocate_shared_dp_1D( mesh_new%nV, climate_matrix%ISMIP_style%ST          , climate_matrix%ISMIP_style%wST          )

      ! Destroy the grid, and the mapping operator that applied to the old mesh
      CALL deallocate_remapping_operators_grid2mesh( climate_matrix%ISMIP_style%grid_raw)

      CALL deallocate_shared( climate_matrix%ISMIP_style%grid_raw%wnx)
      CALL deallocate_shared( climate_matrix%ISMIP_style%grid_raw%wny)
      CALL deallocate_shared( climate_matrix%ISMIP_style%grid_raw%wx)
      CALL deallocate_shared( climate_matrix%ISMIP_style%grid_raw%wy)
      CALL deallocate_shared( climate_matrix%ISMIP_style%grid_raw%wdx)
      CALL deallocate_shared( climate_matrix%ISMIP_style%grid_raw%wxmin)
      CALL deallocate_shared( climate_matrix%ISMIP_style%grid_raw%wxmax)
      CALL deallocate_shared( climate_matrix%ISMIP_style%grid_raw%wymin)
      CALL deallocate_shared( climate_matrix%ISMIP_style%grid_raw%wymax)
      CALL deallocate_shared( climate_matrix%ISMIP_style%grid_raw%wtol_dist)
      CALL deallocate_shared( climate_matrix%ISMIP_style%grid_raw%wn)
      CALL deallocate_shared( climate_matrix%ISMIP_style%grid_raw%wn2ij)
      CALL deallocate_shared( climate_matrix%ISMIP_style%grid_raw%wij2n)

      NULLIFY( climate_matrix%ISMIP_style%grid_raw%nx)
      NULLIFY( climate_matrix%ISMIP_style%grid_raw%ny)
      NULLIFY( climate_matrix%ISMIP_style%grid_raw%x)
      NULLIFY( climate_matrix%ISMIP_style%grid_raw%y)
      NULLIFY( climate_matrix%ISMIP_style%grid_raw%dx)
      NULLIFY( climate_matrix%ISMIP_style%grid_raw%xmin)
      NULLIFY( climate_matrix%ISMIP_style%grid_raw%xmax)
      NULLIFY( climate_matrix%ISMIP_style%grid_raw%ymin)
      NULLIFY( climate_matrix%ISMIP_style%grid_raw%ymax)
      NULLIFY( climate_matrix%ISMIP_style%grid_raw%tol_dist)
      NULLIFY( climate_matrix%ISMIP_style%grid_raw%n)
      NULLIFY( climate_matrix%ISMIP_style%grid_raw%n2ij)
      NULLIFY( climate_matrix%ISMIP_style%grid_raw%ij2n)

      ! (re)Initialise the baseline SMB and temperature
      CALL initialise_climate_model_ISMIP_style_baseline( mesh_new, climate_matrix)

      ! Calculate a new mapping operator and reproject the timeframes to the new grid
      CALL update_ISMIP_style_timeframes( mesh_new, climate_matrix, time)

    END IF

    ! Finalise routine path
    CALL finalise_routine( routine_name)

  END SUBROUTINE remap_climate_model

  SUBROUTINE reallocate_subclimate( mesh_new, subclimate)
    ! Reallocate data fields of a regional subclimate after a mesh update

    IMPLICIT NONE

    ! In/output variables:
    TYPE(type_mesh),                      INTENT(IN)    :: mesh_new
    TYPE(type_climate_snapshot_regional), INTENT(INOUT) :: subclimate

    ! Local variables:
    CHARACTER(LEN=256), PARAMETER                       :: routine_name = 'reallocate_subclimate'

    ! Add routine to path
    CALL init_routine( routine_name)

    CALL reallocate_shared_dp_1D( mesh_new%nV,     subclimate%Hs,          subclimate%wHs         )
    CALL reallocate_shared_dp_2D( mesh_new%nV, 12, subclimate%T2m,         subclimate%wT2m        )
    CALL reallocate_shared_dp_2D( mesh_new%nV, 12, subclimate%Precip,      subclimate%wPrecip     )
    CALL reallocate_shared_dp_2D( mesh_new%nV, 12, subclimate%Wind_WE,     subclimate%wWind_WE    )
    CALL reallocate_shared_dp_2D( mesh_new%nV, 12, subclimate%Wind_SN,     subclimate%wWind_SN    )
    CALL reallocate_shared_dp_2D( mesh_new%nV, 12, subclimate%Wind_LR,     subclimate%wWind_LR    )
    CALL reallocate_shared_dp_2D( mesh_new%nV, 12, subclimate%Wind_DU,     subclimate%wWind_DU    )
    CALL reallocate_shared_dp_1D( mesh_new%nV,     subclimate%Mask_ice,    subclimate%wMask_ice   )

    CALL reallocate_shared_dp_1D( mesh_new%nV,     subclimate%lambda,      subclimate%wlambda     )

    CALL reallocate_shared_dp_2D( mesh_new%nV, 12, subclimate%T2m_corr,    subclimate%wT2m_corr   )
    CALL reallocate_shared_dp_2D( mesh_new%nV, 12, subclimate%Precip_corr, subclimate%wPrecip_corr)
    CALL reallocate_shared_dp_1D( mesh_new%nV,     subclimate%Hs_corr,     subclimate%wHs_corr    )

    CALL reallocate_shared_dp_2D( mesh_new%nV, 12, subclimate%Q_TOA,       subclimate%wQ_TOA      )
    CALL reallocate_shared_dp_2D( mesh_new%nV, 12, subclimate%Albedo,      subclimate%wAlbedo     )
    CALL reallocate_shared_dp_1D( mesh_new%nV,     subclimate%I_abs,       subclimate%wI_abs      )

    ! Finalise routine path
    CALL finalise_routine( routine_name)

  END SUBROUTINE reallocate_subclimate

  ! Two different parameterised precipitation models:
  ! - a simply Clausius-Clapeyron-based method            (used for GRL and ANT)
  ! - the Roe & Lindzen temperature/orography-based model (used for NAM and EAS)
  SUBROUTINE adapt_precip_CC(  mesh, Hs, Hs_GCM, T_ref_GCM, P_ref_GCM, Precip_GCM, region_name)

    USE parameters_module, ONLY: T0

    IMPLICIT NONE

    ! Input variables:
    TYPE(type_mesh),                     INTENT(IN)    :: mesh
    REAL(dp), DIMENSION(:    ),          INTENT(IN)    :: Hs              ! Model orography (m)
    REAL(dp), DIMENSION(:    ),          INTENT(IN)    :: Hs_GCM          ! Reference orography (m)           - total ice-weighted
    REAL(dp), DIMENSION(:,:  ),          INTENT(IN)    :: T_ref_GCM       ! Reference temperature (K)         - total ice-weighted
    REAL(dp), DIMENSION(:,:  ),          INTENT(IN)    :: P_ref_GCM       ! Reference precipitation (m/month) - total ice-weighted
    CHARACTER(LEN=3),                    INTENT(IN)    :: region_name

    ! Output variables:
    REAL(dp), DIMENSION(:,:  ),          INTENT(OUT)   :: Precip_GCM      ! Climate matrix precipitation

    ! Local variables:
    CHARACTER(LEN=256), PARAMETER                      :: routine_name = 'adapt_precip_CC'
    INTEGER                                            :: vi,m
    REAL(dp), DIMENSION(:,:  ), POINTER                ::  T_inv,  T_inv_ref
    INTEGER                                            :: wT_inv, wT_inv_ref

    ! Add routine to path
    CALL init_routine( routine_name)

    ! Allocate shared memory
    CALL allocate_shared_dp_2D( mesh%nV, 12, T_inv,     wT_inv    )
    CALL allocate_shared_dp_2D( mesh%nV, 12, T_inv_ref, wT_inv_ref)

    ! Calculate inversion layer temperatures
    DO m = 1, 12
    DO vi = mesh%vi1, mesh%vi2
      T_inv_ref( vi,m) = 88.9_dp + 0.67_dp *  T_ref_GCM( vi,m)
      T_inv(     vi,m) = 88.9_dp + 0.67_dp * (T_ref_GCM( vi,m) - C%constant_lapserate * (Hs( vi) - Hs_GCM( vi)))
    END DO
    END DO
    CALL sync

    IF     (region_name == 'GRL') THEN
      ! Method of Jouzel and Merlivat (1984), see equation (4.82) in Huybrechts (1992)

      DO m = 1, 12
      DO vi = mesh%vi1, mesh%vi2
        Precip_GCM( vi,m) = P_ref_GCM( vi,m) * 1.04**(T_inv( vi,m) - T_inv_ref( vi,m))
      END DO
      END DO
      CALL sync

    ELSEIF (region_name == 'ANT') THEN
      ! As with Lorius/Jouzel method (also Huybrechts, 2002

      DO m = 1, 12
      DO vi = mesh%vi1, mesh%vi2
        Precip_GCM( vi,m) = P_ref_GCM( vi,m) * (T_inv_ref( vi,m) / T_inv( vi,m))**2 * EXP(22.47_dp * (T0 / T_inv_ref( vi,m) - T0 / T_inv( vi,m)))
      END DO
      END DO
      CALL sync

    ELSE
      IF (par%master) WRITE(0,*) '  ERROR - adapt_precip_CC should only be used for Greenland and Antarctica!'
      CALL MPI_ABORT( MPI_COMM_WORLD, cerr, ierr)
    END IF

    ! Clean up after yourself
    CALL deallocate_shared( wT_inv)
    CALL deallocate_shared( wT_inv_ref)

    ! Finalise routine path
    CALL finalise_routine( routine_name)

  END SUBROUTINE adapt_precip_CC

  SUBROUTINE adapt_precip_Roe( mesh, Hs1, T2m1, Wind_LR1, Wind_DU1, Precip1, &
                                     Hs2, T2m2, Wind_LR2, Wind_DU2, Precip2)
    ! Adapt precipitation from reference state 1 to model state 2, using the Roe&Lindzen precipitation model

    IMPLICIT NONE

    ! In/output variables:
    TYPE(type_mesh),                     INTENT(IN)    :: mesh
    REAL(dp), DIMENSION(:    ),          INTENT(IN)    :: Hs1,      Hs2
    REAL(dp), DIMENSION(:,:  ),          INTENT(IN)    :: T2m1,     T2m2
    REAL(dp), DIMENSION(:,:  ),          INTENT(IN)    :: Wind_LR1, Wind_LR2
    REAL(dp), DIMENSION(:,:  ),          INTENT(IN)    :: Wind_DU1, Wind_DU2
    REAL(dp), DIMENSION(:,:  ),          INTENT(IN)    :: Precip1
    REAL(dp), DIMENSION(:,:  ),          INTENT(OUT)   :: Precip2

    ! Local variables:
    CHARACTER(LEN=256), PARAMETER                      :: routine_name = 'adapt_precip_Roe'
    INTEGER                                            :: vi,m
    REAL(dp), DIMENSION(:    ), POINTER                ::  dHs_dx1,  dHs_dx2
    REAL(dp), DIMENSION(:    ), POINTER                ::  dHs_dy1,  dHs_dy2
    INTEGER                                            :: wdHs_dx1, wdHs_dx2
    INTEGER                                            :: wdHs_dy1, wdHs_dy2
    REAL(dp), DIMENSION(:,:  ), POINTER                ::  Precip_RL1,  Precip_RL2,  dPrecip_RL
    INTEGER                                            :: wPrecip_RL1, wPrecip_RL2, wdPrecip_RL

    ! Add routine to path
    CALL init_routine( routine_name)

    ! Allocate shared memory
    CALL allocate_shared_dp_1D( mesh%nv,     dHs_dx1,     wdHs_dx1   )
    CALL allocate_shared_dp_1D( mesh%nv,     dHs_dx2,     wdHs_dx2   )
    CALL allocate_shared_dp_1D( mesh%nv,     dHs_dy1,     wdHs_dy1   )
    CALL allocate_shared_dp_1D( mesh%nv,     dHs_dy2,     wdHs_dy2   )
    CALL allocate_shared_dp_2D( mesh%nv, 12, Precip_RL1,  wPrecip_RL1)
    CALL allocate_shared_dp_2D( mesh%nv, 12, Precip_RL2,  wPrecip_RL2)
    CALL allocate_shared_dp_2D( mesh%nv, 12, dPrecip_RL,  wdPrecip_RL)

    ! Calculate surface slopes for both states
    CALL ddx_a_to_a_2D( mesh, Hs1, dHs_dx1)
    CALL ddx_a_to_a_2D( mesh, Hs2, dHs_dx2)
    CALL ddy_a_to_a_2D( mesh, Hs1, dHs_dy1)
    CALL ddy_a_to_a_2D( mesh, Hs2, dHs_dy2)

    DO vi = mesh%vi1, mesh%vi2
    DO m = 1, 12

      ! Calculate precipitation with the Roe&Lindzen model for both states
      CALL precipitation_model_Roe( T2m1( vi,m), dHs_dx1( vi), dHs_dy1( vi), Wind_LR1( vi,m), Wind_DU1( vi,m), Precip_RL1( vi,m))
      CALL precipitation_model_Roe( T2m2( vi,m), dHs_dx2( vi), dHs_dy2( vi), Wind_LR2( vi,m), Wind_DU2( vi,m), Precip_RL2( vi,m))

      ! Calculate the ratio between those two precipitation rates
      dPrecip_RL( vi,m) = MAX(0.01_dp, MIN( 2._dp, Precip_RL2( vi,m) / Precip_RL1( vi,m) ))

      ! Applied model precipitation = (matrix-interpolated GCM reference precipitation) * RL ratio
      Precip2( vi,m) = Precip1( vi,m) * dPrecip_RL( vi,m)

    END DO
    END DO
    CALL sync

    ! Clean up after yourself
    CALL deallocate_shared( wdHs_dx1)
    CALL deallocate_shared( wdHs_dx2)
    CALL deallocate_shared( wdHs_dy1)
    CALL deallocate_shared( wdHs_dy2)
    CALL deallocate_shared( wPrecip_RL1)
    CALL deallocate_shared( wPrecip_RL2)
    CALL deallocate_shared( wdPrecip_RL)

    ! Finalise routine path
    CALL finalise_routine( routine_name)

  END SUBROUTINE adapt_precip_Roe

  SUBROUTINE precipitation_model_Roe( T2m, dHs_dx, dHs_dy, Wind_LR, Wind_DU, Precip)
    ! Precipitation model of Roe (J. Glac, 2002), integration from Roe and Lindzen (J. Clim. 2001)

    USE parameters_module, ONLY: T0, pi, sec_per_year

    ! In/output variables:
    REAL(dp),                            INTENT(IN)    :: T2m                  ! 2-m air temperature [K]
    REAL(dp),                            INTENT(IN)    :: dHs_dx               ! Surface slope in the x-direction [m/m]
    REAL(dp),                            INTENT(IN)    :: dHs_dy               ! Surface slope in the y-direction [m/m]
    REAL(dp),                            INTENT(IN)    :: Wind_LR              ! Wind speed    in the x-direction [m/s]
    REAL(dp),                            INTENT(IN)    :: Wind_DU              ! Wind speed    in the y-direction [m/s]
    REAL(dp),                            INTENT(OUT)   :: Precip               ! Modelled precipitation

    ! Local variables:
    CHARACTER(LEN=256), PARAMETER                      :: routine_name = 'precipitation_model_Roe'
    REAL(dp)                                           :: upwind_slope         ! Upwind slope
    REAL(dp)                                           :: E_sat                ! Saturation vapour pressure as function of temperature [Pa]
    REAL(dp)                                           :: x0                   ! Integration parameter x0 [m s-1]
    REAL(dp)                                           :: err_in,err_out
    REAL(dp), PARAMETER                                :: e_sat0  = 611.2_dp   ! Saturation vapour pressure at 273.15 K [Pa]
    REAL(dp), PARAMETER                                :: c_one   = 17.67_dp   ! Constant c1 []
    REAL(dp), PARAMETER                                :: c_two   = 243.5_dp   ! Constant c2 [Celcius]
    REAL(dp), PARAMETER                                :: a_par   = 2.5E-11_dp ! Constant a [m2 s  kg-1] (from Roe et al., J. Clim. 2001)
    REAL(dp), PARAMETER                                :: b_par   = 5.9E-09_dp ! Constant b [m  s2 kg-1] (from Roe et al., J. Clim. 2001)
    REAL(dp), PARAMETER                                :: alpha   = 100.0_dp   ! Constant alpha [s m-1]

    ! Add routine to path
    CALL init_routine( routine_name)

    ! Calculate the upwind slope
    upwind_slope = MAX(0._dp, Wind_LR * dHs_dx + Wind_DU * dHs_dy)

    ! Calculate the saturation vapour pressure E_sat:
    E_sat = e_sat0 * EXP( c_one * (T2m - T0) / (c_two + T2m - T0) )

    ! Calculate integration parameter x0 = a/b + w (with w = wind times slope)
    x0 = a_par / b_par + upwind_slope

    ! Calculate the error function (2nd term on the r.h.s.)
    err_in = alpha * ABS(x0)
    CALL error_function(err_in,err_out)

    ! Calculate precipitation rate as in Appendix of Roe et al. (J. Clim, 2001)
    Precip = ( b_par * E_sat ) * ( x0 / 2._dp + x0**2 * err_out / (2._dp * ABS(x0)) + &
                                         EXP (-alpha**2 * x0**2) / (2._dp * SQRT(pi) * alpha) ) * sec_per_year

    ! Finalise routine path
    CALL finalise_routine( routine_name)

  END SUBROUTINE precipitation_model_Roe

  ! Rotate wind_WE, wind_SN to wind_LR, wind_DU
  SUBROUTINE rotate_wind_to_model_mesh( mesh, wind_WE, wind_SN, wind_LR, wind_DU)
    ! Code copied from ANICE.

    USE parameters_module, ONLY: pi

    IMPLICIT NONE

    ! In/output variables:
    TYPE(type_mesh),                     INTENT(IN)    :: mesh
    REAL(dp), DIMENSION(:,:  ),          INTENT(IN)    :: wind_WE
    REAL(dp), DIMENSION(:,:  ),          INTENT(IN)    :: wind_SN
    REAL(dp), DIMENSION(:,:  ),          INTENT(OUT)   :: wind_LR
    REAL(dp), DIMENSION(:,:  ),          INTENT(OUT)   :: wind_DU

    ! Local variables:
    CHARACTER(LEN=256), PARAMETER                      :: routine_name = 'rotate_wind_to_model_mesh'
    INTEGER                                            :: vi,m
    REAL(dp)                                           :: longitude_start, Uwind_x, Uwind_y, Vwind_x, Vwind_y

    ! Add routine to path
    CALL init_routine( routine_name)

    ! First find the first longitude which defines the start of quadrant I:
    longitude_start = mesh%lambda_M - 90._dp

    DO vi = mesh%vi1, mesh%vi2
    DO m = 1, 12

      ! calculate x and y from the zonal wind
      Uwind_x =   wind_WE( vi,m) * SIN((pi/180._dp) * (mesh%lon( vi) - longitude_start))
      Uwind_y = - wind_WE( vi,m) * COS((pi/180._dp) * (mesh%lon( vi) - longitude_start))

      ! calculate x and y from the meridional winds
      Vwind_x =   wind_SN( vi,m) * COS((pi/180._dp) * (mesh%lon( vi) - longitude_start))
      Vwind_y =   wind_SN( vi,m) * SIN((pi/180._dp) * (mesh%lon( vi) - longitude_start))

      ! Sum up wind components
      wind_LR( vi,m) = Uwind_x + Vwind_x   ! winds left to right
      wind_DU( vi,m) = Uwind_y + Vwind_y   ! winds bottom to top

    END DO
    END DO
    CALL sync

    ! Finalise routine path
    CALL finalise_routine( routine_name)

  END SUBROUTINE rotate_wind_to_model_mesh





!==============================
! OBSOLETE: just for the record
!==============================

  ! ! Parameterised climate (ERA40 + global temperature offset) from de Boer et al., 2013
  ! SUBROUTINE run_climate_model_dT_glob( mesh, ice, climate, region_name)
  !   ! Use the climate parameterisation from de Boer et al., 2013 (global temperature offset calculated with the inverse routine,
  !   ! plus a precipitation correction based on temperature + orography changes (NAM & EAS; Roe & Lindzen model), or only temperature (GRL & ANT).
  !   ! (for more details, see de Boer, B., van de Wal, R., Lourens, L. J., Bintanja, R., and Reerink, T. J.:
  !   ! A continuous simulation of global ice volume over the past 1 million years with 3-D ice-sheet models, Climate Dynamics 41, 1365-1384, 2013)

  !   IMPLICIT NONE

  !   ! In/output variables:
  !   TYPE(type_mesh),                     INTENT(IN)    :: mesh
  !   TYPE(type_ice_model),                INTENT(IN)    :: ice
  !   TYPE(type_climate_model),            INTENT(INOUT) :: climate
  !   CHARACTER(LEN=3),                    INTENT(IN)    :: region_name

  !   ! Local variables:
  !   INTEGER                                            :: vi,m

  !   REAL(dp), DIMENSION(:    ), POINTER                ::  dHs_dx,  dHs_dy,  dHs_dx_ref,  dHs_dy_ref
  !   INTEGER                                            :: wdHs_dx, wdHs_dy, wdHs_dx_ref, wdHs_dy_ref
  !   REAL(dp), DIMENSION(:,:  ), POINTER                ::  Precip_RL_ref,  Precip_RL_mod,  dPrecip_RL
  !   INTEGER                                            :: wPrecip_RL_ref, wPrecip_RL_mod, wdPrecip_RL
  !   REAL(dp)                                           :: dT_lapse

  !   REAL(dp), PARAMETER                                :: P_offset = 0.008_dp       ! Normalisation term in precipitation anomaly to avoid divide-by-nearly-zero

  !   ! Allocate shared memory
  !   CALL allocate_shared_dp_1D( mesh%nV    , dHs_dx       , wdHs_dx       )
  !   CALL allocate_shared_dp_1D( mesh%nV    , dHs_dy       , wdHs_dy       )
  !   CALL allocate_shared_dp_1D( mesh%nV    , dHs_dx_ref   , wdHs_dx_ref   )
  !   CALL allocate_shared_dp_1D( mesh%nV    , dHs_dy_ref   , wdHs_dy_ref   )
  !   CALL allocate_shared_dp_2D( mesh%nV, 12, Precip_RL_ref, wPrecip_RL_ref)
  !   CALL allocate_shared_dp_2D( mesh%nV, 12, Precip_RL_mod, wPrecip_RL_mod)
  !   CALL allocate_shared_dp_2D( mesh%nV, 12, dPrecip_RL   , wdPrecip_RL   )

  !   ! Calculate surface slopes for both geometries
  !   CALL ddx_a_to_a_2D( mesh, ice%Hs_a             , dHs_dx    )
  !   CALL ddy_a_to_a_2D( mesh, ice%Hs_a             , dHs_dy    )
  !   CALL ddx_a_to_a_2D( mesh, climate%PD_obs%Hs_ref, dHs_dx_ref)
  !   CALL ddy_a_to_a_2D( mesh, climate%PD_obs%Hs_ref, dHs_dy_ref)

  !   ! Temperature: constant lapse rate plus global offset
  !   DO vi = mesh%vi1, mesh%vi2

  !     dT_lapse = (ice%Hs_a( vi) - climate%PD_obs%Hs_ref( vi)) * C%constant_lapserate
  !     DO m = 1, 12
  !       climate%applied%T2m( vi,m) = climate%PD_obs%T2m( vi,m) + dT_lapse + forcing%dT_glob_inverse
  !     END DO

  !   END DO
  !   CALL sync

  !   ! Precipitation:
  !   ! NAM & EAS: Roe&Lindzen model to account for changes in orography and temperature
  !   ! GRL & ANT: simple correction based on temperature alone

  !   IF (region_name == 'NAM' .OR. region_name == 'EAS') THEN

  !     DO vi = mesh%vi1, mesh%vi2
  !     DO m = 1, 12

  !       CALL precipitation_model_Roe( climate%PD_obs%T2m(  vi,m), dHs_dx_ref( vi), dHs_dy_ref( vi), climate%PD_obs%Wind_LR( vi,m), climate%PD_obs%Wind_DU( vi,m), Precip_RL_ref( vi,m))
  !       CALL precipitation_model_Roe( climate%applied%T2m( vi,m), dHs_dx(     vi), dHs_dy(     vi), climate%PD_obs%Wind_LR( vi,m), climate%PD_obs%Wind_DU( vi,m), Precip_RL_mod( vi,m))
  !       dPrecip_RL( vi,m) = MIN( 2._dp, Precip_RL_mod( vi,m) / Precip_RL_ref( vi,m) )

  !       climate%applied%Precip( vi,m) = climate%PD_obs%Precip( vi,m) * dPrecip_RL( vi,m)

  !     END DO
  !     END DO
  !     CALL sync

  !   ELSEIF (region_name == 'GRL' .OR. region_name == 'ANT') THEN

  !     CALL adapt_precip_CC( mesh, ice%Hs_a, climate%PD_obs%Hs, climate%PD_obs%T2m, climate%PD_obs%Precip, climate%applied%Precip, region_name)

  !   END IF

  !   ! Clean up after yourself
  !   CALL deallocate_shared( wdHs_dx)
  !   CALL deallocate_shared( wdHs_dy)
  !   CALL deallocate_shared( wdHs_dx_ref)
  !   CALL deallocate_shared( wdHs_dy_ref)
  !   CALL deallocate_shared( wPrecip_RL_ref)
  !   CALL deallocate_shared( wPrecip_RL_mod)
  !   CALL deallocate_shared( wdPrecip_RL)

  ! END SUBROUTINE run_climate_model_dT_glob

  ! Climate matrix with PI + LGM snapshots, forced with CO2 (from record or from inverse routine) from Berends et al., 2018
  ! SUBROUTINE run_climate_model_matrix_PI_LGM( mesh, ice, SMB, climate, region_name, grid_smooth)
  !   ! Use CO2 (either prescribed or inversely modelled) to force the 2-snapshot (PI-LGM) climate matrix (Berends et al., 2018)

  !   IMPLICIT NONE

  !   ! In/output variables:
  !   TYPE(type_mesh),                     INTENT(IN)    :: mesh
  !   TYPE(type_ice_model),                INTENT(IN)    :: ice
  !   TYPE(type_SMB_model),                INTENT(IN)    :: SMB
  !   TYPE(type_climate_model),            INTENT(INOUT) :: climate
  !   CHARACTER(LEN=3),                    INTENT(IN)    :: region_name
  !   TYPE(type_grid),                     INTENT(IN)    :: grid_smooth

  !   ! Local variables:
  !   INTEGER                                            :: vi,m

  !   ! Use the (CO2 + absorbed insolation)-based interpolation scheme for temperature
  !   CALL run_climate_model_matrix_PI_LGM_temperature( mesh, ice, SMB, climate, region_name, grid_smooth)

  !   ! Use the (CO2 + ice-sheet geometry)-based interpolation scheme for precipitation
  !   CALL run_climate_model_matrix_PI_LGM_precipitation( mesh, ice, climate, region_name, grid_smooth)

  !   ! Safety checks
  !   DO vi = mesh%vi1, mesh%vi2
  !   DO m = 1, 12
  !     IF (climate%applied%T2m( vi,m) < 150._dp) THEN
  !       WRITE(0,*) ' WARNING - run_climate_model_matrix_PI_LGM: excessively low temperatures (<150K) detected!'
  !     ELSEIF (climate%applied%T2m( vi,m) < 0._dp) THEN
  !       WRITE(0,*) ' ERROR - run_climate_model_matrix_PI_LGM: negative temperatures (<0K) detected!'
  !       CALL MPI_ABORT( MPI_COMM_WORLD, cerr, ierr)
  !     ELSEIF (climate%applied%T2m( vi,m) /= climate%applied%T2m( vi,m)) THEN
  !       WRITE(0,*) ' ERROR - run_climate_model_matrix_PI_LGM: NaN temperatures  detected!'
  !       CALL MPI_ABORT( MPI_COMM_WORLD, cerr, ierr)
  !     ELSEIF (climate%applied%Precip( vi,m) <= 0._dp) THEN
  !       WRITE(0,*) ' ERROR - run_climate_model_matrix_PI_LGM: zero/negative precipitation detected!'
  !       CALL MPI_ABORT( MPI_COMM_WORLD, cerr, ierr)
  !     ELSEIF (climate%applied%Precip( vi,m) /= climate%applied%Precip( vi,m)) THEN
  !       WRITE(0,*) ' ERROR - run_climate_model_matrix_PI_LGM: NaN precipitation  detected!'
  !       CALL MPI_ABORT( MPI_COMM_WORLD, cerr, ierr)
  !     END IF
  !   END DO
  !   END DO
  !   CALL sync

  ! END SUBROUTINE run_climate_model_matrix_PI_LGM
!   SUBROUTINE run_climate_model_matrix_PI_LGM_temperature( mesh, ice, SMB, climate, region_name, grid_smooth)
!     ! The (CO2 + absorbed insolation)-based matrix interpolation for temperature, from Berends et al. (2018)

!     IMPLICIT NONE

!     ! In/output variables:
!     TYPE(type_mesh),                     INTENT(IN)    :: mesh
!     TYPE(type_ice_model),                INTENT(IN)    :: ice
!     TYPE(type_SMB_model),                INTENT(IN)    :: SMB
!     TYPE(type_climate_model),            INTENT(INOUT) :: climate
!     CHARACTER(LEN=3),                    INTENT(IN)    :: region_name
!     TYPE(type_grid),                     INTENT(IN)    :: grid_smooth

!     ! Local variables:
!     INTEGER                                            :: vi,m
!     REAL(dp)                                           :: CO2, w_CO2
!     REAL(dp), DIMENSION(:    ), POINTER                ::  w_ins,  w_ins_smooth,  w_ice,  w_tot
!     INTEGER                                            :: ww_ins, ww_ins_smooth, ww_ice, ww_tot
!     REAL(dp)                                           :: w_ins_av
!     REAL(dp), DIMENSION(:,:  ), POINTER                :: T_ref_GCM
!     REAL(dp), DIMENSION(:    ), POINTER                :: Hs_ref_GCM, lambda_ref_GCM
!     INTEGER                                            :: wT_ref_GCM, wHs_ref_GCM, wlambda_ref_GCM

!     REAL(dp), PARAMETER                                :: w_cutoff = 0.25_dp        ! Crop weights to [-w_cutoff, 1 + w_cutoff]
!     REAL(dp), PARAMETER                                :: P_offset = 0.008_dp       ! Normalisation term in precipitation anomaly to avoid divide-by-nearly-zero

!     ! Allocate shared memory
!     CALL allocate_shared_dp_1D( mesh%nV    , w_ins,          ww_ins         )
!     CALL allocate_shared_dp_1D( mesh%nV    , w_ins_smooth,   ww_ins_smooth  )
!     CALL allocate_shared_dp_1D( mesh%nV    , w_ice,          ww_ice         )
!     CALL allocate_shared_dp_1D( mesh%nV    , w_tot,          ww_tot         )
!     CALL allocate_shared_dp_2D( mesh%nV, 12, T_ref_GCM,      wT_ref_GCM     )
!     CALL allocate_shared_dp_1D( mesh%nV    , Hs_ref_GCM,     wHs_ref_GCM    )
!     CALL allocate_shared_dp_1D( mesh%nV    , lambda_ref_GCM, wlambda_ref_GCM)

!     ! Find CO2 interpolation weight (use either prescribed or modelled CO2)
!     ! =====================================================================

!     IF (C%choice_forcing_method == 'CO2_direct') THEN
!       CO2 = forcing%CO2_obs
!     ELSEIF (C%choice_forcing_method == 'd18O_inverse_CO2') THEN
!       CO2 = forcing%CO2_mod
!     ELSEIF (C%choice_forcing_method == 'd18O_inverse_dT_glob') THEN
!       CO2 = 0._dp
!       WRITE(0,*) '  ERROR - run_climate_model_matrix_PI_LGM must only be called with the correct forcing method, check your code!'
!       CALL MPI_ABORT( MPI_COMM_WORLD, cerr, ierr)
!     ELSE
!       CO2 = 0._dp
!       WRITE(0,*) '  ERROR - choice_forcing_method "', C%choice_forcing_method, '" not implemented in run_climate_model_matrix_PI_LGM!'
!       CALL MPI_ABORT( MPI_COMM_WORLD, cerr, ierr)
!     END IF

!     w_CO2 = MAX( -w_cutoff, MIN( 1._dp + w_cutoff, (CO2 - 190._dp) / (280._dp - 190._dp) ))   ! Berends et al., 2018 - Eq. 1

!     ! Find the interpolation weights based on absorbed insolation
!     ! ===========================================================

!     ! Calculate modelled absorbed insolation
!     climate%applied%I_abs( mesh%vi1:mesh%vi2) = 0._dp
!     DO vi = mesh%vi1, mesh%vi2
!     DO m = 1, 12
!       climate%applied%I_abs( vi) = climate%applied%I_abs( vi) + climate%applied%Q_TOA( vi,m) * (1._dp - SMB%Albedo( vi,m))  ! Berends et al., 2018 - Eq. 2
!     END DO
!     END DO
!     CALL sync

!     ! Calculate weighting field
!     DO vi = mesh%vi1, mesh%vi2
!       w_ins( vi) = MAX( -w_cutoff, MIN( 1._dp + w_cutoff, (    climate%applied%I_abs( vi) -     climate%GCM_LGM%I_abs( vi)) / &  ! Berends et al., 2018 - Eq. 3
!                                                           (    climate%GCM_PI%I_abs(  vi) -     climate%GCM_LGM%I_abs( vi)) ))
!     END DO
!     CALL sync
!     w_ins_av     = MAX( -w_cutoff, MIN( 1._dp + w_cutoff, (SUM(climate%applied%I_abs)     - SUM(climate%GCM_LGM%I_abs)    ) / &
!                                                           (SUM(climate%GCM_PI%I_abs )     - SUM(climate%GCM_LGM%I_abs)    ) ))

!     ! Smooth the weighting field
!     w_ins_smooth( mesh%vi1:mesh%vi2) = w_ins( mesh%vi1:mesh%vi2)
!     CALL smooth_Gaussian_2D( mesh, grid_smooth, w_ins_smooth, 200000._dp)
!     !CALL smooth_Shepard_2D( grid, w_ins_smooth, 200000._dp)

!     ! Combine unsmoothed, smoothed, and regional average weighting fields (Berends et al., 2018, Eq. 4)
!     IF (region_name == 'NAM' .OR. region_name == 'EAS') THEN
!       w_ice( mesh%vi1:mesh%vi2) = (1._dp * w_ins(        mesh%vi1:mesh%vi2) + &
!                                  3._dp * w_ins_smooth( mesh%vi1:mesh%vi2) + &
!                                  3._dp * w_ins_av) / 7._dp
!     ELSEIF (region_name == 'GRL' .OR. region_name == 'ANT') THEN
!       w_ice( mesh%vi1:mesh%vi2) = (1._dp * w_ins_smooth( mesh%vi1:mesh%vi2) + &
!                                  6._dp * w_ins_av) / 7._dp
!     END IF

!     ! Combine interpolation weights from absorbed insolation and CO2 into the final weights fields
!     IF     (region_name == 'NAM' .OR. region_name == 'EAS') THEN
!       w_tot( mesh%vi1:mesh%vi2) = (        w_CO2 + w_ice( mesh%vi1:mesh%vi2)) / 2._dp  ! Berends et al., 2018 - Eq. 5
!     ELSEIF (region_name == 'GRL' .OR. region_name == 'ANT') THEN
!       w_tot( mesh%vi1:mesh%vi2) = (3._dp * w_CO2 + w_ice( mesh%vi1:mesh%vi2)) / 4._dp  ! Berends et al., 2018 - Eq. 9
!     END IF

!     ! Interpolate between the GCM snapshots
!     ! =====================================

!     DO vi = mesh%vi1, mesh%vi2

!       ! Find matrix-interpolated orography, lapse rate, and temperature
!       Hs_ref_GCM(     vi  ) = (w_tot( vi) *  climate%GCM_PI%Hs_ref( vi  )                               ) + ((1._dp - w_tot( vi)) * climate%GCM_LGM%Hs_ref( vi  ))  ! Berends et al., 2018 - Eq. 8
!       lambda_ref_GCM( vi  ) = (w_tot( vi) *  climate%GCM_PI%lambda( vi  )                               ) + ((1._dp - w_tot( vi)) * climate%GCM_LGM%lambda( vi  ))  ! Not listed in the article, shame on me!
!       T_ref_GCM(      vi,:) = (w_tot( vi) * (climate%GCM_PI%T2m(    vi,:) - climate%GCM_bias_T2m( vi,:))) + ((1._dp - w_tot( vi)) * climate%GCM_LGM%T2m(    vi,:))  ! Berends et al., 2018 - Eq. 6
!      !T_ref_GCM(      vi,:) = (w_tot( vi) *  climate%GCM_PI%T2m(    vi,:)                               ) + ((1._dp - w_tot( vi)) * climate%GCM_LGM%T2m(    vi,:))  ! Berends et al., 2018 - Eq. 6

!       ! Adapt temperature to model orography using matrix-derived lapse-rate
!       DO m = 1, 12
!         climate%applied%T2m( vi,m) = T_ref_GCM( vi,m) - lambda_ref_GCM( vi) * (ice%Hs_a( vi) - Hs_ref_GCM( vi))  ! Berends et al., 2018 - Eq. 11
!       END DO

! !      ! Correct for GCM bias
! !      climate%applied%T2m( vi,:) = climate%applied%T2m( vi,:) - climate%GCM_bias_T2m( vi,:)

!     END DO
!     CALL sync

!     ! Clean up after yourself
!     CALL deallocate_shared( ww_ins)
!     CALL deallocate_shared( ww_ins_smooth)
!     CALL deallocate_shared( ww_ice)
!     CALL deallocate_shared( ww_tot)
!     CALL deallocate_shared( wT_ref_GCM)
!     CALL deallocate_shared( wHs_ref_GCM)
!     CALL deallocate_shared( wlambda_ref_GCM)

!   END SUBROUTINE run_climate_model_matrix_PI_LGM_temperature
!   SUBROUTINE run_climate_model_matrix_PI_LGM_precipitation( mesh, ice, climate, region_name, grid_smooth)
!     ! The (CO2 + ice geometry)-based matrix interpolation for precipitation, from Berends et al. (2018)
!     ! For NAM and EAS, this is based on local ice geometry and uses the Roe&Lindzen precipitation model for downscaling.
!     ! For GRL and ANT, this is based on total ice volume,  and uses the simple CC   precipitation model for downscaling.
!     ! The rationale for this difference is that glacial-interglacial differences in ice geometry are much more
!     ! dramatic in NAM and EAS than they are in GRL and ANT.

!     IMPLICIT NONE

!     ! In/output variables:
!     TYPE(type_mesh),                     INTENT(IN)    :: mesh
!     TYPE(type_ice_model),                INTENT(IN)    :: ice
!     TYPE(type_climate_model),            INTENT(INOUT) :: climate
!     CHARACTER(LEN=3),                    INTENT(IN)    :: region_name
!     TYPE(type_grid),                     INTENT(IN)    :: grid_smooth

!     ! Local variables:
!     INTEGER                                            :: vi
!     REAL(dp), DIMENSION(:    ), POINTER                ::  w_PD,  w_LGM
!     INTEGER                                            :: ww_PD, ww_LGM
!     REAL(dp)                                           :: w_tot
!     REAL(dp), DIMENSION(:,:  ), POINTER                :: T_ref_GCM, P_ref_GCM
!     REAL(dp), DIMENSION(:    ), POINTER                :: lambda_GCM, Hs_GCM, Hs_ref_GCM
!     INTEGER                                            :: wT_ref_GCM, wP_ref_GCM, wlambda_GCM, wHs_GCM, wHs_ref_GCM

!     REAL(dp), PARAMETER                                :: w_cutoff = 0.25_dp        ! Crop weights to [-w_cutoff, 1 + w_cutoff]

!     ! Allocate shared memory
!     CALL allocate_shared_dp_1D( mesh%nV    , w_PD,           ww_PD          )
!     CALL allocate_shared_dp_1D( mesh%nV    , w_LGM,          ww_LGM         )
!     CALL allocate_shared_dp_2D( mesh%nV, 12, T_ref_GCM,      wT_ref_GCM     )
!     CALL allocate_shared_dp_2D( mesh%nV, 12, P_ref_GCM,      wP_ref_GCM     )
!     CALL allocate_shared_dp_1D( mesh%nV    , lambda_GCM,     wlambda_GCM    )
!     CALL allocate_shared_dp_1D( mesh%nV    , Hs_GCM,         wHs_GCM        )
!     CALL allocate_shared_dp_1D( mesh%nV    , Hs_ref_GCM,     wHs_ref_GCM    )

!     ! Calculate interpolation weights based on ice geometry
!     ! =====================================================

!     ! First calculate the total ice volume term (second term in the equation)
!     w_tot = MAX(-w_cutoff, MIN(1._dp + w_cutoff, (SUM(ice%Hi_a) - SUM(climate%GCM_PI%Hi)) / (SUM(climate%GCM_LGM%Hi) - SUM(climate%GCM_PI%Hi)) ))

!     IF (region_name == 'NAM' .OR. region_name == 'EAS') THEN
!       ! Combine total + local ice thicness; Berends et al., 2018, Eq. 12

!       ! Then the local ice thickness term
!       DO vi = mesh%vi1, mesh%vi2

!         IF (climate%GCM_PI%Hi( vi) == 0.1_dp) THEN
!           IF (climate%GCM_LGM%Hi( vi) == 0.1_dp) THEN
!             ! No ice in any GCM state. Use only total ice volume.
!             w_LGM( vi) = MAX(-0.25_dp, MIN(1.25_dp, w_tot ))
!             w_PD(  vi) = 1._dp - w_LGM( vi)
!           ELSE
!             ! No ice at PD, ice at LGM. Linear inter- / extrapolation.
!             w_LGM( vi) = MAX(-0.25_dp, MIN(1.25_dp, ((ice%Hi_a( vi) - 0.1_dp) / (climate%GCM_LGM%Hi( vi) - 0.1_dp)) * w_tot ))
!             w_PD(  vi) = 1._dp - w_LGM( vi)
!           END IF
!         ELSE
!           ! Ice in both GCM states.  Linear inter- / extrapolation
!           w_LGM( vi) = MAX(-0.25_dp, MIN(1.25_dp, ((ice%Hi_a( vi) - 0.1_dp) / (climate%GCM_LGM%Hi( vi) - 0.1_dp)) * w_tot ))
!           w_PD(  vi) = 1._dp - w_LGM( vi)
!         END IF

!       END DO
!       CALL sync

!       w_LGM( mesh%vi1:mesh%vi2) = w_LGM( mesh%vi1:mesh%vi2) * w_tot

!       ! Smooth the weighting field
!       CALL smooth_Gaussian_2D( mesh, grid_smooth, w_LGM, 200000._dp)
!       !CALL smooth_Shepard_2D( grid, w_LGM, 200000._dp)

!       w_PD( mesh%vi1:mesh%vi2) = 1._dp - w_LGM( mesh%vi1:mesh%vi2)

!     ELSEIF (region_name == 'GRL' .OR. region_name == 'ANT') THEN
!       ! Use only total ice volume and CO2; Berends et al., 2018, Eq. 13

!       w_LGM( mesh%vi1:mesh%vi2) = w_tot
!       w_PD(  mesh%vi1:mesh%vi2) = 1._dp - w_LGM( mesh%vi1:mesh%vi2)

!     END IF

!     ! Interpolate the GCM snapshots
!     ! =============================

!     DO vi = mesh%vi1, mesh%vi2

!       T_ref_GCM(  vi,:) =      (w_PD( vi) *     (climate%GCM_PI%T2m(    vi,:) - climate%GCM_bias_T2m(   vi,:)))  + (w_LGM( vi) *     climate%GCM_LGM%T2m(    vi,:))   ! Berends et al., 2018 - Eq. 6
!       lambda_GCM( vi  ) =      (w_PD( vi) *      climate%GCM_PI%lambda( vi  )                                 )  + (w_LGM( vi) *     climate%GCM_LGM%lambda( vi  ))
!       Hs_GCM(     vi  ) =      (w_PD( vi) *      climate%GCM_PI%Hs(     vi  )                                 )  + (w_LGM( vi) *     climate%GCM_LGM%Hs(     vi  ))   ! Berends et al., 2018 - Eq. 8
!       Hs_ref_GCM( vi  ) =      (w_PD( vi) *      climate%GCM_PI%Hs_ref( vi  )                                 )  + (w_LGM( vi) *     climate%GCM_LGM%Hs_ref( vi  ))
!      !P_ref_GCM(  vi,:) = EXP( (w_PD( vi) *  LOG(climate%GCM_PI%Precip( vi,:) / climate%GCM_bias_Precip( vi,:))) + (w_LGM( vi) * LOG(climate%GCM_LGM%Precip( vi,:)))) ! Berends et al., 2018 - Eq. 7

!       P_ref_GCM(  vi,:) = EXP( (w_PD( vi) *  LOG(climate%GCM_PI%Precip( vi,:)                                  )) + (w_LGM( vi) * LOG(climate%GCM_LGM%Precip( vi,:)))) ! Berends et al., 2018 - Eq. 7
!       P_ref_GCM(  vi,:) = P_ref_GCM( vi,:) / (1._dp + (w_PD( vi) * (climate%GCM_bias_Precip( vi,:) - 1._dp)))

!       P_ref_GCM(  vi,:) = EXP( (w_PD( vi) *  LOG(climate%GCM_PI%Precip( vi,:)                                  )) + (w_LGM( vi) * LOG(climate%GCM_LGM%Precip( vi,:)))) ! Berends et al., 2018 - Eq. 7

! !      ! Correct for GCM bias
! !      P_ref_GCM( vi,:) = P_ref_GCM( vi,:) / climate%GCM_bias_Precip( vi,:)

!     END DO
!     CALL sync

!     ! Downscale precipitation from the coarse-resolution reference
!     ! GCM orography to the fine-resolution ice-model orography
!     ! ========================================================

!     IF (region_name == 'NAM' .OR. region_name == 'EAS') THEN
!       ! Use the Roe&Lindzen precipitation model to do this; Berends et al., 2018, Eqs. A3-A7
!       CALL adapt_precip_Roe( mesh, ice%Hs_a, Hs_GCM, Hs_ref_GCM, lambda_GCM, T_ref_GCM, P_ref_GCM, climate%PD_obs%Wind_LR, climate%PD_obs%Wind_DU, climate%applied%Precip)
!     ELSEIF (region_name == 'GRL' .OR. region_name == 'ANT') THEN
!       ! Use a simpler temperature-based correction; Berends et al., 2018, Eq. 14
!       CALL adapt_precip_CC( mesh, ice%Hs_a, Hs_ref_GCM, T_ref_GCM, P_ref_GCM, climate%applied%Precip, region_name)
!     END IF

!     ! Clean up after yourself
!     CALL deallocate_shared( ww_PD)
!     CALL deallocate_shared( ww_LGM)
!     CALL deallocate_shared( wT_ref_GCM)
!     CALL deallocate_shared( wP_ref_GCM)
!     CALL deallocate_shared( wlambda_GCM)
!     CALL deallocate_shared( wHs_GCM)
!     CALL deallocate_shared( wHs_ref_GCM)

!   END SUBROUTINE run_climate_model_matrix_PI_LGM_precipitation

  ! ! Two different parameterised precipitation models:
  ! ! - a simply Clausius-Clapeyron-based method, used for GRL and ANT
  ! ! - the Roe & Lindzen temperature/orography-based model, used for NAM and EAS
  ! SUBROUTINE adapt_precip_CC(  mesh, Hs, Hs_ref_GCM, T_ref_GCM, P_ref_GCM, Precip_GCM, region_name)

  !   USE parameters_module, ONLY: T0

  !   IMPLICIT NONE

  !   ! Input variables:
  !   TYPE(type_mesh),                     INTENT(IN)    :: mesh
  !   REAL(dp), DIMENSION(:    ),          INTENT(IN)    :: Hs              ! Model orography (m)
  !   REAL(dp), DIMENSION(:    ),          INTENT(IN)    :: Hs_ref_GCM      ! Reference orography (m)           - total ice-weighted
  !   REAL(dp), DIMENSION(:,:  ),          INTENT(IN)    :: T_ref_GCM       ! Reference temperature (K)         - total ice-weighted
  !   REAL(dp), DIMENSION(:,:  ),          INTENT(IN)    :: P_ref_GCM       ! Reference precipitation (m/month) - total ice-weighted
  !   CHARACTER(LEN=3),                    INTENT(IN)    :: region_name

  !   ! Output variables:
  !   REAL(dp), DIMENSION(:,:  ),          INTENT(OUT)   :: Precip_GCM      ! Climate matrix precipitation

  !   ! Local variables
  !   INTEGER                                            :: vi,m
  !   REAL(dp), DIMENSION(:,:  ), POINTER                ::  T_inv,  T_inv_ref
  !   INTEGER                                            :: wT_inv, wT_inv_ref

  !   ! Allocate shared memory
  !   CALL allocate_shared_dp_2D( mesh%nV, 12, T_inv,     wT_inv    )
  !   CALL allocate_shared_dp_2D( mesh%nV, 12, T_inv_ref, wT_inv_ref)

  !   ! Calculate inversion layer temperatures
  !   DO vi = mesh%vi1, mesh%vi2
  !   DO m = 1, 12
  !     T_inv_ref( vi,m) = 88.9_dp + 0.67_dp *  T_ref_GCM( vi,m)
  !     T_inv(     vi,m) = 88.9_dp + 0.67_dp * (T_ref_GCM( vi,m) - 0.008_dp * (Hs( vi) - Hs_ref_GCM( vi)))
  !   END DO
  !   END DO
  !   CALL sync

  !   IF     (region_name == 'GRL') THEN
  !     ! Method of Jouzel and Merlivat (1984), see equation (4.82) in Huybrechts (1992)

  !     DO vi = mesh%vi1, mesh%vi2
  !     DO m = 1, 12
  !       Precip_GCM( vi,m) = P_ref_GCM( vi,m) * 1.04**(T_inv( vi,m) - T_inv_ref( vi,m))
  !     END DO
  !     END DO
  !     CALL sync

  !   ELSEIF (region_name == 'ANT') THEN
  !     ! As with Lorius/Jouzel method (also Huybrechts, 2002

  !     DO vi = mesh%vi1, mesh%vi2
  !     DO m = 1, 12
  !       Precip_GCM( vi,m) = P_ref_GCM( vi,m) * (T_inv_ref( vi,m) / T_inv( vi,m))**2 * EXP(22.47_dp * (T0 / T_inv_ref( vi,m) - T0 / T_inv( vi,m)))
  !     END DO
  !     END DO
  !     CALL sync

  !   ELSE
  !     IF (par%master) WRITE(0,*) '  ERROR - adapt_precip_CC should only be used for Greenland and Antarctica!'
  !     CALL MPI_ABORT( MPI_COMM_WORLD, cerr, ierr)
  !   END IF

  !   ! Clean up after yourself
  !   CALL deallocate_shared( wT_inv)
  !   CALL deallocate_shared( wT_inv_ref)

  ! END SUBROUTINE adapt_precip_CC
  ! SUBROUTINE adapt_precip_Roe( mesh, Hs, Hs_GCM, Hs_ref_GCM, lambda_GCM, T_ref_GCM, P_ref_GCM, Wind_LR, Wind_DU, Precip_GCM)

  !   IMPLICIT NONE

  !   ! In/output variables:
  !   TYPE(type_mesh),                     INTENT(IN)    :: mesh
  !   REAL(dp), DIMENSION(:    ),          INTENT(IN)    :: Hs
  !   REAL(dp), DIMENSION(:    ),          INTENT(IN)    :: Hs_GCM
  !   REAL(dp), DIMENSION(:    ),          INTENT(IN)    :: Hs_ref_GCM
  !   REAL(dp), DIMENSION(:    ),          INTENT(IN)    :: lambda_GCM
  !   REAL(dp), DIMENSION(:,:  ),          INTENT(IN)    :: T_ref_GCM
  !   REAL(dp), DIMENSION(:,:  ),          INTENT(IN)    :: P_ref_GCM
  !   REAL(dp), DIMENSION(:,:  ),          INTENT(IN)    :: Wind_LR
  !   REAL(dp), DIMENSION(:,:  ),          INTENT(IN)    :: Wind_DU
  !   REAL(dp), DIMENSION(:,:  ),          INTENT(OUT)   :: Precip_GCM

  !   ! Local variables:
  !   INTEGER                                            :: vi,m
  !   REAL(dp), DIMENSION(:    ), POINTER                ::  dHs_dx,  dHs_dy,  dHs_dx_GCM,  dHs_dy_GCM
  !   INTEGER                                            :: wdHs_dx, wdHs_dy, wdHs_dx_GCM, wdHs_dy_GCM
  !   REAL(dp), DIMENSION(:,:  ), POINTER                ::  T_mod,  P_RL_ref_GCM,  P_RL_mod,  dP_RL
  !   INTEGER                                            :: wT_mod, wP_RL_ref_GCM, wP_RL_mod, wdP_RL

  !   ! Allocate shared memory
  !   CALL allocate_shared_dp_1D( mesh%nV    , dHs_dx    ,     wdHs_dx        )
  !   CALL allocate_shared_dp_1D( mesh%nV    , dHs_dy    ,     wdHs_dy        )
  !   CALL allocate_shared_dp_1D( mesh%nV    , dHs_dx_GCM,     wdHs_dx_GCM    )
  !   CALL allocate_shared_dp_1D( mesh%nV    , dHs_dy_GCM,     wdHs_dy_GCM    )
  !   CALL allocate_shared_dp_2D( mesh%nV, 12, T_mod,          wT_mod         )
  !   CALL allocate_shared_dp_2D( mesh%nV, 12, P_RL_ref_GCM,   wP_RL_ref_GCM  )
  !   CALL allocate_shared_dp_2D( mesh%nV, 12, P_RL_mod,       wP_RL_mod      )
  !   CALL allocate_shared_dp_2D( mesh%nV, 12, dP_RL,          wdP_RL         )

  !   ! Calculate surface slopes for both geometries
  !   CALL ddx_a_to_a_2D( mesh, Hs    , dHs_dx    )
  !   CALL ddy_a_to_a_2D( mesh, Hs    , dHs_dy    )
  !   CALL ddx_a_to_a_2D( mesh, Hs_GCM, dHs_dx_GCM)
  !   CALL ddy_a_to_a_2D( mesh, Hs_GCM, dHs_dy_GCM)

  !   DO vi = mesh%vi1, mesh%vi2
  !   DO m = 1, 12

  !     T_mod( vi,m) = T_ref_GCM( vi,m) - lambda_GCM( vi) * (Hs( vi) - Hs_ref_GCM( vi))

  !     ! Calculate RL precipitation for the matrix-interpolated GCM reference state
  !     CALL precipitation_model_Roe( T_ref_GCM( vi,m), dHs_dx_GCM( vi), dHs_dy_GCM( vi), Wind_LR( vi,m), Wind_DU( vi,m), P_RL_ref_GCM( vi,m))

  !     ! Calculate RL precipitation for the actual ice model state
  !     CALL precipitation_model_Roe( T_mod(     vi,m), dHs_dx(     vi), dHs_dy(     vi), Wind_LR( vi,m), Wind_DU( vi,m), P_RL_mod(     vi,m))

  !     ! Ratio between those two
  !     dP_RL( vi,m) = MIN( 2._dp, P_RL_mod( vi,m) / P_RL_ref_GCM( vi,m))

  !     ! Applied model precipitation = (matrix-interpolated GCM reference precipitation) * RL ratio
  !     Precip_GCM( vi,m) = P_ref_GCM( vi,m) * dP_RL( vi,m)

  !   END DO
  !   END DO
  !   CALL sync

  !   ! Clean up after yourself
  !   CALL deallocate_shared( wdHs_dx)
  !   CALL deallocate_shared( wdHs_dy)
  !   CALL deallocate_shared( wdHs_dx_GCM)
  !   CALL deallocate_shared( wdHs_dy_GCM)
  !   CALL deallocate_shared( wT_mod)
  !   CALL deallocate_shared( wP_RL_ref_GCM)
  !   CALL deallocate_shared( wP_RL_mod)
  !   CALL deallocate_shared( wdP_RL)

  ! END SUBROUTINE adapt_precip_Roe
  ! SUBROUTINE precipitation_model_Roe( T2m, dHs_dx, dHs_dy, Wind_LR, Wind_DU, Precip)
  !   ! Precipitation model of Roe (J. Glac, 2002), integration from Roe and Lindzen (J. Clim. 2001)

  !   USE parameters_module, ONLY: T0, pi, sec_per_year

  !   ! In/output variables:
  !   REAL(dp),                            INTENT(IN)    :: T2m                  ! 2-m air temperature [K]
  !   REAL(dp),                            INTENT(IN)    :: dHs_dx               ! Surface slope in the x-direction [m/m]
  !   REAL(dp),                            INTENT(IN)    :: dHs_dy               ! Surface slope in the y-direction [m/m]
  !   REAL(dp),                            INTENT(IN)    :: Wind_LR              ! Wind speed    in the x-direction [m/s]
  !   REAL(dp),                            INTENT(IN)    :: Wind_DU              ! Wind speed    in the y-direction [m/s]
  !   REAL(dp),                            INTENT(OUT)   :: Precip               ! Modelled precipitation

  !   ! Local variables:
  !   REAL(dp)                                           :: upwind_slope         ! Upwind slope
  !   REAL(dp)                                           :: E_sat                ! Saturation vapour pressure as function of temperature [Pa]
  !   REAL(dp)                                           :: x0                   ! Integration parameter x0 [m s-1]
  !   REAL(dp)                                           :: err_in,err_out

  !   REAL(dp), PARAMETER                                :: e_sat0  = 611.2_dp   ! Saturation vapour pressure at 273.15 K [Pa]
  !   REAL(dp), PARAMETER                                :: c_one   = 17.67_dp   ! Constant c1 []
  !   REAL(dp), PARAMETER                                :: c_two   = 243.5_dp   ! Constant c2 [Celcius]

  !   REAL(dp), PARAMETER                                :: a_par   = 2.5E-11_dp ! Constant a [m2 s  kg-1] (from Roe et al., J. Clim. 2001)
  !   REAL(dp), PARAMETER                                :: b_par   = 5.9E-09_dp ! Constant b [m  s2 kg-1] (from Roe et al., J. Clim. 2001)
  !   REAL(dp), PARAMETER                                :: alpha   = 100.0_dp   ! Constant alpha [s m-1]

  !   ! Calculate the upwind slope
  !   upwind_slope = MAX(0._dp, Wind_LR * dHs_dx + Wind_DU * dHs_dy)

  !   ! Calculate the saturation vapour pressure E_sat:
  !   E_sat = e_sat0 * EXP( c_one * (T2m - T0) / (c_two + T2m - T0) )

  !   ! Calculate integration parameter x0 = a/b + w (with w = wind times slope)
  !   x0 = a_par / b_par + upwind_slope

  !   ! Calculate the error function (2nd term on the r.h.s.)
  !   err_in = alpha * ABS(x0)
  !   CALL error_function(err_in,err_out)

  !   ! Calculate precipitation rate as in Appendix of Roe et al. (J. Clim, 2001)
  !   Precip = ( b_par * E_sat ) * ( x0 / 2._dp + x0**2 * err_out / (2._dp * ABS(x0)) + &
  !                                        EXP (-alpha**2 * x0**2) / (2._dp * SQRT(pi) * alpha) ) * sec_per_year

  ! END SUBROUTINE precipitation_model_Roe

  ! Temperature parameterisation for the EISMINT experiments
  ! SUBROUTINE EISMINT_climate( mesh, ice, climate, time)
  !   ! Simple lapse-rate temperature parameterisation

  !   USe parameters_module,           ONLY: pi

  !   IMPLICIT NONE

  !   TYPE(type_mesh),                     INTENT(IN)    :: mesh
  !   TYPE(type_ice_model),                INTENT(IN)    :: ice
  !   TYPE(type_climate_model),            INTENT(INOUT) :: climate
  !   REAL(dp),                            INTENT(IN)    :: time

  !   REAL(dp), PARAMETER                                :: lambda = -0.010_dp

  !   INTEGER                                            :: vi, m
  !   REAL(dp)                                           :: dT_lapse, d, dT

  !   ! Set precipitation to zero - SMB is parameterised anyway...
  !   climate%applied%Precip(mesh%vi1:mesh%vi2,:) = 0._dp

  !   ! Surface temperature for fixed or moving margin experiments
  !   IF     (C%choice_benchmark_experiment == 'EISMINT_1' .OR. &
  !           C%choice_benchmark_experiment == 'EISMINT_2' .OR. &
  !           C%choice_benchmark_experiment == 'EISMINT_3') THEN
  !     ! Moving margin

  !     DO vi = mesh%vi1, mesh%vi2

  !       dT_lapse = ice%Hs_a(vi) * lambda

  !       DO m = 1, 12
  !         climate%applied%T2m(vi,m) = 270._dp + dT_lapse
  !       END DO
  !     END DO

  !   ELSEIF (C%choice_benchmark_experiment == 'EISMINT_4' .OR. &
  !           C%choice_benchmark_experiment == 'EISMINT_5' .OR. &
  !           C%choice_benchmark_experiment == 'EISMINT_6') THEN
  !     ! Fixed margin

  !     DO vi = mesh%vi1, mesh%vi2
  !       d = MAX( ABS(mesh%V(vi,1)/1000._dp), ABS(mesh%V(vi,2)/1000._dp))

  !       DO m = 1, 12
  !         climate%applied%T2m(vi,m) = 239._dp + (8.0E-08_dp * d**3)
  !       END DO
  !     END DO

  !   END IF
  !   CALL sync

  !   ! Glacial cycles
  !   IF     (C%choice_benchmark_experiment == 'EISMINT_2' .OR. &
  !           C%choice_benchmark_experiment == 'EISMINT_5') THEN
  !     IF (time > 0._dp) THEN
  !       dT = 10._dp * SIN(2 * pi * time / 20000._dp)
  !       DO vi = mesh%vi1, mesh%vi2
  !         climate%applied%T2m(vi,:) = climate%applied%T2m(vi,:) + dT
  !       END DO
  !     END IF
  !   ELSEIF (C%choice_benchmark_experiment == 'EISMINT_3' .OR. &
  !           C%choice_benchmark_experiment == 'EISMINT_6') THEN
  !     IF (time > 0._dp) THEN
  !       dT = 10._dp * SIN(2 * pi * time / 40000._dp)
  !       DO vi = mesh%vi1, mesh%vi2
  !         climate%applied%T2m(vi,:) = climate%applied%T2m(vi,:) + dT
  !       END DO
  !     END IF
  !   END IF
  !   CALL sync

  ! END SUBROUTINE EISMINT_climate

  ! SUBROUTINE allocate_subclimate( mesh, subclimate, name)
  !   ! Allocate shared memory for a "subclimate" (PD observed, GCM snapshot or applied climate) on the mesh

  !   IMPLICIT NONE

  !   TYPE(type_mesh),                     INTENT(IN)    :: mesh
  !   TYPE(type_subclimate_region),        INTENT(INOUT) :: subclimate
  !   CHARACTER(LEN=*),                    INTENT(IN)    :: name

  !   subclimate%name = name

  !   ! If this snapshot is not used, don't allocate any memory
  !   IF (name == 'none') RETURN

  !   CALL allocate_shared_dp_2D( mesh%nV, 12, subclimate%T2m,            subclimate%wT2m           )
  !   CALL allocate_shared_dp_2D( mesh%nV, 12, subclimate%Precip,         subclimate%wPrecip        )
  !   CALL allocate_shared_dp_1D( mesh%nV,     subclimate%Hs_ref,         subclimate%wHs_ref        )
  !   CALL allocate_shared_dp_1D( mesh%nV,     subclimate%Hi,             subclimate%wHi            )
  !   CALL allocate_shared_dp_1D( mesh%nV,     subclimate%Hb,             subclimate%wHb            )
  !   CALL allocate_shared_dp_1D( mesh%nV,     subclimate%Hs,             subclimate%wHs            )
  !   CALL allocate_shared_dp_2D( mesh%nV, 12, subclimate%Wind_WE,        subclimate%wWind_WE       )
  !   CALL allocate_shared_dp_2D( mesh%nV, 12, subclimate%Wind_SN,        subclimate%wWind_SN       )
  !   CALL allocate_shared_dp_2D( mesh%nV, 12, subclimate%Wind_LR,        subclimate%wWind_LR       )
  !   CALL allocate_shared_dp_2D( mesh%nV, 12, subclimate%Wind_DU,        subclimate%wWind_DU       )

  !   CALL allocate_shared_dp_0D(              subclimate%CO2,            subclimate%wCO2           )
  !   CALL allocate_shared_dp_0D(              subclimate%orbit_time,     subclimate%worbit_time    )
  !   CALL allocate_shared_dp_0D(              subclimate%orbit_ecc,      subclimate%worbit_ecc     )
  !   CALL allocate_shared_dp_0D(              subclimate%orbit_obl,      subclimate%worbit_obl     )
  !   CALL allocate_shared_dp_0D(              subclimate%orbit_pre,      subclimate%worbit_pre     )
  !   CALL allocate_shared_dp_0D(              subclimate%sealevel,       subclimate%wsealevel      )

  !   CALL allocate_shared_dp_1D( mesh%nV,     subclimate%lambda,         subclimate%wlambda        )

  !   CALL allocate_shared_dp_2D( mesh%nV, 12, subclimate%Q_TOA,          subclimate%wQ_TOA         )
  !   CALL allocate_shared_dp_2D( mesh%nV, 12, subclimate%Albedo,         subclimate%wAlbedo        )
  !   CALL allocate_shared_dp_1D( mesh%nV,     subclimate%I_abs,          subclimate%wI_abs         )
  !   CALL allocate_shared_dp_0D(              subclimate%Q_TOA_jun_65N,  subclimate%wQ_TOA_jun_65N )
  !   CALL allocate_shared_dp_0D(              subclimate%Q_TOA_jan_80S,  subclimate%wQ_TOA_jan_80S )

  !   CALL allocate_shared_dp_0D(              subclimate%T_ocean_mean,   subclimate%wT_ocean_mean  )

  ! END SUBROUTINE allocate_subclimate
  ! SUBROUTINE initialise_climate_model_GCM_bias( mesh, climate)
  !   ! Calculate the GCM climate bias

  !   IMPLICIT NONE

  !   ! In/output variables:
  !   TYPE(type_mesh),                     INTENT(IN)    :: mesh
  !   TYPE(type_climate_model),            INTENT(INOUT) :: climate

  !   ! Local variables:
  !   INTEGER                                            :: vi
  !   REAL(dp), PARAMETER                                :: P_offset = 0.008_dp       ! Normalisation term in precipitation anomaly to avoid divide-by-nearly-zero

  !   CALL allocate_shared_dp_2D( mesh%nV, 12, climate%GCM_bias_T2m,    climate%wGCM_bias_T2m   )
  !   CALL allocate_shared_dp_2D( mesh%nV, 12, climate%GCM_bias_Precip, climate%wGCM_bias_Precip)

  !   DO vi = mesh%vi1, mesh%vi2

  !     climate%GCM_bias_T2m(    vi,:) =  climate%GCM_PI%T2m(    vi,:)             -  climate%PD_obs%T2m(    vi,:)
  !     climate%GCM_bias_Precip( vi,:) = (climate%GCM_PI%Precip( vi,:) + P_offset) / (climate%PD_obs%Precip( vi,:) + P_offset)

  !   END DO
  !   CALL sync

  ! END SUBROUTINE initialise_climate_model_GCM_bias
  ! SUBROUTINE initialise_subclimate_ICE5G_geometry( mesh, snapshot, refgeo_PD, ICE5G, ICE5G_PD, mask_noice)
  !   ! Initialise the GCM snapshot's corresponding ICE5G geometry (which is available at higher resolution than from the GCM itself)

  !   IMPLICIT NONE

  !   ! In/output variables:
  !   TYPE(type_mesh),                     INTENT(IN)    :: mesh
  !   TYPE(type_subclimate_region),        INTENT(INOUT) :: snapshot
  !   TYPE(type_reference_geometry),       INTENT(IN)    :: refgeo_PD
  !   TYPE(type_ICE5G_timeframe),          INTENT(IN)    :: ICE5G
  !   TYPE(type_ICE5G_timeframe),          INTENT(IN)    :: ICE5G_PD
  !   INTEGER,  DIMENSION(:    ),          INTENT(IN)    :: mask_noice

  !   ! Local variables:
  !   INTEGER                                            :: vi
  !   REAL(dp), DIMENSION(:    ), POINTER                ::  Hi_ICE5G,  Hb_ICE5G,  Hb_ICE5G_PD,  mask_ice_ICE5G,  dHb_ICE5G
  !   INTEGER                                            :: wHi_ICE5G, wHb_ICE5G, wHb_ICE5G_PD, wmask_ice_ICE5G, wdHb_ICE5G
  !   TYPE(type_remapping_lonlat2mesh)                   :: map

  !   ! Downscale the GCM snapshot from the (coarse) GCM geometry to the (fine) ISM geometry
  !   ! Store the downscaled climate in temporary memory.
  !   ! ====================================================================================

  !   ! Allocate temporary shared memory
  !   CALL allocate_shared_dp_1D(     mesh%nV, Hi_ICE5G,       wHi_ICE5G      )
  !   CALL allocate_shared_dp_1D(     mesh%nV, Hb_ICE5G,       wHb_ICE5G      )
  !   CALL allocate_shared_dp_1D(     mesh%nV, Hb_ICE5G_PD,    wHb_ICE5G_PD   )
  !   CALL allocate_shared_dp_1D(     mesh%nV, mask_ice_ICE5G, wmask_ice_ICE5G)
  !   CALL allocate_shared_dp_1D(     mesh%nV, dHb_ICE5G,      wdHb_ICE5G     )

  !   ! Get mapping arrays
  !   CALL create_remapping_arrays_lonlat_mesh( mesh, ICE5G%grid, map)

  !   ! First, map the two ICE5G timeframes to the model grid
  !   CALL map_lonlat2mesh_2D( mesh, map, ICE5G%Hi,       Hi_ICE5G)
  !   CALL map_lonlat2mesh_2D( mesh, map, ICE5G%Hb,       Hb_ICE5G)
  !   CALL map_lonlat2mesh_2D( mesh, map, ICE5G_PD%Hb,    Hb_ICE5G_PD)
  !   CALL map_lonlat2mesh_2D( mesh, map, ICE5G%mask_ice, mask_ice_ICE5G)

  !   ! Deallocate mapping arrays
  !   CALL deallocate_remapping_arrays_lonlat_mesh( map)

  !   ! Define sea level (no clear way to do this automatically)
  !   snapshot%sealevel = 0._dp
  !   IF      (ICE5G%time == 0._dp) THEN
  !     snapshot%sealevel = 0._dp
  !   ELSEIF (ICE5G%time == -120000._dp) THEN
  !     snapshot%sealevel = -120._dp
  !   ELSE
  !     IF (par%master) WRITE(0,*) '   ERROR - need to define a sea level for ICE5G timeframe at t = ', ICE5G%time
  !     CALL MPI_ABORT( MPI_COMM_WORLD, cerr, ierr)
  !   END IF

  !   ! Find the GCM and ISM geometry
  !   DO vi = mesh%vi1, mesh%vi2

  !     ! Calculate the ICE5G GIA bedrock deformation for this timeframe
  !     dHb_ICE5G( vi) = Hb_ICE5G( vi) - Hb_ICE5G_PD( vi)

  !     ! Define the ISM geometry as: PD bedrock + ICE5G GIA signal, ice surface equal to GCM ice surface, ice mask equal to ICE5G ice mask
  !     ! (seems a little convoluted, but this is how it was done in ANICE2.1 and it works)

  !     ! First, apply ICE5G GIA to high-resolution PD bedrock
  !     snapshot%Hb( vi) = refgeo_PD%Hb( vi) + dHb_ICE5G( vi)

  !     ! Where ICE5G says there's ice, set the surface equal to the (smooth) GCM surface
  !     ! (this sort of solves the weird "block" structure of the ICE5G ice sheets)
  !     IF (mask_ice_ICE5G( vi) > 0.5_dp) THEN
  !       ! According to ICE5G, there's ice here.
  !       snapshot%Hs( vi) = MAX( snapshot%Hs_ref( vi), snapshot%Hb( vi))
  !       snapshot%Hi( vi) = MAX( 0._dp, snapshot%Hs( vi) - snapshot%Hb( vi))
  !     ELSE
  !       snapshot%Hs( vi) = MAX( snapshot%Hb( vi), snapshot%sealevel)
  !       snapshot%Hi( vi) = 0._dp
  !     END IF

  !   END DO

  !   ! Exception: remove unallowed ice
  !   DO vi = mesh%vi1, mesh%vi2
  !     IF (mask_noice( vi) == 1) THEN
  !       snapshot%Hs( vi) = MAX( snapshot%Hb( vi), snapshot%sealevel)
  !       snapshot%Hi( vi) = 0._dp
  !     END IF
  !   END DO

  !   ! Clean up after yourself
  !   CALL deallocate_shared( wHi_ICE5G)
  !   CALL deallocate_shared( wHb_ICE5G)
  !   CALL deallocate_shared( wHb_ICE5G_PD)
  !   CALL deallocate_shared( wmask_ice_ICE5G)
  !   CALL deallocate_shared( wdHb_ICE5G)

  ! END SUBROUTINE initialise_subclimate_ICE5G_geometry
  ! SUBROUTINE initialise_subclimate_spatially_variable_lapserate( mesh, grid_smooth, snapshot, snapshot_PI)
  !   ! Calculate the spatially variable lapse-rate (for non-PI GCM snapshots; see Berends et al., 2018)
  !   ! Only meaningful for snapshots where there is ice (LGM, M2_Medium, M2_Large),
  !   ! and only intended for North America and Eurasia

  !   IMPLICIT NONE

  !   ! In/output variables:
  !   TYPE(type_mesh),                     INTENT(IN)    :: mesh
  !   TYPE(type_grid),                     INTENT(IN)    :: grid_smooth
  !   TYPE(type_subclimate_region),        INTENT(INOUT) :: snapshot
  !   TYPE(type_subclimate_region),        INTENT(IN)    :: snapshot_PI

  !   ! Local variables:
  !   INTEGER                                            :: vi,m
  !   REAL(dp)                                           :: dT_mean_nonice
  !   INTEGER                                            :: n_nonice, n_ice
  !   REAL(dp)                                           :: lambda_mean_ice

  !   REAL(dp), PARAMETER                                :: lambda_min = 0.002_dp
  !   REAL(dp), PARAMETER                                :: lambda_max = 0.05_dp

  !   ! Calculate the regional average temperature change outside of the ice sheet.
  !   ! ===========================================================================

  !   dT_mean_nonice = 0._dp
  !   n_nonice       = 0
  !   DO vi = mesh%vi1, mesh%vi2
  !   DO m = 1, 12
  !     IF (snapshot%Hi( vi) <= 0.1_dp) THEN
  !       dT_mean_nonice = dT_mean_nonice + snapshot%T2m( vi,m) - snapshot_PI%T2m( vi,m)
  !       n_nonice = n_nonice + 1
  !     END IF
  !   END DO
  !   END DO

  !   CALL MPI_ALLREDUCE( MPI_IN_PLACE, dT_mean_nonice, 1, MPI_DOUBLE_PRECISION, MPI_SUM, MPI_COMM_WORLD, ierr)
  !   CALL MPI_ALLREDUCE( MPI_IN_PLACE, n_nonice,       1, MPI_INTEGER,          MPI_SUM, MPI_COMM_WORLD, ierr)

  !   dT_mean_nonice = dT_mean_nonice / REAL(n_nonice,dp)

  !   ! Calculate the lapse rate over the ice itself
  !   ! ============================================

  !   lambda_mean_ice = 0._dp
  !   n_ice           = 0

  !   DO vi = mesh%vi1, mesh%vi2

  !     snapshot%lambda( vi) = 0._dp

  !     IF (snapshot%Hi( vi) > 100._dp .AND. snapshot%Hs_ref( vi) > snapshot_PI%Hs_ref( vi)) THEN

  !       DO m = 1, 12
  !         snapshot%lambda( vi) = snapshot%lambda( vi) + 1/12._dp * MAX(lambda_min, MIN(lambda_max, &                        ! Berends et al., 2018 - Eq. 10
  !           -(snapshot%T2m( vi,m) - (snapshot_PI%T2m( vi,m) + dT_mean_nonice)) / (snapshot%Hs_ref( vi) - snapshot_PI%Hs_ref( vi))))
  !       END DO

  !       lambda_mean_ice = lambda_mean_ice + snapshot%lambda( vi)
  !       n_ice = n_ice + 1

  !     END IF

  !   END DO

  !   CALL MPI_ALLREDUCE( MPI_IN_PLACE, lambda_mean_ice, 1, MPI_DOUBLE_PRECISION, MPI_SUM, MPI_COMM_WORLD, ierr)
  !   CALL MPI_ALLREDUCE( MPI_IN_PLACE, n_ice,           1, MPI_INTEGER,          MPI_SUM, MPI_COMM_WORLD, ierr)

  !   lambda_mean_ice = lambda_mean_ice / n_ice

  !   ! Apply mean lapse-rate over ice to the rest of the region
  !   ! ========================================================

  !   DO vi = mesh%vi1, mesh%vi2
  !     IF (.NOT. (snapshot%Hi( vi) > 100._dp .AND. snapshot%Hs_ref( vi) > snapshot_PI%Hs_ref( vi))) THEN
  !       snapshot%lambda( vi) = lambda_mean_ice
  !     END IF
  !   END DO
  !   CALL sync

  !   ! Smooth the lapse rate field with a 160 km Gaussian filter
  !   CALL smooth_Gaussian_2D( mesh, grid_smooth, snapshot%lambda, 160000._dp)
  !   !CALL smooth_Shepard_2D( mesh, snapshot%lambda, 160000._dp)

  !   ! Normalise the entire region to a mean lapse rate of 8 K /km
  !   snapshot%lambda( mesh%vi1:mesh%vi2) = snapshot%lambda( mesh%vi1:mesh%vi2) * (0.008_dp / lambda_mean_ice)

  ! END SUBROUTINE initialise_subclimate_spatially_variable_lapserate

  ! Initialising the climate matrix, containing all the global subclimates
  ! (PD observations and GCM snapshots)
  ! SUBROUTINE initialise_climate_matrix( matrix)
  !   ! Allocate shared memory for the global climate matrix

  !   IMPLICIT NONE

  !   ! In/output variables:
  !   TYPE(type_climate_matrix),      INTENT(INOUT) :: matrix

  !   ! Local variables
  !   CHARACTER(LEN=64), PARAMETER                  :: routine_name = 'initialise_climate_matrix'
  !   INTEGER                                       :: n1, n2

  !   n1 = par%mem%n

  !   IF (C%do_benchmark_experiment) THEN
  !     IF (C%choice_benchmark_experiment == 'EISMINT_1' .OR. &
  !         C%choice_benchmark_experiment == 'EISMINT_2' .OR. &
  !         C%choice_benchmark_experiment == 'EISMINT_3' .OR. &
  !         C%choice_benchmark_experiment == 'EISMINT_4' .OR. &
  !         C%choice_benchmark_experiment == 'EISMINT_5' .OR. &
  !         C%choice_benchmark_experiment == 'EISMINT_6' .OR. &
  !         C%choice_benchmark_experiment == 'Halfar' .OR. &
  !         C%choice_benchmark_experiment == 'Bueler' .OR. &
  !         C%choice_benchmark_experiment == 'MISMIP_mod'.OR. &
  !         C%choice_benchmark_experiment == 'mesh_generation_test' .OR. &
  !         C%choice_benchmark_experiment == 'ISMIP_HOM_A' .OR. &
  !         C%choice_benchmark_experiment == 'ISMIP_HOM_B' .OR. &
  !         C%choice_benchmark_experiment == 'ISMIP_HOM_C' .OR. &
  !         C%choice_benchmark_experiment == 'ISMIP_HOM_D' .OR. &
  !         C%choice_benchmark_experiment == 'ISMIP_HOM_E' .OR. &
  !         C%choice_benchmark_experiment == 'ISMIP_HOM_F') THEN
  !       ! Entirely parameterised climate, no need to read anything here
  !       RETURN
  !     ELSE
  !       WRITE(0,*) '  ERROR: benchmark experiment "', TRIM(C%choice_benchmark_experiment), '" not implemented in initialise_PD_obs_data_fields!'
  !       CALL MPI_ABORT( MPI_COMM_WORLD, cerr, ierr)
  !     END IF
  !   END IF

  !   IF (par%master) WRITE(0,*) ''
  !   IF (par%master) WRITE(0,*) ' Initialising the climate matrix...'

  !   ! The global ERA40 climate
  !   CALL initialise_PD_obs_data_fields( matrix%PD_obs, 'ERA40')

  !   ! The differenct GCM snapshots
  !   IF (C%choice_forcing_method == 'd18O_inverse_dT_glob') THEN
  !     ! This choice of forcing doesn't use any GCM data
  !     RETURN
  !   ELSEIF (C%choice_forcing_method == 'CO2_direct' .OR. C%choice_forcing_method == 'd18O_inverse_CO2') THEN
  !     ! These two choices use the climate matrix

  !     IF (C%choice_climate_matrix == 'PI_LGM') THEN

  !       ! Initialise the GCM snapshots
  !       CALL initialise_snapshot( matrix%GCM_PI,  name = 'HadCM3_PI',  nc_filename = C%filename_GCM_snapshot_PI,  CO2 = 280._dp, orbit_time =       0._dp)
  !       CALL initialise_snapshot( matrix%GCM_LGM, name = 'HadCM3_LGM', nc_filename = C%filename_GCM_snapshot_LGM, CO2 = 190._dp, orbit_time = -120000._dp)

  !       ! Initialise the two ICE5G timeframes
  !       CALL initialise_ICE5G_timeframe( matrix%ICE5G_PD,  nc_filename = C%filename_ICE5G_PD,  time =       0._dp)
  !       CALL initialise_ICE5G_timeframe( matrix%ICE5G_LGM, nc_filename = C%filename_ICE5G_LGM, time = -120000._dp)

  !       ! ICE5G defines bedrock w.r.t. sea level at that time, rather than sea level at PD. Correct for this.
  !       IF (par%master) matrix%ICE5G_LGM%Hb = matrix%ICE5G_LGM%Hb - 119._dp
  !       CALL sync

  !     ELSE
  !       IF (par%master) WRITE(0,*) '  ERROR: choice_climate_matrix "', TRIM(C%choice_climate_matrix), '" not implemented in initialise_climate_matrix!'
  !       CALL MPI_ABORT( MPI_COMM_WORLD, cerr, ierr)
  !     END IF

  !   ELSE
  !     IF (par%master) WRITE(0,*) '  ERROR: choice_forcing_method "', TRIM(C%choice_forcing_method), '" not implemented in initialise_climate_matrix!'
  !     CALL MPI_ABORT( MPI_COMM_WORLD, cerr, ierr)
  !   END IF

  !   n2 = par%mem%n
  !   CALL write_to_memory_log( routine_name, n1, n2)

  ! END SUBROUTINE initialise_climate_matrix
  ! SUBROUTINE initialise_PD_obs_data_fields( PD_obs, name)
  !   ! Allocate shared memory for the global PD observed climate data fields (stored in the climate matrix),
  !   ! read them from the specified NetCDF file (latter only done by master process).

  !   IMPLICIT NONE

  !   ! Input variables:
  !   TYPE(type_subclimate_global),   INTENT(INOUT) :: PD_obs
  !   CHARACTER(LEN=*),               INTENT(IN)    :: name

  !   PD_obs%name = name
  !   PD_obs%netcdf%filename   = C%filename_PD_obs_climate

  !   ! General forcing info (not relevant for PD_obs, but needed so that the same mapping routines as for GCM snapshots can be used)
  !   CALL allocate_shared_dp_0D(                PD_obs%CO2,        PD_obs%wCO2       )
  !   CALL allocate_shared_dp_0D(                PD_obs%orbit_time, PD_obs%worbit_time)
  !   CALL allocate_shared_dp_0D(                PD_obs%orbit_ecc,  PD_obs%worbit_ecc )
  !   CALL allocate_shared_dp_0D(                PD_obs%orbit_obl,  PD_obs%worbit_obl )
  !   CALL allocate_shared_dp_0D(                PD_obs%orbit_pre,  PD_obs%worbit_pre )

  !   ! Inquire if all required variables are present in the NetCDF file, and read the grid size.
  !   CALL allocate_shared_int_0D(       PD_obs%grid%nlon, PD_obs%grid%wnlon     )
  !   CALL allocate_shared_int_0D(       PD_obs%grid%nlat, PD_obs%grid%wnlat     )
  !   IF (par%master) CALL inquire_PD_obs_data_file( PD_obs)
  !   CALL sync

  !   ! Allocate memory
  !   CALL allocate_shared_dp_1D( PD_obs%grid%nlon,                       PD_obs%grid%lon, PD_obs%grid%wlon)
  !   CALL allocate_shared_dp_1D(                   PD_obs%grid%nlat,     PD_obs%grid%lat, PD_obs%grid%wlat)
  !   CALL allocate_shared_dp_2D( PD_obs%grid%nlon, PD_obs%grid%nlat,     PD_obs%Hs_ref,   PD_obs%wHs_ref  )
  !   CALL allocate_shared_dp_3D( PD_obs%grid%nlon, PD_obs%grid%nlat, 12, PD_obs%T2m,      PD_obs%wT2m     )
  !   CALL allocate_shared_dp_3D( PD_obs%grid%nlon, PD_obs%grid%nlat, 12, PD_obs%Precip,   PD_obs%wPrecip  )
  !   CALL allocate_shared_dp_3D( PD_obs%grid%nlon, PD_obs%grid%nlat, 12, PD_obs%Wind_WE,  PD_obs%wWind_WE )
  !   CALL allocate_shared_dp_3D( PD_obs%grid%nlon, PD_obs%grid%nlat, 12, PD_obs%Wind_SN,  PD_obs%wWind_SN )

  !   ! Read data from the NetCDF file
  !   IF (par%master) WRITE(0,*) '   Reading PD observed climate data from file ', TRIM(PD_obs%netcdf%filename), '...'
  !   IF (par%master) CALL read_PD_obs_data_file( PD_obs)
  !   CALL sync

  !   ! Determine process domains
  !   CALL partition_list( PD_obs%grid%nlon, par%i, par%n, PD_obs%grid%i1, PD_obs%grid%i2)

  ! END SUBROUTINE initialise_PD_obs_data_fields
  ! SUBROUTINE initialise_snapshot( snapshot, name, nc_filename, CO2, orbit_time)
  !   ! Allocate shared memory for the data fields of a GCM snapshot (stored in the climate matrix),
  !   ! read them from the specified NetCDF file (latter only done by master process).

  !   IMPLICIT NONE

  !   ! In/output variables:
  !   TYPE(type_subclimate_global),   INTENT(INOUT) :: snapshot
  !   CHARACTER(LEN=*),               INTENT(IN)    :: name
  !   CHARACTER(LEN=*),               INTENT(IN)    :: nc_filename
  !   REAL(dp),                       INTENT(IN)    :: CO2
  !   REAL(dp),                       INTENT(IN)    :: orbit_time

  !   ! Local variables:
  !   INTEGER                                       :: i,j,m
  !   REAL(dp), PARAMETER                           :: Precip_minval = 1E-5_dp

  !   ! Metadata
  !   snapshot%name            = name
  !   snapshot%netcdf%filename = nc_filename

  !   ! General forcing info
  !   CALL allocate_shared_dp_0D( snapshot%CO2,        snapshot%wCO2       )
  !   CALL allocate_shared_dp_0D( snapshot%orbit_time, snapshot%worbit_time)
  !   CALL allocate_shared_dp_0D( snapshot%orbit_ecc,  snapshot%worbit_ecc )
  !   CALL allocate_shared_dp_0D( snapshot%orbit_obl,  snapshot%worbit_obl )
  !   CALL allocate_shared_dp_0D( snapshot%orbit_pre,  snapshot%worbit_pre )

  !   snapshot%CO2        = CO2
  !   snapshot%orbit_time = orbit_time

  !   ! Inquire if all required variables are present in the NetCDF file, and read the grid size.
  !   CALL allocate_shared_int_0D( snapshot%grid%nlon, snapshot%grid%wnlon)
  !   CALL allocate_shared_int_0D( snapshot%grid%nlat, snapshot%grid%wnlat)
  !   IF (par%master) CALL inquire_GCM_snapshot( snapshot)
  !   CALL sync

  !   ! Allocate memory
  !   CALL allocate_shared_dp_1D( snapshot%grid%nlon,                         snapshot%grid%lon, snapshot%grid%wlon)
  !   CALL allocate_shared_dp_1D(                     snapshot%grid%nlat,     snapshot%grid%lat, snapshot%grid%wlat)
  !   CALL allocate_shared_dp_2D( snapshot%grid%nlon, snapshot%grid%nlat,     snapshot%Hs_ref,   snapshot%wHs_ref  )
  !   CALL allocate_shared_dp_3D( snapshot%grid%nlon, snapshot%grid%nlat, 12, snapshot%T2m,      snapshot%wT2m     )
  !   CALL allocate_shared_dp_3D( snapshot%grid%nlon, snapshot%grid%nlat, 12, snapshot%Precip,   snapshot%wPrecip  )
  !   CALL allocate_shared_dp_3D( snapshot%grid%nlon, snapshot%grid%nlat, 12, snapshot%Wind_WE,  snapshot%wWind_WE )
  !   CALL allocate_shared_dp_3D( snapshot%grid%nlon, snapshot%grid%nlat, 12, snapshot%Wind_SN,  snapshot%wWind_SN )

  !   ! Read data from the NetCDF file
  !   IF (par%master) WRITE(0,*) '   Reading GCM snapshot ', TRIM(snapshot%name), ' from file ', TRIM(snapshot%netcdf%filename), '...'
  !   IF (par%master) CALL read_GCM_snapshot( snapshot)
  !   CALL sync

  !   ! Determine process domains
  !   CALL partition_list( snapshot%grid%nlon, par%i, par%n, snapshot%grid%i1, snapshot%grid%i2)

  !   ! Very rarely zero precipitation can occur in GCM snapshots, which gives problems with the matrix interpolation. Fix this.
  !   DO i = snapshot%grid%i1, snapshot%grid%i2
  !   DO j = 1, snapshot%grid%nlat
  !   DO m = 1, 12
  !     snapshot%Precip( i,j,m) = MAX( Precip_minval, snapshot%Precip( i,j,m))
  !   END DO
  !   END DO
  !   END DO
  !   CALL sync

  ! END SUBROUTINE initialise_snapshot
  ! SUBROUTINE initialise_ICE5G_timeframe( ICE5G, nc_filename, time)
  !   ! Initialise and read a global ICE5G timeframe from a NetCDF file

  !   IMPLICIT NONE

  !   ! In/output variables:
  !   TYPE(type_ICE5G_timeframe),     INTENT(INOUT) :: ICE5G
  !   CHARACTER(LEN=*),               INTENT(IN)    :: nc_filename
  !   REAL(dp),                       INTENT(IN)    :: time

  !   ICE5G%time            = time
  !   ICE5G%netcdf%filename = nc_filename

  !   ! Inquire if all required variables are present in the NetCDF file, and read the grid size.
  !   CALL allocate_shared_int_0D( ICE5G%grid%nlon, ICE5G%grid%wnlon)
  !   CALL allocate_shared_int_0D( ICE5G%grid%nlat, ICE5G%grid%wnlat)
  !   IF (par%master) CALL inquire_ICE5G_data( ICE5G)
  !   CALL sync

  !   ! Allocate memory
  !   CALL allocate_shared_dp_1D( ICE5G%grid%nlon,                  ICE5G%grid%lon, ICE5G%grid%wlon)
  !   CALL allocate_shared_dp_1D(                  ICE5G%grid%nlat, ICE5G%grid%lat, ICE5G%grid%wlat)
  !   CALL allocate_shared_dp_2D( ICE5G%grid%nlon, ICE5G%grid%nlat, ICE5G%Hi,       ICE5G%wHi      )
  !   CALL allocate_shared_dp_2D( ICE5G%grid%nlon, ICE5G%grid%nlat, ICE5G%Hb,       ICE5G%wHb      )
  !   CALL allocate_shared_dp_2D( ICE5G%grid%nlon, ICE5G%grid%nlat, ICE5G%mask_ice, ICE5G%wmask_ice)

  !   ! Read data from the NetCDF file
  !   IF (par%master) WRITE(0,'(A,F9.1,A,A,A)') '    Reading ICE5G timeframe for t = ', time, ' yr from file ', TRIM(ICE5G%netcdf%filename), '...'
  !   IF (par%master) CALL read_ICE5G_data( ICE5G)
  !   CALL sync

  !   ! Determine process domains
  !   CALL partition_list( ICE5G%grid%nlon, par%i, par%n, ICE5G%grid%i1, ICE5G%grid%i2)

  ! END SUBROUTINE initialise_ICE5G_timeframe

  ! Remap the regional climate model after a mesh update

END MODULE climate_module<|MERGE_RESOLUTION|>--- conflicted
+++ resolved
@@ -3455,14 +3455,9 @@
     ! Finalise routine path
     CALL finalise_routine( routine_name)
 
-<<<<<<< HEAD
-  END SUBROUTINE run_climate_model_ISMIP_forcing
-
-  SUBROUTINE update_ISMIP_forcing_timeframes( mesh, climate_matrix, time)
-=======
   END SUBROUTINE run_climate_model_ISMIP_style
+
   SUBROUTINE update_ISMIP_style_timeframes( mesh, climate_matrix, time)
->>>>>>> 0cdbf329
     ! Update the two timeframes of the ISMIP-style (SMB + aSMB + dSMBdz + ST + aST + dSTdz) forcing data
     !
     ! This is where we deal with the fact that ISMIP supplies all these fields in separate NetCDF files
@@ -3806,14 +3801,9 @@
     ! Finalise routine path
     CALL finalise_routine( routine_name, n_extra_windows_expected = 13)
 
-<<<<<<< HEAD
-  END SUBROUTINE update_ISMIP_forcing_timeframes
-
-  SUBROUTINE initialise_climate_model_ISMIP_forcing( mesh, climate_matrix)
-=======
   END SUBROUTINE update_ISMIP_style_timeframes
+
   SUBROUTINE initialise_climate_model_ISMIP_style( mesh, climate_matrix)
->>>>>>> 0cdbf329
     ! Initialise the regional climate model
     !
     ! Use the ISMIP-style (SMB + aSMB + dSMBdz + ST + aST + dSTdz) forcing
@@ -3872,14 +3862,9 @@
     ! Finalise routine path
     CALL finalise_routine( routine_name, n_extra_windows_expected = 37)
 
-<<<<<<< HEAD
-  END SUBROUTINE initialise_climate_model_ISMIP_forcing
-
-  SUBROUTINE initialise_climate_model_ISMIP_forcing_SMB_baseline( mesh, climate_matrix)
-=======
   END SUBROUTINE initialise_climate_model_ISMIP_style
+
   SUBROUTINE initialise_climate_model_ISMIP_style_baseline( mesh, climate_matrix)
->>>>>>> 0cdbf329
     ! Use the ISMIP-style (SMB + aSMB + dSMBdz + ST + aST + dSTdz) forcing
     ! Initialise the baseline climate
 
@@ -3913,70 +3898,7 @@
     CALL allocate_shared_dp_2D( grid_raw%nx, grid_raw%ny, ST_raw , wST_raw )
     CALL allocate_shared_dp_2D( grid_raw%nx, grid_raw%ny, Hs_raw , wHs_raw )
 
-<<<<<<< HEAD
-    ! Calculate the mapping operator between this grid and the mesh
-    CALL calc_remapping_operator_grid2mesh( grid_raw, mesh)
-
-    ! Map the data to the mesh
-    CALL allocate_shared_dp_1D( mesh%nV, climate_matrix%ISMIP_forcing%SMB_baseline, climate_matrix%ISMIP_forcing%wSMB_baseline)
-    CALL map_grid2mesh_2D( grid_raw, mesh, SMB_raw, climate_matrix%ISMIP_forcing%SMB_baseline)
-
-    ! Clean up after yourself
-    CALL deallocate_shared( grid_raw%wnx      )
-    CALL deallocate_shared( grid_raw%wny      )
-    CALL deallocate_shared( grid_raw%wdx      )
-    CALL deallocate_shared( grid_raw%wxmin    )
-    CALL deallocate_shared( grid_raw%wxmax    )
-    CALL deallocate_shared( grid_raw%wymin    )
-    CALL deallocate_shared( grid_raw%wymax    )
-    CALL deallocate_shared( grid_raw%wx       )
-    CALL deallocate_shared( grid_raw%wy       )
-    CALL deallocate_shared( grid_raw%wn       )
-    CALL deallocate_shared( grid_raw%wn2ij    )
-    CALL deallocate_shared( grid_raw%wij2n    )
-    CALL deallocate_shared( grid_raw%wtol_dist)
-    CALL deallocate_remapping_operators_grid2mesh( grid_raw)
-    CALL deallocate_shared( wSMB_raw          )
-
-    ! Finalise routine path
-    CALL finalise_routine( routine_name, n_extra_windows_expected = 1)
-
-  END SUBROUTINE initialise_climate_model_ISMIP_forcing_SMB_baseline
-
-  SUBROUTINE initialise_climate_model_ISMIP_forcing_ST_baseline( mesh, climate_matrix)
-    ! Use the ISMIP-style (SMB + aSMB + dSMBdz + ST + aST + dSTdz) forcing
-    ! Initialise the baseline SMB
-
-    IMPLICIT NONE
-
-    ! In/output variables:
-    TYPE(type_mesh),                          INTENT(IN)    :: mesh
-    TYPE(type_climate_matrix_regional),       INTENT(INOUT) :: climate_matrix
-
-    ! Local variables:
-    CHARACTER(LEN=256), PARAMETER                           :: routine_name = 'initialise_climate_model_ISMIP_forcing_ST_baseline'
-    TYPE(type_grid)                                         :: grid_raw
-    REAL(dp), DIMENSION(:,:  ), POINTER                     ::  ST_raw
-    INTEGER                                                 :: wST_raw
-
-    ! Add routine to path
-    CALL init_routine( routine_name)
-
-    ! The name of the file we're reading the data from
-    climate_matrix%ISMIP_forcing%netcdf_ST_baseline%filename = C%ISMIP_forcing_filename_ST_baseline
-
-    ! First get the grid from the file
-    CALL get_grid_from_file( climate_matrix%ISMIP_forcing%netcdf_ST_baseline%filename, grid_raw)
-
-    ! Inquire if everything we need is present in the file
-    CALL inquire_ISMIP_forcing_ST_baseline_file( climate_matrix%ISMIP_forcing%netcdf_ST_baseline)
-
-    ! Allocate memory for, and read, the data
-    CALL allocate_shared_dp_2D( grid_raw%nx, grid_raw%ny, ST_raw, wST_raw)
-    CALL read_ISMIP_forcing_ST_baseline_file( climate_matrix%ISMIP_forcing%netcdf_ST_baseline, ST_raw)
-=======
     CALL read_ISMIP_forcing_baseline_file( netcdf, SMB_raw, ST_raw, Hs_raw)
->>>>>>> 0cdbf329
 
     ! Calculate the mapping operator between this grid and the mesh
     CALL calc_remapping_operator_grid2mesh( grid_raw, mesh)
@@ -4057,20 +3979,12 @@
     CALL create_remapping_arrays_lonlat_mesh( mesh, grid, map)
 
     ! Map global climate data to the mesh
-<<<<<<< HEAD
-    CALL map_latlon2mesh_2D( mesh, map, cglob%Hs,       creg%Hs      )
-    CALL map_latlon2mesh_3D( mesh, map, cglob%T2m,      creg%T2m     )
-    CALL map_latlon2mesh_3D( mesh, map, cglob%Precip,   creg%Precip  )
-    CALL map_latlon2mesh_3D( mesh, map, cglob%Wind_WE,  creg%Wind_WE )
-    CALL map_latlon2mesh_3D( mesh, map, cglob%Wind_SN,  creg%Wind_SN )
-    CALL map_latlon2mesh_2D( mesh, map, cglob%Mask_ice, creg%Mask_ice)
-=======
-    CALL map_lonlat2mesh_2D( mesh, map, cglob%Hs,      creg%Hs     )
-    CALL map_lonlat2mesh_3D( mesh, map, cglob%T2m,     creg%T2m    )
-    CALL map_lonlat2mesh_3D( mesh, map, cglob%Precip,  creg%Precip )
-    CALL map_lonlat2mesh_3D( mesh, map, cglob%Wind_WE, creg%Wind_WE)
-    CALL map_lonlat2mesh_3D( mesh, map, cglob%Wind_SN, creg%Wind_SN)
->>>>>>> 0cdbf329
+    CALL map_lonlat2mesh_2D( mesh, map, cglob%Hs,       creg%Hs      )
+    CALL map_lonlat2mesh_3D( mesh, map, cglob%T2m,      creg%T2m     )
+    CALL map_lonlat2mesh_3D( mesh, map, cglob%Precip,   creg%Precip  )
+    CALL map_lonlat2mesh_3D( mesh, map, cglob%Wind_WE,  creg%Wind_WE )
+    CALL map_lonlat2mesh_3D( mesh, map, cglob%Wind_SN,  creg%Wind_SN )
+    CALL map_lonlat2mesh_2D( mesh, map, cglob%Mask_ice, creg%Mask_ice)
 
     ! Deallocate mapping arrays
     CALL deallocate_remapping_arrays_lonlat_mesh( map)
