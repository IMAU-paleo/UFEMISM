--- conflicted
+++ resolved
@@ -12,11 +12,7 @@
 ```bash
   module load 2021
   module load eb/4.5.2
-<<<<<<< HEAD
   eblocalinstall PETSc-3.15.1-foss-2021a.eb # only necessary once
-=======
-  eblocalinstall PETSc-3.15.1-foss-2021a.eb
->>>>>>> e5246df7
   module load foss/2021a
   module load netCDF-Fortran/4.5.3-gompi-2021a
   module load PETSc/3.15.1-foss-2021a
