--- conflicted
+++ resolved
@@ -24,7 +24,7 @@
   USE utilities_module,                ONLY: check_for_NaN_dp_1D,  check_for_NaN_dp_2D,  check_for_NaN_dp_3D, &
                                              check_for_NaN_int_1D, check_for_NaN_int_2D, check_for_NaN_int_3D
   USE netcdf_module,                   ONLY: debug, write_to_debug_file
-  
+
   ! Import specific functionality
   USE data_types_module,               ONLY: type_forcing_data, type_mesh, type_model_region
   USE netcdf_module,                   ONLY: inquire_insolation_data_file, read_insolation_data_file_time_lat, &
@@ -32,15 +32,14 @@
                                              read_insolation_data_file, inquire_geothermal_heat_flux_file, read_geothermal_heat_flux_file
 
   IMPLICIT NONE
-  
+
   ! The data structure containing model forcing data - CO2 record, d18O record, (global) insolation record
   ! Updated at every coupling time step. For Q_TOA, only the two timeframes in the file enveloping the coupling time
   ! are read from the NetCDF file, so that during the next model loops, actual Q_TOA can be calculated by interpolating between them.
-  
+
   TYPE(type_forcing_data), SAVE :: forcing
-    
+
 CONTAINS
-<<<<<<< HEAD
 
   ! == Main routines that are called from IMAU_ICE_program
   SUBROUTINE update_global_forcing( NAM, EAS, GRL, ANT, time, switch)
@@ -52,6 +51,12 @@
     TYPE(type_model_region),             INTENT(IN)    :: NAM, EAS, GRL, ANT
     REAL(dp),                            INTENT(IN)    :: time
     CHARACTER(LEN=*),                    INTENT(IN)    :: switch
+
+    ! Local variables:
+    CHARACTER(LEN=256), PARAMETER                      :: routine_name = 'update_global_forcing'
+
+    ! Add routine to path
+    CALL init_routine( routine_name)
 
     ! Climate forcing stuff: CO2, d18O, inverse routine data
     IF     (C%choice_forcing_method == 'none') THEN
@@ -106,10 +111,19 @@
       CALL MPI_ABORT( MPI_COMM_WORLD, cerr, ierr)
     END IF
 
+    ! Finalise routine path
+    CALL finalise_routine( routine_name)
+
   END SUBROUTINE update_global_forcing
 
   SUBROUTINE initialise_global_forcing
     ! Initialise global forcing data (d18O, CO2, insolation, geothermal heat flux)
+
+    ! Local variables:
+    CHARACTER(LEN=256), PARAMETER :: routine_name = 'initialise_global_forcing'
+
+    ! Add routine to path
+    CALL init_routine( routine_name)
 
     ! Climate forcing stuff: CO2, d18O, inverse routine data
     IF     (C%choice_forcing_method == 'none') THEN
@@ -153,191 +167,24 @@
     ! Geothermal heat flux
     CALL initialise_geothermal_heat_flux_global
 
+    ! Finalise routine path
+    CALL finalise_routine( routine_name)
+
   END SUBROUTINE initialise_global_forcing
 
   ! == Modelled benthic d18O
-=======
-  
-  ! =======================
-  ! Inverse forward routine
-  ! =======================
-  
-  SUBROUTINE inverse_routine_global_temperature_offset
-    ! Use the inverse routine to calculate a global temperature offset
-    ! (i.e. the method used in de Boer et al., 2013)
-    ! (de Boer, B., van de Wal, R., Lourens, L. J., Bintanja, R., and Reerink, T. J.:
-    ! A continuous simulation of global ice volume over the past 1 million years with 3-D ice-sheet models, Climate Dynamics 41, 1365-1384, 2013)
-    
-    ! Local variables:
-    CHARACTER(LEN=256), PARAMETER                      :: routine_name = 'inverse_routine_global_temperature_offset'
-    REAL(dp)                                           :: dT_glob_inverse_average_over_window
-    
-    ! Add routine to path
-    CALL init_routine( routine_name)
-    
-    ! Not needed for benchmark experiments
-    IF (C%do_benchmark_experiment) THEN
-      IF (C%choice_benchmark_experiment == 'EISMINT_1'  .OR. &
-          C%choice_benchmark_experiment == 'EISMINT_2'  .OR. &
-          C%choice_benchmark_experiment == 'EISMINT_3'  .OR. &
-          C%choice_benchmark_experiment == 'EISMINT_4'  .OR. &
-          C%choice_benchmark_experiment == 'EISMINT_5'  .OR. &
-          C%choice_benchmark_experiment == 'EISMINT_6'  .OR. &
-          C%choice_benchmark_experiment == 'Halfar'     .OR. &
-          C%choice_benchmark_experiment == 'Bueler'     .OR. &
-          C%choice_benchmark_experiment == 'MISMIP_mod' .OR. &
-          C%choice_benchmark_experiment == 'mesh_generation_test' .OR. &
-          C%choice_benchmark_experiment == 'SSA_icestream' .OR. &
-          C%choice_benchmark_experiment == 'ISMIP_HOM_A' .OR. &
-          C%choice_benchmark_experiment == 'ISMIP_HOM_B' .OR. &
-          C%choice_benchmark_experiment == 'ISMIP_HOM_C' .OR. &
-          C%choice_benchmark_experiment == 'ISMIP_HOM_D' .OR. &
-          C%choice_benchmark_experiment == 'ISMIP_HOM_E' .OR. &
-          C%choice_benchmark_experiment == 'ISMIP_HOM_F') THEN
-        CALL finalise_routine( routine_name)
-        RETURN
-      ELSE
-        CALL crash('unknown choice_benchmark_experiment "' // TRIM( C%choice_benchmark_experiment) // '"!')
-      END IF
-    END IF ! IF (C%do_benchmark_experiment) THEN
-    
-    ! The inverse routine might not work properly when not all ice sheets are simulated
-    IF ((.NOT. C%do_NAM) .OR. (.NOT. C%do_EAS) .OR. (.NOT. C%do_GRL) .OR. (.NOT. C%do_ANT)) THEN
-      CALL warning('the inverse routine only works properly when all four ice sheets are simulated! ' // &
-                  'Leaving one out means you will miss that contribution to the d18O, which the ' // &
-                  'routine will try to compensate for by making the world colder. ' // &
-                  'If you really want to simulate only one ice sheet, consider using direct CO2 forcing.')
-    END IF
-    
-    IF (par%master) THEN
-    
-      ! Average dT_glob_inverse over the moving time window
-      dT_glob_inverse_average_over_window = SUM( forcing%dT_glob_inverse_history) / REAL(forcing%ndT_glob_inverse_history,dp)
-      
-      ! Update dT_glob_inverse based on the difference between modelled and observed d18O
-      forcing%dT_glob_inverse = dT_glob_inverse_average_over_window + (forcing%d18O_mod - forcing%d18O_obs) * C%inverse_d18O_to_dT_glob_scaling
-      
-      ! Update the moving time window
-      forcing%dT_glob_inverse_history( 2:forcing%ndT_glob_inverse_history) = forcing%dT_glob_inverse_history( 1:forcing%ndT_glob_inverse_history-1)
-      forcing%dT_glob_inverse_history( 1) = forcing%dT_glob_inverse
-      
-      !WRITE(0,*) ' dT_glob_inverse_history = ', forcing%dT_glob_inverse_history
-      
-    END IF ! IF (par%master) THEN
-    CALL sync
-    
-    ! Finalise routine path
-    CALL finalise_routine( routine_name)
-    
-  END SUBROUTINE inverse_routine_global_temperature_offset
-  SUBROUTINE inverse_routine_CO2
-    ! Use the inverse routine to calculate modelled CO2
-    ! (i.e. the method used in Berends et al., 2019)
-    ! (Berends, C. J., de Boer, B., Dolan, A. M., Hill, D. J., and van de Wal, R. S. W.: Modelling ice sheet evolution and atmospheric CO2 during the Late Pliocene, Climate of the Past 15, 1603-1619, 2019)
-    
-    ! Local variables:
-    CHARACTER(LEN=256), PARAMETER                      :: routine_name = 'inverse_routine_CO2'
-    REAL(dp)                                           :: CO2_inverse_average_over_window
-    
-    ! Add routine to path
-    CALL init_routine( routine_name)
-    
-    ! Not needed for benchmark experiments
-    IF (C%do_benchmark_experiment) THEN
-      IF (C%choice_benchmark_experiment == 'EISMINT_1'  .OR. &
-          C%choice_benchmark_experiment == 'EISMINT_2'  .OR. &
-          C%choice_benchmark_experiment == 'EISMINT_3'  .OR. &
-          C%choice_benchmark_experiment == 'EISMINT_4'  .OR. &
-          C%choice_benchmark_experiment == 'EISMINT_5'  .OR. &
-          C%choice_benchmark_experiment == 'EISMINT_6'  .OR. &
-          C%choice_benchmark_experiment == 'Halfar'     .OR. &
-          C%choice_benchmark_experiment == 'Bueler'     .OR. &
-          C%choice_benchmark_experiment == 'MISMIP_mod' .OR. &
-          C%choice_benchmark_experiment == 'mesh_generation_test' .OR. &
-          C%choice_benchmark_experiment == 'SSA_icestream' .OR. &
-          C%choice_benchmark_experiment == 'ISMIP_HOM_A' .OR. &
-          C%choice_benchmark_experiment == 'ISMIP_HOM_B' .OR. &
-          C%choice_benchmark_experiment == 'ISMIP_HOM_C' .OR. &
-          C%choice_benchmark_experiment == 'ISMIP_HOM_D' .OR. &
-          C%choice_benchmark_experiment == 'ISMIP_HOM_E' .OR. &
-          C%choice_benchmark_experiment == 'ISMIP_HOM_F') THEN
-        CALL finalise_routine( routine_name)
-        RETURN
-      ELSE
-        CALL crash('unknown choice_benchmark_experiment "' // TRIM( C%choice_benchmark_experiment) // '"!')
-      END IF
-    END IF ! IF (C%do_benchmark_experiment) THEN
-    
-    IF (par%master) THEN
-    
-      ! Average CO2_inverse over the moving time window
-      CO2_inverse_average_over_window = SUM( forcing%CO2_inverse_history) / REAL(forcing%nCO2_inverse_history,dp)
-      
-      ! Update CO2_inverse based on the difference between modelled and observed d18O
-      forcing%CO2_inverse = CO2_inverse_average_over_window + (forcing%d18O_mod - forcing%d18O_obs) * C%inverse_d18O_to_CO2_scaling
-      
-      ! Update the moving time window
-      forcing%CO2_inverse_history( 2:forcing%nCO2_inverse_history) = forcing%CO2_inverse_history( 1:forcing%nCO2_inverse_history-1)
-      forcing%CO2_inverse_history( 1) = forcing%CO2_inverse
-      
-      forcing%CO2_mod = forcing%CO2_inverse
-      
-    END IF ! IF (par%master) THEN
-    CALL sync
-    
-    ! Finalise routine path
-    CALL finalise_routine( routine_name)
-    
-  END SUBROUTINE inverse_routine_CO2
->>>>>>> 32b3a2ff
   SUBROUTINE calculate_modelled_d18O( NAM, EAS, GRL, ANT)
 
     IMPLICIT NONE
-<<<<<<< HEAD
 
     ! In/output variables
     TYPE(type_model_region),             INTENT(IN)    :: NAM, EAS, GRL, ANT
 
-=======
-    
     ! Local variables:
     CHARACTER(LEN=256), PARAMETER                      :: routine_name = 'calculate_modelled_d18O'
-    TYPE(type_model_region),             INTENT(IN)    :: NAM, EAS, GRL, ANT
-    
-    ! Add routine to path
-    CALL init_routine( routine_name)
-    
->>>>>>> 32b3a2ff
-    ! Not needed for benchmark experiments
-    IF (C%do_benchmark_experiment) THEN
-      IF (C%choice_benchmark_experiment == 'EISMINT_1'  .OR. &
-          C%choice_benchmark_experiment == 'EISMINT_2'  .OR. &
-          C%choice_benchmark_experiment == 'EISMINT_3'  .OR. &
-          C%choice_benchmark_experiment == 'EISMINT_4'  .OR. &
-          C%choice_benchmark_experiment == 'EISMINT_5'  .OR. &
-          C%choice_benchmark_experiment == 'EISMINT_6'  .OR. &
-          C%choice_benchmark_experiment == 'Halfar'     .OR. &
-          C%choice_benchmark_experiment == 'Bueler'     .OR. &
-          C%choice_benchmark_experiment == 'MISMIP_mod' .OR. &
-          C%choice_benchmark_experiment == 'mesh_generation_test' .OR. &
-          C%choice_benchmark_experiment == 'SSA_icestream' .OR. &
-          C%choice_benchmark_experiment == 'ISMIP_HOM_A' .OR. &
-          C%choice_benchmark_experiment == 'ISMIP_HOM_B' .OR. &
-          C%choice_benchmark_experiment == 'ISMIP_HOM_C' .OR. &
-          C%choice_benchmark_experiment == 'ISMIP_HOM_D' .OR. &
-          C%choice_benchmark_experiment == 'ISMIP_HOM_E' .OR. &
-          C%choice_benchmark_experiment == 'ISMIP_HOM_F') THEN
-        CALL finalise_routine( routine_name)
-        RETURN
-      ELSE
-<<<<<<< HEAD
-        WRITE(0,*) '  ERROR: benchmark experiment "', TRIM(C%choice_benchmark_experiment), '" not implemented in inverse_routine_global_temperature_offset!'
-        CALL MPI_ABORT( MPI_COMM_WORLD, cerr, ierr)
-=======
-        CALL crash('unknown choice_benchmark_experiment "' // TRIM( C%choice_benchmark_experiment) // '"!')
->>>>>>> 32b3a2ff
-      END IF
-    END IF ! IF (C%do_benchmark_experiment) THEN
+
+    ! Add routine to path
+    CALL init_routine( routine_name)
 
     ! Safety
     IF (.NOT. C%do_calculate_benthic_d18O) THEN
@@ -371,14 +218,10 @@
 
     END IF ! IF (par%master) THEN
     CALL sync
-<<<<<<< HEAD
-
-=======
-    
-    ! Finalise routine path
-    CALL finalise_routine( routine_name)
-    
->>>>>>> 32b3a2ff
+
+    ! Finalise routine path
+    CALL finalise_routine( routine_name)
+
   END SUBROUTINE calculate_modelled_d18O
   SUBROUTINE update_global_mean_temperature_change_history( NAM, EAS, GRL, ANT)
     ! Calculate the annual mean surface temperature change w.r.t PD for all
@@ -393,51 +236,14 @@
     TYPE(type_model_region),             INTENT(IN)    :: NAM, EAS, GRL, ANT
 
     ! Local variables:
-<<<<<<< HEAD
+    CHARACTER(LEN=256), PARAMETER                      :: routine_name = 'update_global_mean_temperature_change_history'
     REAL(dp),                 POINTER                  :: dT_NAM, dT_EAS, dT_GRL, dT_ANT
     INTEGER                                            :: wdT_NAM, wdT_EAS, wdT_GRL, wdT_ANT
     REAL(dp)                                           :: dT_glob_average_over_window
     REAL(dp)                                           :: A_reg, A_glob
 
-=======
-    CHARACTER(LEN=256), PARAMETER                      :: routine_name = 'update_global_mean_temperature_change_history'
-    REAL(dp)                                           :: dT_NAM, dT_EAS, dT_GRL, dT_ANT, dT_glob_average_over_window
-    REAL(dp)                                           :: A_reg, A_glob
-    
-    ! Add routine to path
-    CALL init_routine( routine_name)
-    
->>>>>>> 32b3a2ff
-    ! Not needed for benchmark experiments
-    IF (C%do_benchmark_experiment) THEN
-      IF (C%choice_benchmark_experiment == 'EISMINT_1'  .OR. &
-          C%choice_benchmark_experiment == 'EISMINT_2'  .OR. &
-          C%choice_benchmark_experiment == 'EISMINT_3'  .OR. &
-          C%choice_benchmark_experiment == 'EISMINT_4'  .OR. &
-          C%choice_benchmark_experiment == 'EISMINT_5'  .OR. &
-          C%choice_benchmark_experiment == 'EISMINT_6'  .OR. &
-          C%choice_benchmark_experiment == 'Halfar'     .OR. &
-          C%choice_benchmark_experiment == 'Bueler'     .OR. &
-          C%choice_benchmark_experiment == 'MISMIP_mod' .OR. &
-          C%choice_benchmark_experiment == 'mesh_generation_test' .OR. &
-          C%choice_benchmark_experiment == 'SSA_icestream' .OR. &
-          C%choice_benchmark_experiment == 'ISMIP_HOM_A' .OR. &
-          C%choice_benchmark_experiment == 'ISMIP_HOM_B' .OR. &
-          C%choice_benchmark_experiment == 'ISMIP_HOM_C' .OR. &
-          C%choice_benchmark_experiment == 'ISMIP_HOM_D' .OR. &
-          C%choice_benchmark_experiment == 'ISMIP_HOM_E' .OR. &
-          C%choice_benchmark_experiment == 'ISMIP_HOM_F') THEN
-        CALL finalise_routine( routine_name)
-        RETURN
-      ELSE 
-<<<<<<< HEAD
-        WRITE(0,*) '  ERROR: benchmark experiment "', TRIM(C%choice_benchmark_experiment), '" not implemented in inverse_routine_global_temperature_offset!'
-        CALL MPI_ABORT( MPI_COMM_WORLD, cerr, ierr)
-=======
-        CALL crash('unknown choice_benchmark_experiment "' // TRIM( C%choice_benchmark_experiment) // '"!')
->>>>>>> 32b3a2ff
-      END IF
-    END IF ! IF (C%do_benchmark_experiment) THEN
+    ! Add routine to path
+    CALL init_routine( routine_name)
 
     ! Determine annual mean surface temperature change for all model regions
     CALL allocate_shared_dp_0D( dT_NAM, wdT_NAM)
@@ -491,7 +297,6 @@
 
     END IF ! IF (par%master) THEN
     CALL sync
-<<<<<<< HEAD
 
     ! Clean up after yourself
     CALL deallocate_shared( wdT_NAM)
@@ -499,12 +304,9 @@
     CALL deallocate_shared( wdT_GRL)
     CALL deallocate_shared( wdT_ANT)
 
-=======
-    
-    ! Finalise routine path
-    CALL finalise_routine( routine_name)
-    
->>>>>>> 32b3a2ff
+    ! Finalise routine path
+    CALL finalise_routine( routine_name)
+
   END SUBROUTINE update_global_mean_temperature_change_history
   SUBROUTINE calculate_mean_temperature_change_region( region, dT)
     ! Calculate the annual mean surface temperature change w.r.t PD (corrected for elevation changes) over a model region
@@ -519,45 +321,9 @@
     CHARACTER(LEN=256), PARAMETER                      :: routine_name = 'calculate_mean_temperature_change_region'
     INTEGER                                            :: vi,m
     REAL(dp)                                           :: dT_lapse_mod, dT_lapse_PD, T_pot_mod, T_pot_PD, A_reg
-<<<<<<< HEAD
-
-=======
-    
-    ! Add routine to path
-    CALL init_routine( routine_name)
-    
->>>>>>> 32b3a2ff
-    ! Not needed for benchmark experiments
-    IF (C%do_benchmark_experiment) THEN
-      IF (C%choice_benchmark_experiment == 'EISMINT_1'  .OR. &
-          C%choice_benchmark_experiment == 'EISMINT_2'  .OR. &
-          C%choice_benchmark_experiment == 'EISMINT_3'  .OR. &
-          C%choice_benchmark_experiment == 'EISMINT_4'  .OR. &
-          C%choice_benchmark_experiment == 'EISMINT_5'  .OR. &
-          C%choice_benchmark_experiment == 'EISMINT_6'  .OR. &
-          C%choice_benchmark_experiment == 'Halfar'     .OR. &
-          C%choice_benchmark_experiment == 'Bueler'     .OR. &
-          C%choice_benchmark_experiment == 'MISMIP_mod' .OR. &
-          C%choice_benchmark_experiment == 'mesh_generation_test' .OR. &
-          C%choice_benchmark_experiment == 'SSA_icestream' .OR. &
-          C%choice_benchmark_experiment == 'ISMIP_HOM_A' .OR. &
-          C%choice_benchmark_experiment == 'ISMIP_HOM_B' .OR. &
-          C%choice_benchmark_experiment == 'ISMIP_HOM_C' .OR. &
-          C%choice_benchmark_experiment == 'ISMIP_HOM_D' .OR. &
-          C%choice_benchmark_experiment == 'ISMIP_HOM_E' .OR. &
-          C%choice_benchmark_experiment == 'ISMIP_HOM_F') THEN
-        CALL finalise_routine( routine_name)
-        RETURN
-<<<<<<< HEAD
-      ELSE
-        WRITE(0,*) '  ERROR: benchmark experiment "', TRIM(C%choice_benchmark_experiment), '" not implemented in inverse_routine_global_temperature_offset!'
-        CALL MPI_ABORT( MPI_COMM_WORLD, cerr, ierr)
-=======
-      ELSE 
-        CALL crash('unknown choice_benchmark_experiment "' // TRIM( C%choice_benchmark_experiment) // '"!')
->>>>>>> 32b3a2ff
-      END IF
-    END IF ! IF (C%do_benchmark_experiment) THEN
+
+    ! Add routine to path
+    CALL init_routine( routine_name)
 
     IF (par%master) THEN
       dT = 0._dp
@@ -576,20 +342,21 @@
     END DO
 
     CALL MPI_ALLREDUCE( MPI_IN_PLACE, dT, 1, MPI_DOUBLE_PRECISION, MPI_SUM, MPI_COMM_WORLD, ierr)
-<<<<<<< HEAD
-
-=======
-    
-    ! Finalise routine path
-    CALL finalise_routine( routine_name)
-    
->>>>>>> 32b3a2ff
+
+    ! Finalise routine path
+    CALL finalise_routine( routine_name)
+
   END SUBROUTINE calculate_mean_temperature_change_region
   SUBROUTINE initialise_modelled_benthic_d18O_data
     ! Allocate shared memory for the d18O and global temperature variables.
 
     IMPLICIT NONE
-<<<<<<< HEAD
+
+    ! Local variables:
+    CHARACTER(LEN=256), PARAMETER :: routine_name = 'initialise_modelled_benthic_d18O_data'
+
+    ! Add routine to path
+    CALL init_routine( routine_name)
 
     ! Safety
     IF (.NOT. C%do_calculate_benthic_d18O) THEN
@@ -598,22 +365,6 @@
     END IF
 
     ! Allocate shared memory
-=======
-    
-    ! Local variables:
-    CHARACTER(LEN=256), PARAMETER                      :: routine_name = 'initialise_d18O_data'
-    
-    ! Add routine to path
-    CALL init_routine( routine_name)
-    
-    ! Determine number of entries in the global mean temperature change history
-    CALL allocate_shared_int_0D( forcing%ndT_glob_history, forcing%wndT_glob_history)
-    IF (par%master) forcing%ndT_glob_history = CEILING( C%dT_deepwater_averaging_window / C%dt_coupling)
-    CALL sync
-    ! Allocate memory for the global mean temperature change history
-    CALL allocate_shared_dp_1D( forcing%ndT_glob_history, forcing%dT_glob_history, forcing%wdT_glob_history)
-    
->>>>>>> 32b3a2ff
     CALL allocate_shared_dp_0D( forcing%dT_glob,                   forcing%wdT_glob                  )
     CALL allocate_shared_dp_0D( forcing%dT_deepwater,              forcing%wdT_deepwater             )
     CALL allocate_shared_dp_0D( forcing%d18O_NAM,                  forcing%wd18O_NAM                 )
@@ -625,7 +376,6 @@
     CALL allocate_shared_dp_0D( forcing%d18O_obs,                  forcing%wd18O_obs                 )
     CALL allocate_shared_dp_0D( forcing%d18O_obs_PD,               forcing%wd18O_obs_PD              )
     CALL allocate_shared_dp_0D( forcing%d18O_mod,                  forcing%wd18O_mod                 )
-<<<<<<< HEAD
 
     ! Determine number of entries in the global mean temperature change history
     CALL allocate_shared_int_0D( forcing%ndT_glob_history, forcing%wndT_glob_history)
@@ -636,6 +386,9 @@
 
     IF (par%master) forcing%d18O_obs_PD = 3.23_dp
     CALL sync
+
+    ! Finalise routine path
+    CALL finalise_routine( routine_name)
 
   END SUBROUTINE initialise_modelled_benthic_d18O_data
 
@@ -647,61 +400,11 @@
     ! A continuous simulation of global ice volume over the past 1 million years with 3-D ice-sheet models, Climate Dynamics 41, 1365-1384, 2013)
 
     ! Local variables:
+    CHARACTER(LEN=256), PARAMETER                      :: routine_name = 'inverse_routine_global_temperature_offset'
     REAL(dp)                                           :: dT_glob_inverse_average_over_window
 
-=======
-    CALL allocate_shared_dp_0D( forcing%CO2_obs,                   forcing%wCO2_obs                  )
-    CALL allocate_shared_dp_0D( forcing%CO2_mod,                   forcing%wCO2_mod                  )
-    
-    forcing%d18O_obs_PD = 3.23_dp
-    
-    ! Finalise routine path
-    CALL finalise_routine( routine_name, n_extra_windows_expected = 15)
-    
-  END SUBROUTINE initialise_d18O_data
-  SUBROUTINE initialise_inverse_routine_data
-    ! Allocate shared memory for the moving time windows used in the inverse routine
-    
-    IMPLICIT NONE
-    
-    ! Local variables:
-    CHARACTER(LEN=256), PARAMETER                      :: routine_name = 'initialise_inverse_routine_data'
-    
-    ! Add routine to path
-    CALL init_routine( routine_name)
-    
->>>>>>> 32b3a2ff
-    ! Not needed for benchmark experiments
-    IF (C%do_benchmark_experiment) THEN
-      IF (C%choice_benchmark_experiment == 'EISMINT_1'  .OR. &
-          C%choice_benchmark_experiment == 'EISMINT_2'  .OR. &
-          C%choice_benchmark_experiment == 'EISMINT_3'  .OR. &
-          C%choice_benchmark_experiment == 'EISMINT_4'  .OR. &
-          C%choice_benchmark_experiment == 'EISMINT_5'  .OR. &
-          C%choice_benchmark_experiment == 'EISMINT_6'  .OR. &
-          C%choice_benchmark_experiment == 'Halfar'     .OR. &
-          C%choice_benchmark_experiment == 'Bueler'     .OR. &
-          C%choice_benchmark_experiment == 'MISMIP_mod' .OR. &
-          C%choice_benchmark_experiment == 'mesh_generation_test' .OR. &
-          C%choice_benchmark_experiment == 'SSA_icestream' .OR. &
-          C%choice_benchmark_experiment == 'ISMIP_HOM_A' .OR. &
-          C%choice_benchmark_experiment == 'ISMIP_HOM_B' .OR. &
-          C%choice_benchmark_experiment == 'ISMIP_HOM_C' .OR. &
-          C%choice_benchmark_experiment == 'ISMIP_HOM_D' .OR. &
-          C%choice_benchmark_experiment == 'ISMIP_HOM_E' .OR. &
-          C%choice_benchmark_experiment == 'ISMIP_HOM_F') THEN
-        CALL finalise_routine( routine_name)
-        RETURN
-<<<<<<< HEAD
-      ELSE
-        WRITE(0,*) '  ERROR: benchmark experiment "', TRIM(C%choice_benchmark_experiment), '" not implemented in inverse_routine_global_temperature_offset!'
-        CALL MPI_ABORT( MPI_COMM_WORLD, cerr, ierr)
-=======
-      ELSE 
-        CALL crash('unknown choice_benchmark_experiment "' // TRIM( C%choice_benchmark_experiment) // '"!')
->>>>>>> 32b3a2ff
-      END IF
-    END IF ! IF (C%do_benchmark_experiment) THEN
+    ! Add routine to path
+    CALL init_routine( routine_name)
 
     ! The inverse routine might not work properly when not all ice sheets are simulated
     IF ((.NOT. C%do_NAM) .OR. (.NOT. C%do_EAS) .OR. (.NOT. C%do_GRL) .OR. (.NOT. C%do_ANT)) THEN
@@ -728,6 +431,9 @@
     END IF ! IF (par%master) THEN
     CALL sync
 
+    ! Finalise routine path
+    CALL finalise_routine( routine_name)
+
   END SUBROUTINE inverse_routine_global_temperature_offset
   SUBROUTINE inverse_routine_CO2
     ! Use the inverse routine to calculate modelled CO2
@@ -735,33 +441,11 @@
     ! (Berends, C. J., de Boer, B., Dolan, A. M., Hill, D. J., and van de Wal, R. S. W.: Modelling ice sheet evolution and atmospheric CO2 during the Late Pliocene, Climate of the Past 15, 1603-1619, 2019)
 
     ! Local variables:
+    CHARACTER(LEN=256), PARAMETER                      :: routine_name = 'inverse_routine_CO2'
     REAL(dp)                                           :: CO2_inverse_average_over_window
 
-    ! Not needed for benchmark experiments
-    IF (C%do_benchmark_experiment) THEN
-      IF (C%choice_benchmark_experiment == 'EISMINT_1'  .OR. &
-          C%choice_benchmark_experiment == 'EISMINT_2'  .OR. &
-          C%choice_benchmark_experiment == 'EISMINT_3'  .OR. &
-          C%choice_benchmark_experiment == 'EISMINT_4'  .OR. &
-          C%choice_benchmark_experiment == 'EISMINT_5'  .OR. &
-          C%choice_benchmark_experiment == 'EISMINT_6'  .OR. &
-          C%choice_benchmark_experiment == 'Halfar'     .OR. &
-          C%choice_benchmark_experiment == 'Bueler'     .OR. &
-          C%choice_benchmark_experiment == 'MISMIP_mod' .OR. &
-          C%choice_benchmark_experiment == 'mesh_generation_test' .OR. &
-          C%choice_benchmark_experiment == 'SSA_icestream' .OR. &
-          C%choice_benchmark_experiment == 'ISMIP_HOM_A' .OR. &
-          C%choice_benchmark_experiment == 'ISMIP_HOM_B' .OR. &
-          C%choice_benchmark_experiment == 'ISMIP_HOM_C' .OR. &
-          C%choice_benchmark_experiment == 'ISMIP_HOM_D' .OR. &
-          C%choice_benchmark_experiment == 'ISMIP_HOM_E' .OR. &
-          C%choice_benchmark_experiment == 'ISMIP_HOM_F') THEN
-        RETURN
-      ELSE
-        WRITE(0,*) '  ERROR: benchmark experiment "', TRIM(C%choice_benchmark_experiment), '" not implemented in inverse_routine_global_temperature_offset!'
-        CALL MPI_ABORT( MPI_COMM_WORLD, cerr, ierr)
-      END IF
-    END IF ! IF (C%do_benchmark_experiment) THEN
+    ! Add routine to path
+    CALL init_routine( routine_name)
 
     ! The inverse routine might not work properly when not all ice sheets are simulated
     IF ((.NOT. C%do_NAM) .OR. (.NOT. C%do_EAS) .OR. (.NOT. C%do_GRL) .OR. (.NOT. C%do_ANT)) THEN
@@ -788,40 +472,21 @@
     END IF ! IF (par%master) THEN
     CALL sync
 
+    ! Finalise routine path
+    CALL finalise_routine( routine_name)
+
   END SUBROUTINE inverse_routine_CO2
   SUBROUTINE initialise_inverse_routine_data
     ! Allocate shared memory for the moving time windows used in the inverse routine
 
     IMPLICIT NONE
 
-    ! Local variables
+    ! Local variables:
+    CHARACTER(LEN=256), PARAMETER                       :: routine_name = 'initialise_inverse_routine_data'
     !CHARACTER(LEN=256)                                 :: filename
 
-    ! Not needed for benchmark experiments
-    IF (C%do_benchmark_experiment) THEN
-      IF (C%choice_benchmark_experiment == 'EISMINT_1'  .OR. &
-          C%choice_benchmark_experiment == 'EISMINT_2'  .OR. &
-          C%choice_benchmark_experiment == 'EISMINT_3'  .OR. &
-          C%choice_benchmark_experiment == 'EISMINT_4'  .OR. &
-          C%choice_benchmark_experiment == 'EISMINT_5'  .OR. &
-          C%choice_benchmark_experiment == 'EISMINT_6'  .OR. &
-          C%choice_benchmark_experiment == 'Halfar'     .OR. &
-          C%choice_benchmark_experiment == 'Bueler'     .OR. &
-          C%choice_benchmark_experiment == 'MISMIP_mod' .OR. &
-          C%choice_benchmark_experiment == 'mesh_generation_test' .OR. &
-          C%choice_benchmark_experiment == 'SSA_icestream' .OR. &
-          C%choice_benchmark_experiment == 'ISMIP_HOM_A' .OR. &
-          C%choice_benchmark_experiment == 'ISMIP_HOM_B' .OR. &
-          C%choice_benchmark_experiment == 'ISMIP_HOM_C' .OR. &
-          C%choice_benchmark_experiment == 'ISMIP_HOM_D' .OR. &
-          C%choice_benchmark_experiment == 'ISMIP_HOM_E' .OR. &
-          C%choice_benchmark_experiment == 'ISMIP_HOM_F') THEN
-        RETURN
-      ELSE
-        WRITE(0,*) '  ERROR: benchmark experiment "', TRIM(C%choice_benchmark_experiment), '" not implemented in inverse_routine_global_temperature_offset!'
-        CALL MPI_ABORT( MPI_COMM_WORLD, cerr, ierr)
-      END IF
-    END IF ! IF (C%do_benchmark_experiment) THEN
+    ! Add routine to path
+    CALL init_routine( routine_name)
 
     IF (C%choice_forcing_method == 'd18O_inverse_dT_glob') THEN
 
@@ -891,19 +556,12 @@
 !      END IF
 
     ELSE
-<<<<<<< HEAD
       WRITE(0,*) 'initialise_inverse_routine_data - ERROR: unknown choice_forcing_method "', TRIM(C%choice_forcing_method), '"!'
       CALL MPI_ABORT( MPI_COMM_WORLD, cerr, ierr)
     END IF
-=======
-      CALL crash('unknown choice_forcing_method "' // TRIM( C%choice_forcing_method) // '"!')
-    END IF
-    
-    ! Finalise routine path
-    CALL finalise_routine( routine_name)
-    
-  END SUBROUTINE initialise_inverse_routine_data
->>>>>>> 32b3a2ff
+
+    ! Finalise routine path
+    CALL finalise_routine( routine_name)
 
   END SUBROUTINE initialise_inverse_routine_data
 
@@ -918,71 +576,21 @@
 
     ! In/output variables:
     REAL(dp),                            INTENT(IN)    :: time
-<<<<<<< HEAD
-
-    ! Local variables
-    INTEGER                                            :: il, iu
-    REAL(dp)                                           :: wl, wu
-
-=======
-    
+
     ! Local variables:
     CHARACTER(LEN=256), PARAMETER                      :: routine_name = 'update_CO2_at_model_time'
     INTEGER                                            :: il, iu
     REAL(dp)                                           :: wl, wu
-    
-    ! Add routine to path
-    CALL init_routine( routine_name)
-    
->>>>>>> 32b3a2ff
-    ! Not needed for benchmark experiments
-    IF (C%do_benchmark_experiment) THEN
-      IF (C%choice_benchmark_experiment == 'EISMINT_1'  .OR. &
-          C%choice_benchmark_experiment == 'EISMINT_2'  .OR. &
-          C%choice_benchmark_experiment == 'EISMINT_3'  .OR. &
-          C%choice_benchmark_experiment == 'EISMINT_4'  .OR. &
-          C%choice_benchmark_experiment == 'EISMINT_5'  .OR. &
-          C%choice_benchmark_experiment == 'EISMINT_6'  .OR. &
-          C%choice_benchmark_experiment == 'Halfar'     .OR. &
-          C%choice_benchmark_experiment == 'Bueler'     .OR. &
-          C%choice_benchmark_experiment == 'MISMIP_mod' .OR. &
-          C%choice_benchmark_experiment == 'mesh_generation_test' .OR. &
-          C%choice_benchmark_experiment == 'SSA_icestream' .OR. &
-          C%choice_benchmark_experiment == 'ISMIP_HOM_A' .OR. &
-          C%choice_benchmark_experiment == 'ISMIP_HOM_B' .OR. &
-          C%choice_benchmark_experiment == 'ISMIP_HOM_C' .OR. &
-          C%choice_benchmark_experiment == 'ISMIP_HOM_D' .OR. &
-          C%choice_benchmark_experiment == 'ISMIP_HOM_E' .OR. &
-          C%choice_benchmark_experiment == 'ISMIP_HOM_F') THEN
-        CALL finalise_routine( routine_name)
-        RETURN
-<<<<<<< HEAD
-      ELSE
-        WRITE(0,*) '  ERROR: benchmark experiment "', TRIM(C%choice_benchmark_experiment), '" not implemented in inverse_routine_global_temperature_offset!'
-        CALL MPI_ABORT( MPI_COMM_WORLD, cerr, ierr)
-=======
-      ELSE 
-        CALL crash('unknown choice_benchmark_experiment "' // TRIM( C%choice_benchmark_experiment) // '"!')
->>>>>>> 32b3a2ff
-      END IF
-    END IF ! IF (C%do_benchmark_experiment) THEN
+
+    ! Add routine to path
+    CALL init_routine( routine_name)
 
     ! Safety
     IF     (C%choice_forcing_method == 'CO2_direct') THEN
       ! Observed CO2 is needed for these forcing methods.
-<<<<<<< HEAD
     ELSE
       WRITE(0,*) '  ERROR: update_CO2_at_model_time should only be called when choice_forcing_method = "CO2_direct"!'
       CALL MPI_ABORT( MPI_COMM_WORLD, cerr, ierr)
-=======
-    ELSEIF (C%choice_forcing_method == 'd18O_inverse_dT_glob' .OR. &
-            C%choice_forcing_method == 'd18O_inverse_CO2') THEN
-      ! Observed CO2 is not needed for these forcing methods
-      CALL finalise_routine( routine_name)
-      RETURN
-    ELSE
-      CALL crash('unknown choice_forcing_method "' // TRIM( C%choice_forcing_method) // '"!')
->>>>>>> 32b3a2ff
     END IF
 
     IF (par%master) THEN
@@ -1007,14 +615,10 @@
       END IF
     END IF
     CALL sync
-<<<<<<< HEAD
-
-=======
-    
-    ! Finalise routine path
-    CALL finalise_routine( routine_name)
-    
->>>>>>> 32b3a2ff
+
+    ! Finalise routine path
+    CALL finalise_routine( routine_name)
+
   END SUBROUTINE update_CO2_at_model_time
   SUBROUTINE initialise_CO2_record
     ! Read the CO2 record specified in C%filename_CO2_record. Assumes this is an ASCII text file with at least two columns (time in kyr and CO2 in ppmv)
@@ -1022,69 +626,20 @@
     ! NOTE: assumes time is listed in kyr (so LGM would be -21.0)
 
     IMPLICIT NONE
-<<<<<<< HEAD
-
-    ! Local variables
-    INTEGER                                            :: i,ios
-
-=======
-    
+
     ! Local variables:
     CHARACTER(LEN=256), PARAMETER                      :: routine_name = 'initialise_CO2_record'
     INTEGER                                            :: i,ios
-    
-    ! Add routine to path
-    CALL init_routine( routine_name)
-    
->>>>>>> 32b3a2ff
-    ! Not needed for benchmark experiments
-    IF (C%do_benchmark_experiment) THEN
-      IF (C%choice_benchmark_experiment == 'EISMINT_1'  .OR. &
-          C%choice_benchmark_experiment == 'EISMINT_2'  .OR. &
-          C%choice_benchmark_experiment == 'EISMINT_3'  .OR. &
-          C%choice_benchmark_experiment == 'EISMINT_4'  .OR. &
-          C%choice_benchmark_experiment == 'EISMINT_5'  .OR. &
-          C%choice_benchmark_experiment == 'EISMINT_6'  .OR. &
-          C%choice_benchmark_experiment == 'Halfar'     .OR. &
-          C%choice_benchmark_experiment == 'Bueler'     .OR. &
-          C%choice_benchmark_experiment == 'MISMIP_mod' .OR. &
-          C%choice_benchmark_experiment == 'mesh_generation_test' .OR. &
-          C%choice_benchmark_experiment == 'SSA_icestream' .OR. &
-          C%choice_benchmark_experiment == 'ISMIP_HOM_A' .OR. &
-          C%choice_benchmark_experiment == 'ISMIP_HOM_B' .OR. &
-          C%choice_benchmark_experiment == 'ISMIP_HOM_C' .OR. &
-          C%choice_benchmark_experiment == 'ISMIP_HOM_D' .OR. &
-          C%choice_benchmark_experiment == 'ISMIP_HOM_E' .OR. &
-          C%choice_benchmark_experiment == 'ISMIP_HOM_F') THEN
-        CALL finalise_routine( routine_name)
-        RETURN
-<<<<<<< HEAD
-      ELSE
-        WRITE(0,*) '  ERROR: benchmark experiment "', TRIM(C%choice_benchmark_experiment), '" not implemented in inverse_routine_global_temperature_offset!'
-        CALL MPI_ABORT( MPI_COMM_WORLD, cerr, ierr)
-=======
-      ELSE 
-        CALL crash('unknown choice_benchmark_experiment "' // TRIM( C%choice_benchmark_experiment) // '"!')
->>>>>>> 32b3a2ff
-      END IF
-    END IF ! IF (C%do_benchmark_experiment) THEN
+
+    ! Add routine to path
+    CALL init_routine( routine_name)
 
     ! Safety
     IF     (C%choice_forcing_method == 'CO2_direct') THEN
       ! Observed CO2 is needed for these forcing methods.
-<<<<<<< HEAD
     ELSE
       WRITE(0,*) '  ERROR: initialise_CO2_record should only be called when choice_forcing_method = "CO2_direct"!'
       CALL MPI_ABORT( MPI_COMM_WORLD, cerr, ierr)
-=======
-    ELSEIF (C%choice_forcing_method == 'd18O_inverse_dT_glob' .OR. &
-            C%choice_forcing_method == 'd18O_inverse_CO2') THEN
-      ! Observed CO2 is not needed for these forcing methods
-      CALL finalise_routine( routine_name)
-      RETURN
-    ELSE
-      CALL crash('unknown choice_forcing_method "' // TRIM( C%choice_forcing_method) // '"!')
->>>>>>> 32b3a2ff
     END IF
 
     ! Allocate shared memory to take the data
@@ -1103,7 +658,8 @@
         DO i = 1, C%CO2_record_length
           READ( UNIT = 1337, FMT=*, IOSTAT=ios) forcing%CO2_time(i), forcing%CO2_record(i)
           IF (ios /= 0) THEN
-            CALL crash('length of text file "' // TRIM( C%filename_CO2_record) // '" does not match C%CO2_record_length = {int_01}!', int_01 = C%CO2_record_length)
+            WRITE(0,*) ' read_CO2_record - ERROR: length of text file "', TRIM(C%filename_CO2_record), '" does not match C%CO2_record_length = ', C%CO2_record_length
+            CALL MPI_ABORT( MPI_COMM_WORLD, cerr, ierr)
           END IF
         END DO
         CLOSE( UNIT  = 1337)
@@ -1113,14 +669,10 @@
 
     ! Set the value for the current (starting) model time
     CALL update_CO2_at_model_time( C%start_time_of_run)
-<<<<<<< HEAD
-
-=======
-    
-    ! Finalise routine path
-    CALL finalise_routine( routine_name)
-    
->>>>>>> 32b3a2ff
+
+    ! Finalise routine path
+    CALL finalise_routine( routine_name)
+
   END SUBROUTINE initialise_CO2_record
 
   ! == Prescribed d18O record
@@ -1134,66 +686,14 @@
     ! In/output variables:
     REAL(dp),                            INTENT(IN)    :: time
 
-<<<<<<< HEAD
-    ! Local variables
-    INTEGER                                            :: il, iu
-    REAL(dp)                                           :: wl, wu
-
-=======
     ! Local variables:
     CHARACTER(LEN=256), PARAMETER                      :: routine_name = 'update_d18O_at_model_time'
     INTEGER                                            :: il, iu
     REAL(dp)                                           :: wl, wu
-    
-    ! Add routine to path
-    CALL init_routine( routine_name)
-    
->>>>>>> 32b3a2ff
-    ! Not needed for benchmark experiments
-    IF (C%do_benchmark_experiment) THEN
-      IF (C%choice_benchmark_experiment == 'EISMINT_1'  .OR. &
-          C%choice_benchmark_experiment == 'EISMINT_2'  .OR. &
-          C%choice_benchmark_experiment == 'EISMINT_3'  .OR. &
-          C%choice_benchmark_experiment == 'EISMINT_4'  .OR. &
-          C%choice_benchmark_experiment == 'EISMINT_5'  .OR. &
-          C%choice_benchmark_experiment == 'EISMINT_6'  .OR. &
-          C%choice_benchmark_experiment == 'Halfar'     .OR. &
-          C%choice_benchmark_experiment == 'Bueler'     .OR. &
-          C%choice_benchmark_experiment == 'MISMIP_mod' .OR. &
-          C%choice_benchmark_experiment == 'mesh_generation_test' .OR. &
-          C%choice_benchmark_experiment == 'SSA_icestream' .OR. &
-          C%choice_benchmark_experiment == 'ISMIP_HOM_A' .OR. &
-          C%choice_benchmark_experiment == 'ISMIP_HOM_B' .OR. &
-          C%choice_benchmark_experiment == 'ISMIP_HOM_C' .OR. &
-          C%choice_benchmark_experiment == 'ISMIP_HOM_D' .OR. &
-          C%choice_benchmark_experiment == 'ISMIP_HOM_E' .OR. &
-          C%choice_benchmark_experiment == 'ISMIP_HOM_F') THEN
-        CALL finalise_routine( routine_name)
-        RETURN
-      ELSE 
-<<<<<<< HEAD
-        WRITE(0,*) '  ERROR: benchmark experiment "', TRIM(C%choice_benchmark_experiment), '" not implemented in inverse_routine_global_temperature_offset!'
-        CALL MPI_ABORT( MPI_COMM_WORLD, cerr, ierr)
-      END IF
-    END IF ! IF (C%do_benchmark_experiment) THEN
-
-=======
-        CALL crash('unknown choice_benchmark_experiment "' // TRIM( C%choice_benchmark_experiment) // '"!')
-      END IF
-    END IF ! IF (C%do_benchmark_experiment) THEN
-    
-    ! Not needed for all forcing methods
-    IF (C%choice_forcing_method == 'd18O_inverse_dT_glob' .OR. &
-        C%choice_forcing_method == 'd18O_inverse_CO2') THEN
-      ! Observed d18O is needed for these forcing methods.
-    ELSEIF (C%choice_forcing_method == 'CO2_direct') THEN
-      ! Observed d18O is not needed for these forcing methods
-      !RETURN
-    ELSE
-      CALL crash('unknown choice_forcing_method "' // TRIM( C%choice_forcing_method) // '"!')
-    END IF
-    
->>>>>>> 32b3a2ff
+
+    ! Add routine to path
+    CALL init_routine( routine_name)
+
     IF (par%master) THEN
 
       IF     (time < MINVAL( forcing%d18O_time)) THEN ! times 1000 because forcing%d18O_time is in kyr
@@ -1218,14 +718,10 @@
 
     END IF ! IF (par%master) THEN
     CALL sync
-<<<<<<< HEAD
-
-=======
-    
-    ! Finalise routine path
-    CALL finalise_routine( routine_name)
-    
->>>>>>> 32b3a2ff
+
+    ! Finalise routine path
+    CALL finalise_routine( routine_name)
+
   END SUBROUTINE update_d18O_at_model_time
   SUBROUTINE initialise_d18O_record
     ! Read the d18O record specified in C%filename_d18O_record. Assumes this is an ASCII text file with at least two columns (time in yr and d18O in per mil)
@@ -1233,66 +729,14 @@
     ! NOTE: assumes time is listed in years! (so LGM would be -21000.0)
 
     IMPLICIT NONE
-<<<<<<< HEAD
-
-    ! Local variables
-    INTEGER                                            :: i,ios
-
-=======
-    
+
     ! Local variables:
     CHARACTER(LEN=256), PARAMETER                      :: routine_name = 'initialise_d18O_record'
     INTEGER                                            :: i,ios
-    
-    ! Add routine to path
-    CALL init_routine( routine_name)
-    
->>>>>>> 32b3a2ff
-    ! Not needed for benchmark experiments
-    IF (C%do_benchmark_experiment) THEN
-      IF (C%choice_benchmark_experiment == 'EISMINT_1'  .OR. &
-          C%choice_benchmark_experiment == 'EISMINT_2'  .OR. &
-          C%choice_benchmark_experiment == 'EISMINT_3'  .OR. &
-          C%choice_benchmark_experiment == 'EISMINT_4'  .OR. &
-          C%choice_benchmark_experiment == 'EISMINT_5'  .OR. &
-          C%choice_benchmark_experiment == 'EISMINT_6'  .OR. &
-          C%choice_benchmark_experiment == 'Halfar'     .OR. &
-          C%choice_benchmark_experiment == 'Bueler'     .OR. &
-          C%choice_benchmark_experiment == 'MISMIP_mod' .OR. &
-          C%choice_benchmark_experiment == 'mesh_generation_test' .OR. &
-          C%choice_benchmark_experiment == 'SSA_icestream' .OR. &
-          C%choice_benchmark_experiment == 'ISMIP_HOM_A' .OR. &
-          C%choice_benchmark_experiment == 'ISMIP_HOM_B' .OR. &
-          C%choice_benchmark_experiment == 'ISMIP_HOM_C' .OR. &
-          C%choice_benchmark_experiment == 'ISMIP_HOM_D' .OR. &
-          C%choice_benchmark_experiment == 'ISMIP_HOM_E' .OR. &
-          C%choice_benchmark_experiment == 'ISMIP_HOM_F') THEN
-        CALL finalise_routine( routine_name)
-        RETURN
-      ELSE 
-<<<<<<< HEAD
-        WRITE(0,*) '  ERROR: benchmark experiment "', TRIM(C%choice_benchmark_experiment), '" not implemented in inverse_routine_global_temperature_offset!'
-        CALL MPI_ABORT( MPI_COMM_WORLD, cerr, ierr)
-      END IF
-    END IF ! IF (C%do_benchmark_experiment) THEN
-
-=======
-        CALL crash('unknown choice_benchmark_experiment "' // TRIM( C%choice_benchmark_experiment) // '"!')
-      END IF
-    END IF ! IF (C%do_benchmark_experiment) THEN
-    
-    ! Not needed for all forcing methods
-    IF (C%choice_forcing_method == 'd18O_inverse_dT_glob' .OR. &
-        C%choice_forcing_method == 'd18O_inverse_CO2') THEN
-      ! Observed d18O is needed for these forcing methods.
-    ELSEIF (C%choice_forcing_method == 'CO2_direct') THEN
-      ! Observed d18O is not needed for these forcing methods
-      !RETURN
-    ELSE
-      CALL crash('unknown choice_forcing_method "' // TRIM( C%choice_forcing_method) // '"!')
-    END IF
-    
->>>>>>> 32b3a2ff
+
+    ! Add routine to path
+    CALL init_routine( routine_name)
+
     IF (par%master) WRITE(0,*) ''
     IF (par%master) WRITE(0,*) ' Reading d18O record from ', TRIM(C%filename_d18O_record), '...'
 
@@ -1308,7 +752,8 @@
       DO i = 1, C%d18O_record_length
         READ( UNIT = 1337, FMT=*, IOSTAT=ios) forcing%d18O_time(i), forcing%d18O_record(i)
         IF (ios /= 0) THEN
-          CALL crash('length of text file "' // TRIM( C%filename_d18O_record) // '" doesn not match C%d18O_record_length = {int_01}!', int_01 = C%d18O_record_length)
+          WRITE(0,*) ' read_d18O_record - ERROR: length of text file "', TRIM(C%filename_d18O_record), '" does not match C%d18O_record_length = ', C%d18O_record_length
+          CALL MPI_ABORT( MPI_COMM_WORLD, cerr, ierr)
         END IF
       END DO
 
@@ -1323,14 +768,10 @@
 
     ! Set the value for the current (starting) model time
     CALL update_d18O_at_model_time( C%start_time_of_run)
-<<<<<<< HEAD
-
-=======
-    
-    ! Finalise routine path
-    CALL finalise_routine( routine_name)
-    
->>>>>>> 32b3a2ff
+
+    ! Finalise routine path
+    CALL finalise_routine( routine_name)
+
   END SUBROUTINE initialise_d18O_record
 
 
@@ -1349,104 +790,20 @@
     IMPLICIT NONE
 
     ! In/output variables:
-<<<<<<< HEAD
-=======
-    REAL(dp),                            INTENT(IN)    :: t_coupling
-    
-    ! Local variables:
-    CHARACTER(LEN=256), PARAMETER                      :: routine_name = 'update_insolation_data'
-    INTEGER                                            :: ti0, ti1
-    
-    ! Add routine to path
-    CALL init_routine( routine_name)
-    
-    ! Not needed for benchmark experiments
-    IF (C%do_benchmark_experiment) THEN
-      IF (C%choice_benchmark_experiment == 'EISMINT_1'  .OR. &
-          C%choice_benchmark_experiment == 'EISMINT_2'  .OR. &
-          C%choice_benchmark_experiment == 'EISMINT_3'  .OR. &
-          C%choice_benchmark_experiment == 'EISMINT_4'  .OR. &
-          C%choice_benchmark_experiment == 'EISMINT_5'  .OR. &
-          C%choice_benchmark_experiment == 'EISMINT_6'  .OR. &
-          C%choice_benchmark_experiment == 'Halfar'     .OR. &
-          C%choice_benchmark_experiment == 'Bueler'     .OR. &
-          C%choice_benchmark_experiment == 'MISMIP_mod' .OR. &
-          C%choice_benchmark_experiment == 'mesh_generation_test' .OR. &
-          C%choice_benchmark_experiment == 'SSA_icestream' .OR. &
-          C%choice_benchmark_experiment == 'ISMIP_HOM_A' .OR. &
-          C%choice_benchmark_experiment == 'ISMIP_HOM_B' .OR. &
-          C%choice_benchmark_experiment == 'ISMIP_HOM_C' .OR. &
-          C%choice_benchmark_experiment == 'ISMIP_HOM_D' .OR. &
-          C%choice_benchmark_experiment == 'ISMIP_HOM_E' .OR. &
-          C%choice_benchmark_experiment == 'ISMIP_HOM_F') THEN
-        CALL finalise_routine( routine_name)
-        RETURN
-      ELSE 
-        CALL crash('unknown choice_benchmark_experiment "' // TRIM( C%choice_benchmark_experiment) // '"!')
-      END IF
-    END IF ! IF (C%do_benchmark_experiment) THEN
-    
-    IF (par%master) WRITE(0,*) ''
-    IF (par%master) WRITE(0,*) ' Updating insolation data...'
-    
-    ! Initialise at zero
-    IF (par%master) THEN
-      forcing%ins_Q_TOA0 = 0._dp
-      forcing%ins_Q_TOA1 = 0._dp
-    END IF
-    
-    ! Check if data for model time is available
-    IF (t_coupling < forcing%ins_time(1)) THEN
-      CALL crash('insolation data only available between {dp_01} yr and {dp_02} yr!', dp_01 = MINVAL(forcing%ins_time), dp_02 = MAXVAL(forcing%ins_time))
-    END IF
-    
-    ! Find time indices to be read
-    IF (par%master) THEN
-      IF (t_coupling <= forcing%ins_time( forcing%ins_nyears)) THEN
-        ti1 = 1
-        DO WHILE (forcing%ins_time(ti1) < t_coupling)
-          ti1 = ti1 + 1
-        END DO
-        ti0 = ti1 - 1
-        
-        forcing%ins_t0 = forcing%ins_time(ti0)
-        forcing%ins_t1 = forcing%ins_time(ti1)
-      ELSE
-        CALL warning('using constant PD insolation for future projections!')
-        ti0 = forcing%ins_nyears
-        ti1 = forcing%ins_nyears
-        
-        forcing%ins_t0 = forcing%ins_time(ti0) - 1._dp
-        forcing%ins_t1 = forcing%ins_time(ti1)
-      END IF
-    END IF ! IF (par%master) THEN
-        
-    ! Read new insolation fields from the NetCDF file
-    IF (par%master) CALL read_insolation_data_file( forcing, ti0, ti1, forcing%ins_Q_TOA0, forcing%ins_Q_TOA1)
-    CALL sync
-    
-    ! Finalise routine path
-    CALL finalise_routine( routine_name)
-    
-  END SUBROUTINE update_insolation_data
-  SUBROUTINE map_insolation_to_mesh( mesh, ins_t0, ins_t1, Q_TOA0, Q_TOA1, time, Q_TOA, Q_TOA_jun_65N, Q_TOA_jan_80S)
-    ! Interpolate two insolation timeframes to the desired time, and then map it to the model mesh.
-      
-    IMPLICIT NONE
-    
-    ! In/output variables
->>>>>>> 32b3a2ff
     TYPE(type_mesh),                     INTENT(IN)    :: mesh
     REAL(dp),                            INTENT(IN)    :: time
     REAL(dp), DIMENSION(:,:  ),          INTENT(OUT)   :: Q_TOA
 
     ! Local variables:
-<<<<<<< HEAD
+    CHARACTER(LEN=256), PARAMETER                      :: routine_name = 'get_insolation_at_time'
     REAL(dp)                                           :: time_applied
     INTEGER                                            :: vi, m, ilat_l, ilat_u
     REAL(dp)                                           :: wt0, wt1, wlat_l, wlat_u
     REAL(dp), DIMENSION(:,:  ), POINTER                ::  Q_TOA_int
     INTEGER                                            :: wQ_TOA_int
+
+    ! Add routine to path
+    CALL init_routine( routine_name)
 
     time_applied = 0._dp
 
@@ -1473,17 +830,6 @@
 
     ! Calculate timeframe interpolation weights
     wt0 = (forcing%ins_t1 - time_applied) / (forcing%ins_t1 - forcing%ins_t0)
-=======
-    CHARACTER(LEN=256), PARAMETER                      :: routine_name = 'map_insolation_to_mesh'
-    INTEGER                                            :: vi,m,ilat_l,ilat_u
-    REAL(dp)                                           :: wt0, wt1, wlat_l, wlat_u
-    
-    ! Add routine to path
-    CALL init_routine( routine_name)
-    
-    ! Calculate time interpolation weights
-    wt0 = (ins_t1 - time) / (ins_t1 - ins_t0)
->>>>>>> 32b3a2ff
     wt1 = 1._dp - wt0
 
     ! Interpolate the two timeframes
@@ -1507,10 +853,12 @@
 
     END DO
     CALL sync
-<<<<<<< HEAD
 
     ! Clean up after yourself
     CALL deallocate_shared( wQ_TOA_int)
+
+    ! Finalise routine path
+    CALL finalise_routine( routine_name)
 
   END SUBROUTINE get_insolation_at_time
   SUBROUTINE get_insolation_at_time_month_and_lat( time, month, lat, Q_TOA)
@@ -1525,9 +873,13 @@
     REAL(dp),                            INTENT(OUT)   :: Q_TOA
 
     ! Local variables:
+    CHARACTER(LEN=256), PARAMETER                      :: routine_name = 'get_insolation_at_time_month_and_lat'
     REAL(dp)                                           :: time_applied
     INTEGER                                            :: ilat_l,ilat_u
     REAL(dp)                                           :: wt0, wt1, wlat_l, wlat_u
+
+    ! Add routine to path
+    CALL init_routine( routine_name)
 
     time_applied = 0._dp
 
@@ -1566,114 +918,26 @@
                             wt1 * wlat_u * forcing%ins_Q_TOA1( ilat_u,month)
     CALL sync
 
+    ! Finalise routine path
+    CALL finalise_routine( routine_name)
+
   END SUBROUTINE get_insolation_at_time_month_and_lat
   SUBROUTINE update_insolation_timeframes_from_file( time)
     ! Read the NetCDF file containing the insolation forcing data. Only read the time frames enveloping the current
     ! coupling timestep to save on memory usage. Only done by master.
 
     ! NOTE: assumes time in forcing file is in kyr
-=======
-    
-    ! Finalise routine path
-    CALL finalise_routine( routine_name)
-    
-  END SUBROUTINE map_insolation_to_mesh
-  SUBROUTINE initialise_insolation_data
-    ! Allocate shared memory for the forcing data fields
-    
-    IMPLICIT NONE
-    
-    ! Local variables:
-    CHARACTER(LEN=256), PARAMETER                      :: routine_name = 'initialise_insolation_data'
-    
-    ! Add routine to path
-    CALL init_routine( routine_name)
-    
-    ! Not needed for benchmark experiments
-    IF (C%do_benchmark_experiment) THEN
-      IF (C%choice_benchmark_experiment == 'EISMINT_1'  .OR. &
-          C%choice_benchmark_experiment == 'EISMINT_2'  .OR. &
-          C%choice_benchmark_experiment == 'EISMINT_3'  .OR. &
-          C%choice_benchmark_experiment == 'EISMINT_4'  .OR. &
-          C%choice_benchmark_experiment == 'EISMINT_5'  .OR. &
-          C%choice_benchmark_experiment == 'EISMINT_6'  .OR. &
-          C%choice_benchmark_experiment == 'Halfar'     .OR. &
-          C%choice_benchmark_experiment == 'Bueler'     .OR. &
-          C%choice_benchmark_experiment == 'MISMIP_mod' .OR. &
-          C%choice_benchmark_experiment == 'mesh_generation_test' .OR. &
-          C%choice_benchmark_experiment == 'SSA_icestream' .OR. &
-          C%choice_benchmark_experiment == 'ISMIP_HOM_A' .OR. &
-          C%choice_benchmark_experiment == 'ISMIP_HOM_B' .OR. &
-          C%choice_benchmark_experiment == 'ISMIP_HOM_C' .OR. &
-          C%choice_benchmark_experiment == 'ISMIP_HOM_D' .OR. &
-          C%choice_benchmark_experiment == 'ISMIP_HOM_E' .OR. &
-          C%choice_benchmark_experiment == 'ISMIP_HOM_F') THEN
-        CALL finalise_routine( routine_name)
-        RETURN
-      ELSE 
-        CALL crash('unknown choice_benchmark_experiment "' // TRIM( C%choice_benchmark_experiment) // '"!')
-      END IF
-    END IF ! IF (C%do_benchmark_experiment) THEN
-    
-    IF (par%master) WRITE(0,*) ''
-    IF (par%master) WRITE(0,*) ' Initialising insolation data from ', TRIM(C%filename_insolation), '...'
-        
-    ! The times at which we have insolation fields from Laskar, between which we'll interpolate
-    ! to find the insolation at model time (ins_t0 < model_time < ins_t1)
-    
-    CALL allocate_shared_dp_0D( forcing%ins_t0, forcing%wins_t0)
-    CALL allocate_shared_dp_0D( forcing%ins_t1, forcing%wins_t1)
-    
-    IF (par%master) THEN
-      forcing%ins_t0 = C%start_time_of_run
-      forcing%ins_t1 = C%end_time_of_run
-    END IF ! IF (par%master) THEN
-    CALL sync
-    
-    ! Inquire into the insolation forcing netcdf file    
-    CALL allocate_shared_int_0D( forcing%ins_nyears, forcing%wins_nyears)
-    CALL allocate_shared_int_0D( forcing%ins_nlat,   forcing%wins_nlat  )
-    
-    forcing%netcdf_ins%filename = C%filename_insolation
-    
-    IF (par%master) CALL inquire_insolation_data_file( forcing)
-    CALL sync
-    
-    ! Insolation    
-    CALL allocate_shared_dp_1D( forcing%ins_nyears,   forcing%ins_time,    forcing%wins_time   )
-    CALL allocate_shared_dp_1D( forcing%ins_nlat,     forcing%ins_lat,     forcing%wins_lat    )
-    CALL allocate_shared_dp_2D( forcing%ins_nlat, 12, forcing%ins_Q_TOA0,  forcing%wins_Q_TOA0 )
-    CALL allocate_shared_dp_2D( forcing%ins_nlat, 12, forcing%ins_Q_TOA1,  forcing%wins_Q_TOA1 )
-    
-    ! Read time and latitude data
-    IF (par%master) CALL read_insolation_data_file_time_lat( forcing)
-    CALL sync
-    
-    ! Read insolation data
-    CALL update_insolation_data( C%start_time_of_run)
-    
-    ! Finalise routine path
-    CALL finalise_routine( routine_name)
-    
-  END SUBROUTINE initialise_insolation_data
-  
-  ! Geothermal heat flux
-  SUBROUTINE initialise_geothermal_heat_flux
->>>>>>> 32b3a2ff
-
-    IMPLICIT NONE
-    
-    ! Local variables:
-    CHARACTER(LEN=256), PARAMETER                      :: routine_name = 'initialise_geothermal_heat_flux'
-    
-    ! Add routine to path
-    CALL init_routine( routine_name)
-
-<<<<<<< HEAD
+
+    IMPLICIT NONE
+
     REAL(dp),                            INTENT(IN)    :: time
 
-    ! Local variables
+    ! Local variables:
+    CHARACTER(LEN=256), PARAMETER                      :: routine_name = 'update_insolation_timeframes_from_file'
     INTEGER                                            :: ti0, ti1
+
+    ! Add routine to path
+    CALL init_routine( routine_name)
 
     IF     (C%choice_insolation_forcing == 'none') THEN
       IF (par%master) WRITE(0,*) 'update_insolation_timeframes_from_file - ERROR: choice_insolation_forcing = "none"!'
@@ -1686,31 +950,6 @@
       IF (time < forcing%ins_time(1)) THEN
         WRITE(0,*) '  update_insolation_timeframes_from_file - ERROR: insolation data only available between ', MINVAL(forcing%ins_time), ' y and ', MAXVAL(forcing%ins_time), ' y'
         CALL MPI_ABORT( MPI_COMM_WORLD, cerr, ierr)
-=======
-    ! Not needed for benchmark experiments
-    IF (C%do_benchmark_experiment) THEN
-      IF (C%choice_benchmark_experiment == 'EISMINT_1'  .OR. &
-          C%choice_benchmark_experiment == 'EISMINT_2'  .OR. &
-          C%choice_benchmark_experiment == 'EISMINT_3'  .OR. &
-          C%choice_benchmark_experiment == 'EISMINT_4'  .OR. &
-          C%choice_benchmark_experiment == 'EISMINT_5'  .OR. &
-          C%choice_benchmark_experiment == 'EISMINT_6'  .OR. &
-          C%choice_benchmark_experiment == 'Halfar'     .OR. &
-          C%choice_benchmark_experiment == 'Bueler'     .OR. &
-          C%choice_benchmark_experiment == 'MISMIP_mod' .OR. &
-          C%choice_benchmark_experiment == 'mesh_generation_test' .OR. &
-          C%choice_benchmark_experiment == 'SSA_icestream' .OR. &
-          C%choice_benchmark_experiment == 'ISMIP_HOM_A' .OR. &
-          C%choice_benchmark_experiment == 'ISMIP_HOM_B' .OR. &
-          C%choice_benchmark_experiment == 'ISMIP_HOM_C' .OR. &
-          C%choice_benchmark_experiment == 'ISMIP_HOM_D' .OR. &
-          C%choice_benchmark_experiment == 'ISMIP_HOM_E' .OR. &
-          C%choice_benchmark_experiment == 'ISMIP_HOM_F') THEN
-        CALL finalise_routine( routine_name)
-        RETURN
-      ELSE
-        CALL crash('unknown choice_benchmark_experiment "' // TRIM( C%choice_benchmark_experiment) // '"!')
->>>>>>> 32b3a2ff
       END IF
 
       ! Find time indices to be read
@@ -1743,11 +982,20 @@
       CALL MPI_ABORT( MPI_COMM_WORLD, cerr, ierr)
     END IF
 
+    ! Finalise routine path
+    CALL finalise_routine( routine_name)
+
   END SUBROUTINE update_insolation_timeframes_from_file
   SUBROUTINE initialise_insolation_data
     ! Allocate shared memory for the forcing data fields
 
     IMPLICIT NONE
+
+    ! Local variables:
+    CHARACTER(LEN=256), PARAMETER :: routine_name = 'initialise_insolation_data'
+
+    ! Add routine to path
+    CALL init_routine( routine_name)
 
     IF     (C%choice_insolation_forcing == 'none') THEN
       ! No insolation included, likely because we're running an idealised-geometry experiment
@@ -1796,6 +1044,9 @@
       CALL MPI_ABORT( MPI_COMM_WORLD, cerr, ierr)
     END IF
 
+    ! Finalise routine path
+    CALL finalise_routine( routine_name)
+
   END SUBROUTINE initialise_insolation_data
 
   ! == Geothermal heat flux
@@ -1803,8 +1054,15 @@
 
     IMPLICIT NONE
 
+    ! Local variables:
+    CHARACTER(LEN=256), PARAMETER :: routine_name = 'initialise_geothermal_heat_flux_global'
+
+    ! Add routine to path
+    CALL init_routine( routine_name)
+
     IF (C%choice_geothermal_heat_flux == 'constant') THEN
       ! Just use a constant value, no need to read a file.
+      CALL finalise_routine( routine_name)
       RETURN
     ELSEIF (C%choice_geothermal_heat_flux == 'spatial') THEN
       ! Use a spatially variable geothermal heat fux read from the specified NetCDF file.
@@ -1832,16 +1090,12 @@
       CALL sync
 
     ELSE ! IF (C%choice_geothermal_heat_flux == 'constant') THEN
-<<<<<<< HEAD
 
       IF (par%master) WRITE(0,*) '  ERROR: choice_geothermal_heat_flux "', TRIM(C%choice_geothermal_heat_flux), '" not implemented in initialise_geothermal_heat_flux_global!'
       CALL MPI_ABORT( MPI_COMM_WORLD, cerr, ierr)
 
-=======
-      CALL crash('unknown choice_geothermal_heat_flux "' // TRIM( C%choice_geothermal_heat_flux) // '"!')
->>>>>>> 32b3a2ff
     END IF ! IF (C%choice_geothermal_heat_flux == 'constant') THEN
-    
+
     ! Finalise routine path
     CALL finalise_routine( routine_name)
 
