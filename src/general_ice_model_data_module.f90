MODULE general_ice_model_data_module
 !
 ! Only "secondary geometry" right now: masks, surface elevation, TAF

#include <petsc/finclude/petscksp.h>

! ===== Preamble =====
! ====================

  USE mpi
  USE configuration_module,            ONLY: dp, C, routine_path, init_routine, finalise_routine, crash, warning
  USE parameters_module
  USE petsc_module,                    ONLY: perr
  USE parallel_module,                 ONLY: par, sync, ierr, cerr, partition_list, &
                                             allocate_shared_int_0D,   allocate_shared_dp_0D, &
                                             allocate_shared_int_1D,   allocate_shared_dp_1D, &
                                             allocate_shared_int_2D,   allocate_shared_dp_2D, &
                                             allocate_shared_int_3D,   allocate_shared_dp_3D, &
                                             allocate_shared_bool_0D,  allocate_shared_bool_1D, &
                                             reallocate_shared_int_0D, reallocate_shared_dp_0D, &
                                             reallocate_shared_int_1D, reallocate_shared_dp_1D, &
                                             reallocate_shared_int_2D, reallocate_shared_dp_2D, &
                                             reallocate_shared_int_3D, reallocate_shared_dp_3D, &
                                             deallocate_shared
  USE utilities_module,                ONLY: check_for_NaN_dp_1D,  check_for_NaN_dp_2D,  check_for_NaN_dp_3D, &
                                             check_for_NaN_int_1D, check_for_NaN_int_2D, check_for_NaN_int_3D, &
                                             is_floating, thickness_above_floatation, surface_elevation, &
                                             oblique_sg_projection, is_in_polygon
  USE netcdf_module,                   ONLY: debug, write_to_debug_file
  USE data_types_module,               ONLY: type_model_region, type_mesh, type_ice_model, type_grid
  USE mesh_help_functions_module,      ONLY: find_triangle_area
  USE mesh_operators_module,           ONLY: map_a_to_b_2D

  IMPLICIT NONE

CONTAINS

! ===== General ice model data =====
! ==================================

  SUBROUTINE update_general_ice_model_data( mesh, ice)
    ! Update masks, surface elevation, and thickness above floatation

    USE parameters_module, ONLY: ice_density, seawater_density

    IMPLICIT NONE

    ! In- and output variables
    TYPE(type_mesh),                     INTENT(IN)    :: mesh
    TYPE(type_ice_model),                INTENT(INOUT) :: ice

    ! Local variables:
    CHARACTER(LEN=256), PARAMETER                      :: routine_name = 'update_general_ice_model_data'
    INTEGER                                            :: vi

    ! Add routine to path
    CALL init_routine( routine_name)

    ! Calculate surface elevation and thickness above floatation
    DO vi = mesh%vi1, mesh%vi2
      ice%Hs_a(  vi) = surface_elevation( ice%Hi_a( vi), ice%Hb_a( vi), ice%SL_a( vi))
      ice%TAF_a( vi) = thickness_above_floatation( ice%Hi_a( vi), ice%Hb_a( vi), ice%SL_a( vi))
      IF (ice%mask_land_a( vi) == 1) THEN
        ice%dHs_dt_a( vi) = ice%dHb_dt_a( vi) + ice%dHi_dt_a( vi)
      ELSE
        ice%dHs_dt_a( vi) = ice%dHi_dt_a( vi) * (1._dp - ice_density / seawater_density)
      END IF
    END DO
    CALL sync

    ! Determine masks
    CALL determine_masks( mesh, ice)

    ! Finalise routine path
    CALL finalise_routine( routine_name)

  END SUBROUTINE update_general_ice_model_data

! ===== Masks =====
! =================

  SUBROUTINE determine_masks( mesh, ice)
    ! Determine the different masks

    IMPLICIT NONE

    ! In- and output variables
    TYPE(type_mesh),                     INTENT(IN)    :: mesh
    TYPE(type_ice_model),                INTENT(INOUT) :: ice

    ! Local variables:
    CHARACTER(LEN=256), PARAMETER                      :: routine_name = 'determine_masks'

    ! Add routine to path
    CALL init_routine( routine_name)

    CALL determine_masks_landocean(   mesh, ice)
    CALL determine_masks_ice(         mesh, ice)
    CALL determine_masks_transitions( mesh, ice)
    CALL determine_masks_total(       mesh, ice)

    ! Finalise routine path
    CALL finalise_routine( routine_name)

  END SUBROUTINE determine_masks

  SUBROUTINE determine_masks_landocean( mesh, ice)
    ! Determine the different masks
    !
    ! Determine the land/ocean masks (where "land" can also include ice-covered land,
    ! and "ocean" can also include shelf-covered ocean, but not marine grounded ice)
    !
    ! If the C%do_ocean_floodfill option is .TRUE., then lakes (i.e. floating ice on
    ! "no-ocean" points) are also identified as part of the flood fill

    IMPLICIT NONE

    ! In- and output variables
    TYPE(type_mesh),                     INTENT(IN)    :: mesh
    TYPE(type_ice_model),                INTENT(INOUT) :: ice

    ! Local variables:
    CHARACTER(LEN=256), PARAMETER                      :: routine_name = 'determine_masks_landocean'
    INTEGER                                            :: vi

    ! Add routine to path
    CALL init_routine( routine_name)

    ! Initialise: start with land everywhere.
    ice%mask_land_a(  mesh%vi1:mesh%vi2) = 1
    ice%mask_ocean_a( mesh%vi1:mesh%vi2) = 0
    ice%mask_lake_a(  mesh%vi1:mesh%vi2) = 0
    CALL sync

    ! Determine land/ocean masks
    IF (C%do_ocean_floodfill) THEN

      ! Use a flood-fill algorith to identify connected ocean
      CALL ocean_floodfill( mesh, ice)

      ! Now that we know the ocean, mask the lakes
      DO vi = mesh%vi1, mesh%vi2
        IF (is_floating( ice%Hi_a( vi), ice%Hb_a( vi), ice%SL_a( vi)) .AND. ice%mask_land_a( vi) == 1) THEN
          ! This element floats and it's on land, thus a lake
          ice%mask_lake_a( vi) = 1
        END IF
      END DO
      CALL sync

    ELSE

      DO vi = mesh%vi1, mesh%vi2
        IF (is_floating( ice%Hi_a( vi), ice%Hb_a( vi), ice%SL_a( vi))) THEN
          ice%mask_land_a(  vi) = 0
          ice%mask_ocean_a( vi) = 1
        END IF
      END DO
      CALL sync

    END IF

    ! Finalise routine path
    CALL finalise_routine( routine_name)

  END SUBROUTINE determine_masks_landocean

  SUBROUTINE determine_masks_ice( mesh, ice)
    ! Determine the different masks
    !
    ! Determine the ice/sheet/shelf masks

    IMPLICIT NONE

    ! In- and output variables
    TYPE(type_mesh),                     INTENT(IN)    :: mesh
    TYPE(type_ice_model),                INTENT(INOUT) :: ice

    ! Local variables:
    CHARACTER(LEN=256), PARAMETER                      :: routine_name = 'determine_masks_ice'
    INTEGER                                            :: vi

    ! Add routine to path
    CALL init_routine( routine_name)

    ! Initialise: no ice everywhere
    ice%mask_ice_a(   mesh%vi1:mesh%vi2) = 0
    ice%mask_sheet_a( mesh%vi1:mesh%vi2) = 0
    ice%mask_shelf_a( mesh%vi1:mesh%vi2) = 0
    CALL sync

    ! Determine ice/sheet/shelf masks
    DO vi = mesh%vi1, mesh%vi2

      ! Ice
      IF (ice%Hi_a( vi) > TINY(ice%Hi_a( 1))) THEN
        ice%mask_ice_a(  vi) = 1
      END IF

      ! Sheet
      IF (ice%mask_ice_a( vi) == 1 .AND. ice%mask_land_a( vi) == 1) THEN
        ice%mask_sheet_a( vi) = 1
      END IF

      ! Shelf
      IF (ice%mask_ice_a( vi) == 1 .AND. ice%mask_ocean_a( vi) == 1) THEN
        ice%mask_shelf_a( vi) = 1
      END IF

    END DO
    CALL sync

    ! Finalise routine path
    CALL finalise_routine( routine_name)

  END SUBROUTINE determine_masks_ice

  SUBROUTINE determine_masks_transitions( mesh, ice)
    ! Determine the different masks
    !
    ! Determine the "transitional" masks (coast, ice margin, grounding line, calving front)

    IMPLICIT NONE

    ! In- and output variables
    TYPE(type_mesh),                     INTENT(IN)    :: mesh
    TYPE(type_ice_model),                INTENT(INOUT) :: ice

    ! Local variables:
    CHARACTER(LEN=256), PARAMETER                      :: routine_name = 'determine_masks_transitions'
    INTEGER                                            :: vi, ci, vc

    ! Add routine to path
    CALL init_routine( routine_name)

    ! Initialise
    ice%mask_coast_a(  mesh%vi1:mesh%vi2) = 0
    ice%mask_margin_a( mesh%vi1:mesh%vi2) = 0
    ice%mask_gl_a(     mesh%vi1:mesh%vi2) = 0
    ice%mask_cf_a(     mesh%vi1:mesh%vi2) = 0
    CALL sync

    ! Determine coast, grounding line and calving front
    DO vi = mesh%vi1, mesh%vi2

      IF (ice%mask_land_a( vi) == 1 .AND. ice%mask_ice_a( vi) == 0) THEN
        ! Ice-free land bordering ocean equals coastline
        DO ci = 1, mesh%nC( vi)
          vc = mesh%C( vi,ci)
          IF (ice%mask_ocean_a( vc) == 1) THEN
            ice%mask_coast_a( vi) =  1
          END IF
        END DO
      END IF

      IF (ice%mask_ice_a( vi) == 1) THEN
        ! Ice bordering non-ice equals margin
        DO ci = 1, mesh%nC( vi)
          vc = mesh%C( vi,ci)
          IF (ice%mask_ice_a( vc) == 0) THEN
            ice%mask_margin_a( vi) =  1
          END IF
        END DO
      END IF

      IF (ice%mask_sheet_a( vi) == 1) THEN
        ! Sheet bordering shelf equals grounding line
        DO ci = 1, mesh%nC( vi)
          vc = mesh%C( vi,ci)
          IF (ice%mask_shelf_a( vc) == 1) THEN
            ice%mask_gl_a( vi) =  1
          END IF
        END DO
      END IF

      IF (ice%mask_shelf_a( vi) == 1) THEN
        ! Shelf bordering sheet equals floating side of grounding line
        DO ci = 1, mesh%nC( vi)
          vc = mesh%C( vi,ci)
          IF (ice%mask_sheet_a( vc) == 1) THEN
            ice%mask_glf_a( vi) =  1
          END IF
        END DO
      END IF

      IF (ice%mask_ice_a( vi) == 1) THEN
        ! Ice (sheet or shelf) bordering open ocean equals calving front
        DO ci = 1, mesh%nC( vi)
          vc = mesh%C( vi,ci)
          IF (ice%mask_ocean_a( vc) == 1 .AND. ice%mask_ice_a( vc) == 0) THEN
            ice%mask_cf_a( vi) =  1
          END IF
        END DO
      END IF

    END DO
    CALL sync

    ! Finalise routine path
    CALL finalise_routine( routine_name)

  END SUBROUTINE determine_masks_transitions

  SUBROUTINE determine_masks_total( mesh, ice)
    ! Determine the different masks
    !
    ! Determine the "total" mask (used only for writing to output!)

    IMPLICIT NONE

    ! In- and output variables
    TYPE(type_mesh),                     INTENT(IN)    :: mesh
    TYPE(type_ice_model),                INTENT(INOUT) :: ice

    ! Local variables:
    CHARACTER(LEN=256), PARAMETER                      :: routine_name = 'determine_masks_total'
    INTEGER                                            :: vi

    ! Add routine to path
    CALL init_routine( routine_name)

    DO vi = mesh%vi1, mesh%vi2

      ! Land/ocean
      IF   (ice%mask_land_a( vi) == 1) THEN
        ice%mask_a( vi) = C%type_land
      ELSE
        ice%mask_a( vi) = C%type_ocean
      END IF

      ! Coast
      IF (ice%mask_coast_a( vi) == 1) THEN
        ice%mask_a( vi) = C%type_coast
      END IF

      ! Sheet/shelf
      IF     (ice%mask_sheet_a( vi) == 1) THEN
        ice%mask_a( vi) = C%type_sheet
      ELSEIF (ice%mask_shelf_a( vi) == 1) THEN
        ice%mask_a( vi) = C%type_shelf
      END IF

      ! Lakes

      IF (ice%mask_lake_a( vi) == 1) THEN
        ice%mask_a( vi) = C%type_lake
      END IF

      ! Ice margin / grounding line / calving front
      IF (ice%mask_margin_a( vi) == 1) THEN
        ice%mask_a( vi) = C%type_margin
      END IF
      IF (ice%mask_gl_a( vi) == 1) THEN
        ice%mask_a( vi) = C%type_groundingline
      END IF
      IF (ice%mask_cf_a( vi) == 1) THEN
        ice%mask_a( vi) = C%type_calvingfront
      END IF

    END DO
    CALL sync

    ! Finalise routine path
    CALL finalise_routine( routine_name)

  END SUBROUTINE determine_masks_total

! ===== Ocean flood-fill =====
! ============================

  SUBROUTINE ocean_floodfill( mesh, ice)
    ! Use a simple floodfill algorithm to determine the ocean mask,
    ! to prevent the formation of (pro-/sub-glacial) lakes

    IMPLICIT NONE

    ! In- and output variables
    TYPE(type_mesh),                     INTENT(IN)    :: mesh
    TYPE(type_ice_model),                INTENT(INOUT) :: ice

    ! Local variables:
    CHARACTER(LEN=256), PARAMETER                      :: routine_name = 'ocean_floodfill'
    INTEGER                                            :: vi, ci, vc
    INTEGER, DIMENSION(:    ), POINTER                 :: map
    INTEGER, DIMENSION(:    ), POINTER                 :: stack
    INTEGER                                            :: wmap, wstack
    INTEGER                                            :: stackN

    ! Add routine to path
    CALL init_routine( routine_name)

    ! Allocate shared memory for the map, because even though the flood-fill is done only
    ! by the Master, the other processes need access to the resulting filled map.
    CALL allocate_shared_int_1D( mesh%nV,   map,   wmap)
    CALL allocate_shared_int_1D( mesh%nV, stack, wstack)

    ! No easy way to parallelise flood-fill, just let the Master do it
    IF (par%master) THEN

      ice%mask_land_a  = 1
      ice%mask_ocean_a = 0
      ice%mask_a       = C%type_land

      map    = 0
      stack  = 0
      stackN = 0

      ! Let the ocean flow in from the domain edges
      DO vi = 1, mesh%nV
        IF ( .NOT. mesh%edge_index( vi) == 0) THEN
          stackN = stackN + 1
          stack( stackN) = vi
          map( vi) = 1
        END IF
      END DO

      ! Flood fill
      DO WHILE (stackN > 0)

        ! Inspect the last element of the stack
        vi = stack( stackN)

        ! Remove it from the stack
        stack( stackN) = 0
        stackN = stackN-1

        IF (is_floating( ice%Hi_a( vi), ice%Hb_a( vi), ice%SL_a( vi))) THEN
          ! This element is ocean

          ! Mark it as such on the map
          map( vi) = 2
          ice%mask_ocean_a( vi) = 1
          ice%mask_land_a(  vi) = 0

          ! Add its neighbours to the stack
          DO ci = 1, mesh%nC( vi)
            vc = mesh%C( vi,ci)
            IF (map( vc)==0) THEN
              ! This neighbour isn't yet mapped or stacked
              map( vc) = 1
              stackN = stackN + 1
              stack( stackN) = vc
            END IF
          END DO

        ELSE
          ! This element is land
        END IF

      END DO ! WHILE (stackN > 0)

    END IF ! (par%master)
    CALL sync

    ! Clean up after yourself
    CALL deallocate_shared( wmap)
    CALL deallocate_shared( wstack)

    ! Finalise routine path
    CALL finalise_routine( routine_name)

  END SUBROUTINE ocean_floodfill

! ===== Sub-grid grounded fractions =====
! =======================================

  SUBROUTINE determine_grounded_fractions( mesh, ice)
    ! Determine the grounded fractions of all grid cells

    IMPLICIT NONE

    ! In- and output variables
    TYPE(type_mesh),                     INTENT(IN)    :: mesh
    TYPE(type_ice_model),                INTENT(INOUT) :: ice

    ! Local variables:
    CHARACTER(LEN=256), PARAMETER                      :: routine_name = 'determine_grounded_fractions'

    ! Add routine to path
    CALL init_routine( routine_name)

    CALL determine_grounded_fractions_a( mesh, ice)
    CALL determine_grounded_fractions_b( mesh, ice)

    ! Finalise routine path
    CALL finalise_routine( routine_name)

  END SUBROUTINE determine_grounded_fractions

  SUBROUTINE determine_grounded_fractions_a( mesh, ice)
    ! Determine the grounded fractions of all grid cells on the a-grid

    IMPLICIT NONE

    ! In- and output variables
    TYPE(type_mesh),                     INTENT(IN)    :: mesh
    TYPE(type_ice_model),                INTENT(INOUT) :: ice

    ! Local variables:
    CHARACTER(LEN=256), PARAMETER                      :: routine_name = 'determine_grounded_fractions_a'
    REAL(dp), DIMENSION(:    ), POINTER                ::  TAF_b
    INTEGER                                            :: wTAF_b
    INTEGER                                            :: vi, ci, vj, iti, iti2, ti1, ti2
    REAL(dp)                                           :: TAF_max, TAF_min
    REAL(dp), DIMENSION(2)                             :: va, ccb1, ccb2
    REAL(dp)                                           :: TAFa, TAFb, TAFc, A_vor, A_tri_tot, A_tri_grnd, A_grnd

    ! Add routine to path
    CALL init_routine( routine_name)

    ! Map thickness-above-floatation to the b-grid
    CALL allocate_shared_dp_1D( mesh%nTri, TAF_b, wTAF_b)
    CALL map_a_to_b_2D(  mesh, ice%TAF_a, TAF_b)

    DO vi = mesh%vi1, mesh%vi2

      ! Skip border vertices
      IF (mesh%edge_index( vi) > 0) THEN
        ice%f_grnd_a( vi) = 0._dp
        CYCLE
      END IF

      ! Determine maximum and minimum TAF of the local neighbourhood
      TAF_max = -1E6_dp
      TAF_min =  1E6_dp

      TAF_max = MAX( TAF_max, ice%TAF_a( vi))
      TAF_min = MIN( TAF_min, ice%TAF_a( vi))

      DO ci = 1, mesh%nC( vi)
        vj = mesh%C( vi,ci)
        TAF_max = MAX( TAF_max, ice%TAF_a( vj))
        TAF_min = MIN( TAF_min, ice%TAF_a( vj))
      END DO

      ! If the entire local neighbourhood is grounded, the answer is trivial
      IF (TAF_min >= 0._dp) THEN
        ice%f_grnd_a( vi) = 1._dp
        CYCLE
      END IF

      ! If the entire local neighbourhood is floating, the answer is trivial
      IF (TAF_max <= 0._dp) THEN
        ice%f_grnd_a( vi) = 0._dp
        CYCLE
      END IF

      ! The local neighbourhood contains both grounded and floating vertices.
      A_vor  = 0._dp
      A_grnd = 0._dp

      va   = mesh%V( vi,:)
      TAFa = ice%TAF_a( vi)

      DO iti = 1, mesh%niTri( vi)

        iti2 = iti + 1
        IF (iti == mesh%niTri( vi)) iti2 = 1

        ti1 = mesh%iTri( vi,iti )
        ti2 = mesh%iTri( vi,iti2)

        ccb1 = mesh%Tricc( ti1,:)
        ccb2 = mesh%Tricc( ti2,:)

        TAFb = TAF_b( ti1)
        TAFc = TAF_b( ti2)

        ! Determine total area of, and grounded area within, this subtriangle
        CALL determine_grounded_area_triangle( va, ccb1, ccb2, TAFa, TAFb, TAFc, A_tri_tot, A_tri_grnd)

        A_vor  = A_vor  + A_tri_tot
        A_grnd = A_grnd + A_tri_grnd

      END DO ! DO iati = 1, mesh%niTriAaAc( avi)

      ! Calculate the grounded fraction of this Voronoi cell
      ice%f_grnd_a( vi) = A_grnd / A_vor

    END DO
    CALL sync

    ! Clean up after yourself
    CALL deallocate_shared( wTAF_b)

    ! Finalise routine path
    CALL finalise_routine( routine_name)

  END SUBROUTINE determine_grounded_fractions_a

  SUBROUTINE determine_grounded_fractions_b( mesh, ice)
    ! Determine the grounded fractions of all grid cells on the b-grid

    IMPLICIT NONE

    ! In- and output variables
    TYPE(type_mesh),                     INTENT(IN)    :: mesh
    TYPE(type_ice_model),                INTENT(INOUT) :: ice

    ! Local variables:
    CHARACTER(LEN=256), PARAMETER                      :: routine_name = 'determine_grounded_fractions_b'
    INTEGER                                            :: ti, via, vib, vic
    REAL(dp)                                           :: TAF_max, TAF_min
    REAL(dp), DIMENSION(2)                             :: va, vb, vc
    REAL(dp)                                           :: TAFa, TAFb, TAFc, A_tri_tot, A_tri_grnd

    ! Add routine to path
    CALL init_routine( routine_name)

    DO ti = mesh%ti1, mesh%ti2

      via = mesh%Tri( ti,1)
      vib = mesh%Tri( ti,2)
      vic = mesh%Tri( ti,3)

      ! Determine maximum and minimum TAF of the local neighbourhood
      TAF_max = MAXVAL([ ice%TAF_a( via), ice%TAF_a( vib), ice%TAF_a( vic)])
      TAF_min = MINVAL([ ice%TAF_a( via), ice%TAF_a( vib), ice%TAF_a( vic)])

      ! If the entire local neighbourhood is grounded, the answer is trivial
      IF (TAF_min >= 0._dp) THEN
        ice%f_grnd_b( ti) = 1._dp
        CYCLE
      END IF

      ! If the entire local neighbourhood is floating, the answer is trivial
      IF (TAF_max <= 0._dp) THEN
        ice%f_grnd_b( ti) = 0._dp
        CYCLE
      END IF

      ! The local neighbourhood contains both grounded and floating vertices.

      va   = mesh%V( via,:)
      vb   = mesh%V( vib,:)
      vc   = mesh%V( vic,:)

      TAFa = ice%TAF_a( via)
      TAFb = ice%TAF_a( vib)
      TAFc = ice%TAF_a( vic)

      ! Determine total area of, and grounded area within, this subtriangle
      CALL determine_grounded_area_triangle( va, vb, vc, TAFa, TAFb, TAFc, A_tri_tot, A_tri_grnd)

      ! Calculate the grounded fraction of this Voronoi cell
      ice%f_grnd_b( ti) = A_tri_grnd / A_tri_tot

    END DO
    CALL sync

    ! Finalise routine path
    CALL finalise_routine( routine_name)

  END SUBROUTINE determine_grounded_fractions_b

  SUBROUTINE determine_grounded_area_triangle( va, vb, vc, TAFa, TAFb, TAFc, A_tri_tot, A_tri_grnd)
    ! Determine the grounded area of the triangle [va,vb,vc], where the thickness-above-floatation is given at all three corners

    IMPLICIT NONE

    ! In- and output variables
    REAL(dp), DIMENSION(2),              INTENT(IN)    :: va, vb, vc
    REAL(dp),                            INTENT(IN)    :: TAFa, TAFb, TAFc
    REAL(dp),                            INTENT(OUT)   :: A_tri_tot, A_tri_grnd

    ! Local variables:
    REAL(dp)                                           :: A_flt

    ! Determine total area of this subtriangle
    CALL find_triangle_area( va, vb, vc, A_tri_tot)

    IF     (TAFa >= 0._dp .AND. TAFb >= 0._dp .AND. TAFc >= 0._dp) THEN
      ! If all three corners are grounded, the answer is trivial
      A_tri_grnd = A_tri_tot
    ELSEIF (TAFa <= 0._dp .AND. TAFb <= 0._dp .AND. TAFc <= 0._dp) THEN
      ! If all three corners are floating, the answer is trivial
      A_tri_grnd = 0._dp
    ELSE
      ! At least one corner is grounded and at least one corner is floating

      IF     (TAFa >= 0._dp .AND. TAFb <= 0._dp .AND. TAFc <= 0._dp) THEN
        ! a is grounded, b and c are floating
        CALL determine_grounded_area_triangle_1grnd_2flt( va, vb, vc, TAFa, TAFb, TAFc, A_tri_grnd)
      ELSEIF (TAFa <= 0._dp .AND. TAFb >= 0._dp .AND. TAFc <= 0._dp) THEN
        ! b is grounded, a and c are floating
        CALL determine_grounded_area_triangle_1grnd_2flt( vb, vc, va, TAFb, TAFc, TAFa, A_tri_grnd)
      ELSEIF (TAFa <= 0._dp .AND. TAFb <= 0._dp .AND. TAFc >= 0._dp) THEN
        ! c is grounded, a and b are floating
        CALL determine_grounded_area_triangle_1grnd_2flt( vc, va, vb, TAFc, TAFa, TAFb, A_tri_grnd)
      ELSEIF (TAFa <= 0._dp .AND. TAFb >= 0._dp .AND. TAFc >= 0._dp) THEN
        ! a is floating, b and c are grounded
        CALL determine_grounded_area_triangle_1flt_2grnd( va, vb, vc, TAFa, TAFb, TAFc, A_flt)
        A_tri_grnd = A_tri_tot - A_flt
      ELSEIF (TAFa >= 0._dp .AND. TAFb <= 0._dp .AND. TAFc >= 0._dp) THEN
        ! b is floating, c and a are grounded
        CALL determine_grounded_area_triangle_1flt_2grnd( vb, vc, va, TAFb, TAFc, TAFa, A_flt)
        A_tri_grnd = A_tri_tot - A_flt
      ELSEIF (TAFa >= 0._dp .AND. TAFb >= 0._dp .AND. TAFc <= 0._dp) THEN
        ! c is floating, a and b are grounded
        CALL determine_grounded_area_triangle_1flt_2grnd( vc, va, vb, TAFc, TAFa, TAFb, A_flt)
        A_tri_grnd = A_tri_tot - A_flt
      ELSE
        A_tri_grnd = 0._dp
        CALL crash('TAF = [{dp_01},{dp_02},{dp_03}]', dp_01 = TAFa, dp_02 = TAFb, dp_03 = TAFc)
      END IF

    END IF

  END SUBROUTINE determine_grounded_area_triangle

  SUBROUTINE determine_grounded_area_triangle_1grnd_2flt( va, vb, vc, TAFa, TAFb, TAFc, A_tri_grnd)
    ! Determine the grounded area of the triangle [va,vb,vc], where vertex a is grounded
    ! and b and c are floating

    IMPLICIT NONE

    ! In- and output variables
    REAL(dp), DIMENSION(2),              INTENT(IN)    :: va, vb, vc
    REAL(dp),                            INTENT(IN)    :: TAFa, TAFb, TAFc
    REAL(dp),                            INTENT(OUT)   :: A_tri_grnd

    ! Local variables:
    REAL(dp)                                           :: lambda_ab, lambda_ac
    REAL(dp), DIMENSION(2)                             :: pab, pac

    lambda_ab = TAFa / (TAFa - TAFb)
    pab = (va * (1._dp - lambda_ab)) + (vb * lambda_ab)

    lambda_ac = TAFa / (TAFa - TAFc)
    pac = (va * (1._dp - lambda_ac)) + (vc * lambda_ac)

    CALL find_triangle_area( va, pab, pac, A_tri_grnd)

  END SUBROUTINE determine_grounded_area_triangle_1grnd_2flt

  SUBROUTINE determine_grounded_area_triangle_1flt_2grnd( va, vb, vc, TAFa, TAFb, TAFc, A_tri_flt)
    ! Determine the grounded area of the triangle [va,vb,vc], where vertex a is floating
    ! and b and c are grounded

    IMPLICIT NONE

    ! In- and output variables
    REAL(dp), DIMENSION(2),              INTENT(IN)    :: va, vb, vc
    REAL(dp),                            INTENT(IN)    :: TAFa, TAFb, TAFc
    REAL(dp),                            INTENT(OUT)   :: A_tri_flt

    ! Local variables:
    REAL(dp)                                           :: lambda_ab, lambda_ac
    REAL(dp), DIMENSION(2)                             :: pab, pac

    lambda_ab = TAFa / (TAFa - TAFb)
    pab = (va * (1._dp - lambda_ab)) + (vb * lambda_ab)

    lambda_ac = TAFa / (TAFa - TAFc)
    pac = (va * (1._dp - lambda_ac)) + (vc * lambda_ac)

    CALL find_triangle_area( va, pab, pac, A_tri_flt)

  END SUBROUTINE determine_grounded_area_triangle_1flt_2grnd

! ===== Sub-grid ice-filled fraction and effective ice thickness at the calving front =====
! =========================================================================================

  SUBROUTINE determine_floating_margin_fraction( mesh, ice)
    ! Determine the ice-filled fraction and effective ice thickness of floating margin pixels

    IMPLICIT NONE

    ! In- and output variables
    TYPE(type_mesh),                     INTENT(IN)    :: mesh
    TYPE(type_ice_model),                INTENT(INOUT) :: ice

    ! Local variables:
    CHARACTER(LEN=256), PARAMETER                      :: routine_name = 'determine_floating_margin_fraction'
    INTEGER                                            :: vi, ci, vc
    LOGICAL                                            :: has_noncf_neighbours
    REAL(dp)                                           :: Hi_neighbour_max

    ! Add routine to path
    CALL init_routine( routine_name)

    DO vi = mesh%vi1, mesh%vi2

      ! Initialise
      IF (ice%mask_ice_a( vi) == 1) THEN
        ice%float_margin_frac_a( vi) = 1._dp
        ice%Hi_eff_cf_a(         vi) = ice%Hi_a( vi)
      ELSE
        ice%float_margin_frac_a( vi) = 0._dp
        ice%Hi_eff_cf_a(         vi) = 0._dp
      END IF

      ! Floating calving front
      IF (ice%mask_cf_a( vi) == 1 .AND. ice%mask_shelf_a( vi) == 1) THEN

        ! First check if any non-calving-front neighbours actually exist
        has_noncf_neighbours = .FALSE.
        DO ci = 1, mesh%nC( vi)
          vc = mesh%C( vi,ci)
          IF (ice%mask_ice_a( vc) == 1 .AND. ice%mask_cf_a( vc) == 0) THEN
            has_noncf_neighbours = .TRUE.
          END IF
        END DO

        ! If not, then the floating fraction is defined as 1
        IF (.NOT. has_noncf_neighbours) THEN
          ice%float_margin_frac_a( vi) = 1._dp
          ice%Hi_eff_cf_a(         vi) = ice%Hi_a( vi)
          CYCLE
        END IF

        ! If so, find the ice thickness the thickest non-calving-front neighbour
        Hi_neighbour_max = 0._dp
        DO ci = 1, mesh%nC( vi)
          vc = mesh%C( vi,ci)
          IF (ice%mask_ice_a( vc) == 1 .AND. ice%mask_cf_a( vc) == 0) THEN
            Hi_neighbour_max = MAX( Hi_neighbour_max, ice%Hi_a( vc))
          END IF
        END DO

        ! If the thickest non-calving-front neighbour has thinner ice, define the fraction as 1
        IF (Hi_neighbour_max < ice%Hi_a( vi)) THEN
          ice%float_margin_frac_a( vi) = 1._dp
          ice%Hi_eff_cf_a(         vi) = ice%Hi_a( vi)
          CYCLE
        END IF

        ! Calculate ice-filled fraction
        ice%float_margin_frac_a( vi) = ice%Hi_a( vi) / Hi_neighbour_max
        ice%Hi_eff_cf_a(         vi) = Hi_neighbour_max

      END IF

      ! Grounded calving front
      IF (ice%mask_cf_a( vi) == 1 .AND. ice%mask_sheet_a( vi) == 1) THEN

        ! First check if any non-calving-front neighbours actually exist
        DO ci = 1, mesh%nC( vi)
          vc = mesh%C( vi,ci)
          IF (ice%mask_ice_a( vc) == 1 .AND. ice%mask_cf_a( vc) == 0) THEN
            has_noncf_neighbours = .TRUE.
          END IF
        END DO

        ! If not, then the effective thickness is just the vertex one
        IF (.NOT. has_noncf_neighbours) THEN
          ice%Hi_eff_cf_a( vi) = ice%Hi_a( vi)
          CYCLE
        END IF

        ! If so, find the ice thickness the thickest non-calving-front neighbour
        Hi_neighbour_max = 0._dp
        DO ci = 1, mesh%nC( vi)
          vc = mesh%C( vi,ci)
          IF (ice%mask_ice_a( vc) == 1 .AND. ice%mask_cf_a( vc) == 0) THEN
            Hi_neighbour_max = MAX( Hi_neighbour_max, ice%Hi_a( vc))
          END IF
        END DO

        ! If the thickest non-calving-front neighbour has thinner ice,
        ! then the effective thickness is just the vertex one
        IF (Hi_neighbour_max < ice%Hi_a( vi)) THEN
          ice%Hi_eff_cf_a( vi) = ice%Hi_a( vi)
          CYCLE
        END IF

        ! Assing the effective ice thickness
        ice%Hi_eff_cf_a( vi) = Hi_neighbour_max

      END IF

    END DO
    CALL sync

    ! Safety
    CALL check_for_NaN_dp_1D( ice%float_margin_frac_a, 'ice%float_margin_frac_a')
    CALL check_for_NaN_dp_1D( ice%Hi_eff_cf_a        , 'ice%Hi_eff_cf_a'        )

    ! Finalise routine path
    CALL finalise_routine( routine_name)

  END SUBROUTINE determine_floating_margin_fraction

! ===== The no-ice mask, to prevent ice growth in certain areas =====
! ===================================================================

  SUBROUTINE initialise_mask_noice( region, mesh)
    ! Mask a certain area where no ice is allowed to grow. This is used to "remove"
    ! Greenland from NAM and EAS, and Ellesmere Island from GRL.
    !
    ! Also used to define calving fronts in certain idealised-geometry experiments

    IMPLICIT NONE

    ! In- and output variables
    TYPE(type_model_region),             INTENT(INOUT) :: region
    TYPE(type_mesh),                     INTENT(IN)    :: mesh

    ! Local variables:
    CHARACTER(LEN=256), PARAMETER                      :: routine_name = 'initialise_mask_noice'

    ! Add routine to path
    CALL init_routine( routine_name)

    ! Initialise
    region%mask_noice( mesh%vi1:mesh%vi2) = 0
    CALL sync

    IF     (region%name == 'NAM') THEN
      ! Define a no-ice mask for North America

      IF     (C%choice_mask_noice_NAM == 'none') THEN
        ! No no-ice mask is defined for North America
      ELSEIF (C%choice_mask_noice_NAM == 'NAM_remove_GRL') THEN
        ! Prevent ice growth in the Greenlandic part of the North America domain
        CALL initialise_mask_noice_NAM_remove_GRL( mesh, region%mask_noice)
      ELSE
        CALL crash('unknown choice_mask_noice_NAM "' // TRIM( C%choice_mask_noice_NAM) // '"!')
      END IF

    ELSEIF (region%name == 'EAS') THEN
      ! Define a no-ice mask for Eurasia

      IF     (C%choice_mask_noice_EAS == 'none') THEN
        ! No no-ice mask is defined for Eurasia
      ELSEIF (C%choice_mask_noice_EAS == 'EAS_remove_GRL') THEN
        ! Prevent ice growth in the Greenlandic part of the Eurasia domain
        CALL initialise_mask_noice_EAS_remove_GRL( mesh, region%mask_noice)
      ELSE
        CALL crash('unknown choice_mask_noice_EAS "' // TRIM( C%choice_mask_noice_EAS) // '"!')
      END IF

    ELSEIF (region%name == 'GRL') THEN
      ! Define a no-ice mask for Greenland

      IF     (C%choice_mask_noice_GRL == 'none') THEN
        ! No no-ice mask is defined for Greenland
      ELSEIF (C%choice_mask_noice_GRL == 'GRL_remove_Ellesmere') THEN
        ! Prevent ice growth in the Ellesmere Island part of the Greenland domain
        CALL initialise_mask_noice_GRL_remove_Ellesmere( mesh, region%mask_noice)
      ELSE
        CALL crash('unknown choice_mask_noice_GRL "' // TRIM( C%choice_mask_noice_GRL) // '"!')
      END IF

    ELSEIF (region%name == 'ANT') THEN
      ! Define a no-ice mask for Antarctica, or for an idealised-geometry experiment

      IF     (C%choice_mask_noice_ANT == 'none') THEN
        ! No no-ice mask is defined for Antarctica
      ELSEIF (C%choice_mask_noice_ANT == 'MISMIP_mod') THEN
        ! Confine ice to the circular shelf around the cone-shaped island of the MISMIP_mod idealised geometry
        CALL initialise_mask_noice_MISMIP_mod( mesh, region%mask_noice)
      ELSEIF (C%choice_mask_noice_ANT == 'MISMIP+') THEN
        ! Enforce the static calving front at x = 640 km in the MISMIP+ idealised geometry
        CALL initialise_mask_noice_MISMIPplus( mesh, region%mask_noice)
      ELSE
        CALL crash('unknown choice_mask_noice_ANT "' // TRIM( C%choice_mask_noice_ANT) // '"!')
      END IF

    END IF

    ! Finalise routine path
    CALL finalise_routine( routine_name)

  END SUBROUTINE initialise_mask_noice

  SUBROUTINE initialise_mask_noice_NAM_remove_GRL( mesh, mask_noice)
    ! Prevent ice growth in the Greenlandic part of the North America domain

    IMPLICIT NONE

    ! In- and output variables
    TYPE(type_mesh),                     INTENT(IN)    :: mesh
    INTEGER,  DIMENSION(:    ),          INTENT(OUT)   :: mask_noice

    ! Local variables:
    CHARACTER(LEN=256), PARAMETER                      :: routine_name = 'initialise_mask_noice_NAM_remove_GRL'
    INTEGER                                            :: vi
    REAL(dp), DIMENSION(2)                             :: pa, pb
    REAL(dp)                                           :: yl_ab

    ! Add routine to path
    CALL init_routine( routine_name)

    pa = [ 490000._dp, 1530000._dp]
    pb = [2030000._dp,  570000._dp]

    DO vi = mesh%vi1, mesh%vi2
      yl_ab = pa(2) + (mesh%V( vi,1) - pa(1))*(pb(2)-pa(2))/(pb(1)-pa(1))
      IF (mesh%V( vi,2) > yl_ab .AND. mesh%V( vi,1) > pa(1) .AND. mesh%V( vi,2) > pb(2)) THEN
        mask_noice( vi) = 1
      ELSE
        mask_noice( vi) = 0
      END IF
    END DO
    CALL sync

    ! Finalise routine path
    CALL finalise_routine( routine_name)

  END SUBROUTINE initialise_mask_noice_NAM_remove_GRL

  SUBROUTINE initialise_mask_noice_EAS_remove_GRL( mesh, mask_noice)
    ! Prevent ice growth in the Greenlandic part of the Eurasia domain

    IMPLICIT NONE

    ! In- and output variables
    TYPE(type_mesh),                     INTENT(IN)    :: mesh
    INTEGER,  DIMENSION(:    ),          INTENT(OUT)   :: mask_noice

    ! Local variables:
    CHARACTER(LEN=256), PARAMETER                      :: routine_name = 'initialise_mask_noice_EAS_remove_GRL'
    INTEGER                                            :: vi
    REAL(dp), DIMENSION(2)                             :: pa, pb, pc, pd
    REAL(dp)                                           :: yl_ab, yl_bc, yl_cd

    ! Add routine to path
    CALL init_routine( routine_name)

    pa = [-2900000._dp, 1300000._dp]
    pb = [-1895000._dp,  900000._dp]
    pc = [ -835000._dp, 1135000._dp]
    pd = [ -400000._dp, 1855000._dp]

    DO vi = mesh%vi1, mesh%vi2
      yl_ab = pa(2) + (mesh%V( vi,1) - pa(1))*(pb(2)-pa(2))/(pb(1)-pa(1))
      yl_bc = pb(2) + (mesh%V( vi,1) - pb(1))*(pc(2)-pb(2))/(pc(1)-pb(1))
      yl_cd = pc(2) + (mesh%V( vi,1) - pc(1))*(pd(2)-pc(2))/(pd(1)-pc(1))
      IF ((mesh%V( vi,1) <  pa(1) .AND. mesh%V( vi,2) > pa(2)) .OR. &
          (mesh%V( vi,1) >= pa(1) .AND. mesh%V( vi,1) < pb(1) .AND. mesh%V( vi,2) > yl_ab) .OR. &
          (mesh%V( vi,1) >= pb(1) .AND. mesh%V( vi,1) < pc(1) .AND. mesh%V( vi,2) > yl_bc) .OR. &
          (mesh%V( vi,1) >= pc(1) .AND. mesh%V( vi,1) < pd(1) .AND. mesh%V( vi,2) > yl_cd)) THEN
        mask_noice( vi) = 1
      ELSE
        mask_noice( vi) = 0
      END IF
    END DO
    CALL sync

    ! Finalise routine path
    CALL finalise_routine( routine_name)

  END SUBROUTINE initialise_mask_noice_EAS_remove_GRL

  SUBROUTINE initialise_mask_noice_GRL_remove_Ellesmere( mesh, mask_noice)
    ! Prevent ice growth in the Ellesmere Island part of the Greenland domain

    IMPLICIT NONE

    ! In- and output variables
    TYPE(type_mesh),               INTENT(IN)    :: mesh
    INTEGER,  DIMENSION(:    ),    INTENT(OUT)   :: mask_noice

    ! Local variables:
<<<<<<< HEAD
    CHARACTER(LEN=256), PARAMETER                :: routine_name = 'initialise_mask_noice_GRL_remove_Ellesmere'
    INTEGER                                      :: vi
    REAL(dp), DIMENSION(2)                       :: pa_latlon, pb_latlon
    REAL(dp)                                     :: xa,ya,xb,yb
    REAL(dp), DIMENSION(2)                       :: pa, pb
    REAL(dp)                                     :: yl_ab
=======
    CHARACTER(LEN=256), PARAMETER                      :: routine_name = 'initialise_mask_noice_GRL_remove_Ellesmere'
    INTEGER                                            :: vi
    REAL(dp), DIMENSION(2)                             :: pa_latlon, pb_latlon, pa, pb
    REAL(dp)                                           :: xa, ya, xb, yb, yl_ab
>>>>>>> 0cdbf329

    ! Add routine to path
    CALL init_routine( routine_name)

    ! The two endpoints in lat,lon
    pa_latlon = [76.74_dp, -74.79_dp]
    pb_latlon = [82.19_dp, -60.00_dp]

    ! The two endpoints in x,y
<<<<<<< HEAD
    CALL oblique_sg_projection( pa_latlon(2), pa_latlon(1), mesh%lambda_M, mesh%phi_M, mesh%alpha_stereo, xa, ya)
    CALL oblique_sg_projection( pb_latlon(2), pb_latlon(1), mesh%lambda_M, mesh%phi_M, mesh%alpha_stereo, xb, yb)
=======
    CALL oblique_sg_projection( pa_latlon(2), pa_latlon(1), mesh%lambda_M, mesh%phi_M, mesh%beta_stereo, xa, ya)
    CALL oblique_sg_projection( pb_latlon(2), pb_latlon(1), mesh%lambda_M, mesh%phi_M, mesh%beta_stereo, xb, yb)
>>>>>>> 0cdbf329

    pa = [xa,ya]
    pb = [xb,yb]

    DO vi = mesh%vi1, mesh%vi2
      yl_ab = pa(2) + (mesh%V( vi,1) - pa(1))*(pb(2)-pa(2))/(pb(1)-pa(1))
      IF (mesh%V( vi,2) > pa(2) .AND. mesh%V( vi,2) > yl_ab .AND. mesh%V( vi,1) < pb(1)) THEN
        mask_noice( vi) = 1
      ELSE
        mask_noice( vi) = 0
      END IF
    END DO
    CALL sync

    ! Finalise routine path
    CALL finalise_routine( routine_name)

  END SUBROUTINE initialise_mask_noice_GRL_remove_Ellesmere

  SUBROUTINE initialise_mask_noice_MISMIP_mod( mesh, mask_noice)
    ! Confine ice to the circular shelf around the cone-shaped island of the MISMIP_mod idealised-geometry experiment

    IMPLICIT NONE

    ! In- and output variables
    TYPE(type_mesh),                     INTENT(IN)    :: mesh
    INTEGER,  DIMENSION(:    ),          INTENT(OUT)   :: mask_noice

    ! Local variables:
    CHARACTER(LEN=256), PARAMETER                      :: routine_name = 'initialise_mask_noice_MISMIP_mod'
    INTEGER                                            :: vi

    ! Add routine to path
    CALL init_routine( routine_name)

    ! Create a nice circular ice shelf
    DO vi = mesh%vi1, mesh%vi2
      IF (SQRT(mesh%V( vi,1)**2 + mesh%V( vi,2)**2) > mesh%xmax * 0.95_dp) THEN
        mask_noice( vi) = 1
      ELSE
        mask_noice( vi) = 0
      END IF
    END DO
    CALL sync

    ! Finalise routine path
    CALL finalise_routine( routine_name)

  END SUBROUTINE initialise_mask_noice_MISMIP_mod

  SUBROUTINE initialise_mask_noice_MISMIPplus( mesh, mask_noice)
    ! Enforce the static calving front at x = 640 km in the MISMIP+ idealised geometry

    IMPLICIT NONE

    ! In- and output variables
    TYPE(type_mesh),                     INTENT(IN)    :: mesh
    INTEGER,  DIMENSION(:    ),          INTENT(OUT)   :: mask_noice

    ! Local variables:
    CHARACTER(LEN=256), PARAMETER                      :: routine_name = 'initialise_mask_noice_MISMIPplus'
    INTEGER                                            :: vi

    ! Add routine to path
    CALL init_routine( routine_name)

    DO vi = mesh%vi1, mesh%vi2
      ! NOTE: because UFEMISM wants to centre the domain at x=0, the front now lies at x = 240 km
      IF (mesh%V( vi,1) > 240000._dp) THEN
        mask_noice( vi) = 1
      ELSE
        mask_noice( vi) = 0
      END IF
    END DO
    CALL sync

    ! Finalise routine path
    CALL finalise_routine( routine_name)

  END SUBROUTINE initialise_mask_noice_MISMIPplus

! ===== Ice drainage basins from an external polygon file (mesh version) =====
! ============================================================================

  SUBROUTINE initialise_basins( mesh, basin_ID, nbasins, region_name)
    ! Define the ice basins mask from an external text file

    IMPLICIT NONE

    ! In/output variables:
    TYPE(type_mesh),                     INTENT(IN)    :: mesh
    INTEGER,  DIMENSION(:    ),          INTENT(INOUT) :: basin_ID
    INTEGER,                             INTENT(INOUT) :: nbasins
    CHARACTER(LEN=3)                                   :: region_name

    ! Local variables:
    CHARACTER(LEN=256), PARAMETER                      :: routine_name = 'initialise_basins'
    INTEGER                                            :: i,j,vi,vj,bi
    CHARACTER(LEN=256)                                 :: choice_basin_scheme
    CHARACTER(LEN=256)                                 :: filename_basins
    LOGICAL                                            :: recognised_file
    INTEGER                                            :: n_skip
    INTEGER                                            :: n_header_lines, n_vertices
    REAL(dp), DIMENSION(:    ), POINTER                :: Vlat, Vlon, Vx, Vy
    INTEGER,  DIMENSION(:    ), POINTER                :: Vid
    INTEGER                                            :: wVlat, wVlon, wVx, wVy, wVid
    REAL(dp)                                           :: VID_dp
    INTEGER                                            :: ios, dummy
    INTEGER                                            :: vi1, vi2
    REAL(dp), DIMENSION(:,:  ), POINTER                :: poly_bi
    INTEGER                                            :: wpoly_bi
    REAL(dp)                                           :: xmin,xmax,ymin,ymax
    REAL(dp), DIMENSION(2)                             :: p
    INTEGER,  DIMENSION(:    ), POINTER                ::  basin_ID_loc,  basin_ID_ext_loc
    INTEGER                                            :: wbasin_ID_loc, wbasin_ID_ext_loc
    INTEGER                                            :: n_front
    INTEGER,  DIMENSION(:    ), POINTER                :: ij_front
    INTEGER                                            :: wij_front
    INTEGER                                            :: ii,jj,k,i_nearest,j_nearest
    REAL(dp)                                           :: dist,dist_min

    ! Add routine to path
    CALL init_routine( routine_name)

    ! Determine what to do for this region
    choice_basin_scheme = 'none'
    filename_basins     = ''

    IF (region_name == 'NAM') THEN
      choice_basin_scheme = C%choice_basin_scheme_NAM
      filename_basins     = C%filename_basins_NAM
    ELSEIF (region_name == 'EAS') THEN
      choice_basin_scheme = C%choice_basin_scheme_EAS
      filename_basins     = C%filename_basins_EAS
    ELSEIF (region_name == 'GRL') THEN
      choice_basin_scheme = C%choice_basin_scheme_GRL
      filename_basins     = C%filename_basins_GRL
    ELSEIF (region_name == 'ANT') THEN
      choice_basin_scheme = C%choice_basin_scheme_ANT
      filename_basins     = C%filename_basins_ANT
    END IF

    IF     (choice_basin_scheme == 'none') THEN
      ! No basins are defined (i.e. the whole region is one big, big basin)

      basin_ID( mesh%vi1:mesh%vi2) = 1
      IF (par%master) nbasins = 1
      CALL sync

    ELSEIF (choice_basin_scheme == 'file') THEN
      ! Define basins from an external text file describing the polygons

      IF (par%master) WRITE(0,*) '  Reading basins for ', TRIM(region_name), ' from file "', TRIM(filename_basins), '"...'

      IF (region_name == 'ANT') THEN
        ! Antarctica: ant_full_drainagesystem_polygons.txt
        ! Can be downloaded from: https://earth.gsfc.nasa.gov/cryo/data/polar-altimetry/antarctic-and-greenland-drainage-systems
        ! A text file with 7 header lines, followed by three columns of data:
        !    Lat, Lon, basin ID

      ! ===== Check if this is really the file we're reading =====
      ! ==========================================================

        recognised_file = .FALSE.
        n_header_lines  = 0
        n_vertices      = 0
        n_skip          = 0

        DO i = 1, 256-36
          IF (filename_basins(i:i+35) == 'ant_full_drainagesystem_polygons.txt') THEN
            recognised_file = .TRUE.
            n_header_lines  = 7
            n_skip          = 5 ! Since the polygon file is at a ridiculously high resolution, downscale it a bit for efficiency
            n_vertices      = CEILING( REAL(901322,dp) / REAL(n_skip,dp))
          END IF
        END DO

        IF ((.NOT. recognised_file) .AND. par%master) THEN
          CALL warning('for Antarctica, we expect the file "ant_full_drainagesystem_polygons.txt". ' // &
                       'This can be downloaded from https: // earth.gsfc.nasa.gov/cryo/data/polar-altimetry/antarctic-and-greenland-drainage-systems. ' // &
                       'If another file is used, make sure that it has 7 header lines, or alternatively just change the code in initialise_basins.')
        END IF

        ! Allocate shared memory
        CALL allocate_shared_dp_1D(  n_vertices, Vlat, wVlat)
        CALL allocate_shared_dp_1D(  n_vertices, Vlon, wVlon)
        CALL allocate_shared_dp_1D(  n_vertices, Vx,   wVx  )
        CALL allocate_shared_dp_1D(  n_vertices, Vy,   wVy  )
        CALL allocate_shared_int_1D( n_vertices, VID,  wVID )

      ! ===== Read the file =====
      ! =========================

        IF (par%master) THEN

          ! Open the file
          OPEN( UNIT = 1337, FILE=filename_basins, ACTION='READ')

          ! Skip the header lines
          DO i = 1, n_header_lines
            READ( UNIT = 1337, FMT=*, IOSTAT=ios) dummy
          END DO

          ! Read the actual data
          DO vi = 1, n_vertices
            READ( UNIT = 1337, FMT=*, IOSTAT=ios) Vlat( vi), Vlon( vi), VID( vi)
            IF (ios /= 0) THEN
              CALL crash('length of text file "' // TRIM( filename_basins) // '" does not match n_vertices = {int_01}!', int_01 = n_vertices)
            END IF

            DO vj = 1, n_skip-1
              READ( UNIT = 1337, FMT=*, IOSTAT=ios) dummy
            END DO
          END DO

          ! Close the file
          CLOSE( UNIT = 1337)

        END IF ! IF (par%master) THEN
        CALL sync

        ! Project [lat,lon] to [x,y]
        CALL partition_list( n_vertices, par%i, par%n, vi1, vi2)
        DO vi = vi1, vi2
          CALL oblique_sg_projection( Vlon( vi), Vlat( vi), mesh%lambda_M, mesh%phi_M, mesh%beta_stereo, Vx( vi), Vy( vi))
        END DO

      ELSEIF (region_name == 'GRL') THEN
        ! Greenland: grndrainagesystems_ekholm.txt
        ! Can be downloaded from: https://earth.gsfc.nasa.gov/cryo/data/polar-altimetry/antarctic-and-greenland-drainage-systems
        ! A text file with 7 header lines, followed by three columns of data:
        !    basin ID, Lat, Lon   (NOTE: here basin ID is a floating-point rather than an integer!)

      ! ===== Check if this is really the file we're reading =====
      ! ==========================================================

        recognised_file = .FALSE.
        n_header_lines  = 0
        n_vertices      = 0
        n_skip          = 0

        DO i = 1, 256-29
          IF (filename_basins(i:i+28) == 'grndrainagesystems_ekholm.txt') THEN
            recognised_file = .TRUE.
            n_header_lines  = 7
            n_skip          = 5 ! Since the polygon file is at a ridiculously high resolution, downscale it a bit for efficiency
            n_vertices      = CEILING( REAL(272965,dp) / REAL(n_skip,dp))
          END IF
        END DO

        IF ((.NOT. recognised_file) .AND. par%master) THEN
          CALL warning('for Greenland, we expect the file "grndrainagesystems_ekholm.txt". ' // &
                       'This can be downloaded from https: // earth.gsfc.nasa.gov/cryo/data/polar-altimetry/antarctic-and-greenland-drainage-systems. ' // &
                       'If another file is used, make sure that it has 7 header lines, or alternatively just change the code in initialise_basins.')
        END IF

        ! Allocate shared memory
        CALL allocate_shared_dp_1D(  n_vertices, Vlat,   wVlat  )
        CALL allocate_shared_dp_1D(  n_vertices, Vlon,   wVlon  )
        CALL allocate_shared_dp_1D(  n_vertices, Vx,     wVx    )
        CALL allocate_shared_dp_1D(  n_vertices, Vy,     wVy    )
        CALL allocate_shared_int_1D( n_vertices, VID,    wVID   )

      ! ===== Read the file =====
      ! =========================

        IF (par%master) THEN

          ! Open the file
          OPEN( UNIT = 1337, FILE=filename_basins, ACTION='READ')

          ! Skip the header lines
          DO i = 1, n_header_lines
            READ( UNIT = 1337, FMT=*, IOSTAT=ios) dummy
          END DO

          ! Read the actual data
          DO vi = 1, n_vertices
            READ( UNIT = 1337, FMT=*, IOSTAT=ios) VID_dp, Vlat( vi), Vlon( vi)
            IF (ios /= 0) THEN
              CALL crash('length of text file "' // TRIM( filename_basins) // '" does not match n_vertices = {int_01}!', int_01 = n_vertices)
            END IF

            DO vj = 1, n_skip-1
              READ( UNIT = 1337, FMT=*, IOSTAT=ios) dummy
            END DO

            ! Convert basin ID from floating point to integer
            IF     ( viD_dp == 1.1_dp) THEN
              VID( vi) = 1
            ELSEIF ( viD_dp == 1.2_dp) THEN
              VID( vi) = 2
            ELSEIF ( viD_dp == 1.3_dp) THEN
              VID( vi) = 3
            ELSEIF ( viD_dp == 1.4_dp) THEN
              VID( vi) = 4
            ELSEIF ( viD_dp == 2.1_dp) THEN
              VID( vi) = 5
            ELSEIF ( viD_dp == 2.2_dp) THEN
              VID( vi) = 6
            ELSEIF ( viD_dp == 3.1_dp) THEN
              VID( vi) = 7
            ELSEIF ( viD_dp == 3.2_dp) THEN
              VID( vi) = 8
            ELSEIF ( viD_dp == 3.3_dp) THEN
              VID( vi) = 9
            ELSEIF ( viD_dp == 4.1_dp) THEN
              VID( vi) = 10
            ELSEIF ( viD_dp == 4.2_dp) THEN
              VID( vi) = 11
            ELSEIF ( viD_dp == 4.3_dp) THEN
              VID( vi) = 12
            ELSEIF ( viD_dp == 5.0_dp) THEN
              VID( vi) = 13
            ELSEIF ( viD_dp == 6.1_dp) THEN
              VID( vi) = 14
            ELSEIF ( viD_dp == 6.2_dp) THEN
              VID( vi) = 15
            ELSEIF ( viD_dp == 7.1_dp) THEN
              VID( vi) = 16
            ELSEIF ( viD_dp == 7.2_dp) THEN
              VID( vi) = 17
            ELSEIF ( viD_dp == 8.1_dp) THEN
              VID( vi) = 18
            ELSEIF ( viD_dp == 8.2_dp) THEN
              VID( vi) = 19
            ELSE
              WRITE(0,*) 'initialise_basins - ERROR: unrecognised floating-point basin ID in file "', TRIM( filename_basins), '"!'
              CALL MPI_ABORT( MPI_COMM_WORLD, cerr, ierr)
            END IF

          END DO

          ! Close the file
          CLOSE( UNIT = 1337)

        END IF ! IF (par%master) THEN
        CALL sync

        ! Project [lat,lon] to [x,y]
        CALL partition_list( n_vertices, par%i, par%n, vi1, vi2)
        DO vi = vi1, vi2
          CALL oblique_sg_projection( Vlon( vi), Vlat( vi), mesh%lambda_M, mesh%phi_M, mesh%beta_stereo, Vx( vi), Vy( vi))
        END DO

      END IF ! IF (region_name == 'ANT') THEN

    ! ===== Fill in the basins =====
    ! ==============================

      ! Allocate shared memory
      CALL allocate_shared_int_1D( mesh%nV, basin_ID_loc, wbasin_ID_loc)

      ! Determine number of basins
      IF (par%master) nbasins = MAXVAL( VID)
      CALL sync

      DO bi = 1, nbasins

        ! Find range of vertices [vi1,vi2] for this basin
        vi1 = 1
        DO WHILE (VID( vi1) /= bi)
          vi1 = vi1 + 1
        END DO
        vi2 = vi1
        DO WHILE (VID( vi2) == bi .AND. vi2 < n_vertices)
          vi2 = vi2 + 1
        END DO
        vi2 = vi2 - 1

        ! Copy these vertices to a single array
        CALL allocate_shared_dp_2D( vi2+1-vi1, 2, poly_bi, wpoly_bi)
        IF (par%master) THEN
          poly_bi( :,1) = Vx( vi1:vi2)
          poly_bi( :,2) = Vy( vi1:vi2)
        END IF
        CALL sync

        ! Determine maximum polygon extent, for quick checks
        xmin = MINVAL( poly_bi(:,1))
        xmax = MAXVAL( poly_bi(:,1))
        ymin = MINVAL( poly_bi(:,2))
        ymax = MAXVAL( poly_bi(:,2))

        ! Check which grid cells lie inside the polygon spanned by these vertices
        DO vi = mesh%vi1, mesh%vi2
          p = [mesh%V(vi,1), mesh%V(vi,2)]

          ! Quick test
          IF (p(1) < xmin .OR. p(1) > xmax .OR. &
              p(2) < ymin .OR. p(2) > ymax) THEN
            ! p cannot lie in the polygon, don't bother checking
          ElSE
            IF (is_in_polygon( poly_bi, p)) basin_ID_loc( vi) = bi
          END IF

        END DO
        CALL sync

        ! Clean up this basin's polygon
        CALL deallocate_shared( wpoly_bi)

      END DO ! DO bi = 1, nbasins

    ! ===== Extend basins into the ocean =====
    ! ========================================

      ! Allocate shared memory
      CALL allocate_shared_int_1D( mesh%nV, basin_ID_ext_loc, wbasin_ID_ext_loc)

      ! Copy data
      basin_ID_ext_loc( mesh%vi1:mesh%vi2) = basin_ID_loc( mesh%vi1:mesh%vi2)
      CALL sync

      ! Compile list of ice-front pixels and their basin ID's
      IF (par%master) THEN
        n_front = 0
        DO vi = 1, mesh%nV
          IF (basin_ID_loc( vi) > 0) THEN
            ! Check if any connected vertex doesn't have a basin ID yet
            ! (trimming triling 0s in mesh%C)
            IF (MINVAL( basin_ID_loc(mesh%C(vi,1:mesh%nC(vi)))) == 0) THEN
              n_front = n_front + 1
            END IF
          END IF
        END DO
      END IF
      CALL MPI_BCAST( n_front, 1, MPI_INTEGER, 0, MPI_COMM_WORLD, ierr)

      CALL allocate_shared_int_1D( n_front, ij_front, wij_front)

      IF (par%master) THEN
        k = 0
        DO vi = 1, mesh%nV
          IF (basin_ID_loc( vi) > 0) THEN
            IF (MINVAL( basin_ID_loc( mesh%C(vi,1:mesh%nC(vi)))) == 0) THEN
              k = k + 1
              ij_front( k) = vi
            END IF
          END IF
        END DO
      END IF
      CALL sync

      ! For all non-assigned grid cells, find the nearest front cell and copy that basin ID
      DO vi = mesh%vi1, mesh%vi2

        IF (basin_ID_ext_loc( vi) == 0) THEN

          ! Go over all front cells, find the nearest
          dist_min  = REAL(mesh%nV,dp) * C%res_max * 1000.0_dp
          i_nearest = 0
          DO k = 1, n_front
            ii = ij_front( k)
            dist = NORM2( mesh%V( vi,:) - mesh%V(ii,:))
            IF (dist < dist_min) THEN
              dist_min = dist
              i_nearest = ii
            END IF
          END DO ! DO k = 1, n_front

          ! Assign basin ID of nearest front cell
          basin_ID_ext_loc( vi) = basin_ID_loc( i_nearest)

        END IF

      END DO
      CALL sync

    ! ===== Copy final result to the ice structure =====
    ! ==================================================

      basin_ID( mesh%vi1:mesh%vi2) = basin_ID_ext_loc( mesh%vi1:mesh%vi2)
      CALL sync

      ! Clean up after yourself
      CALL deallocate_shared( wVlat            )
      CALL deallocate_shared( wVlon            )
      CALL deallocate_shared( wVx              )
      CALL deallocate_shared( wVy              )
      CALL deallocate_shared( wVID             )
      CALL deallocate_shared( wbasin_ID_loc    )
      CALL deallocate_shared( wbasin_ID_ext_loc)
      CALL deallocate_shared( wij_front        )

    ! ==== If so specified, merge certain ice basins =====
    ! ====================================================

      IF     (region_name == 'ANT' .AND. C%do_merge_basins_ANT) THEN
        CALL merge_basins_ANT( mesh, basin_ID, nbasins)
      ELSEIF (region_name == 'GRL' .AND. C%do_merge_basins_GRL) THEN
        CALL merge_basins_GRL( mesh, basin_ID, nbasins)
      END IF

    ELSE
      CALL crash('unknown choice_basin_scheme "' // TRIM(choice_basin_scheme) // '"!')
    END IF

    ! Finalise routine path
    CALL finalise_routine( routine_name)

  END SUBROUTINE initialise_basins

  SUBROUTINE merge_basins_ANT(  mesh, basin_ID, nbasins)
    ! Merge some of the Antarctic basins to match the more common definitions

    IMPLICIT NONE

    ! In- and output variables:
    TYPE(type_mesh),                     INTENT(IN)    :: mesh
    INTEGER,  DIMENSION(:    ),          INTENT(INOUT) :: basin_ID
    INTEGER,                             INTENT(INOUT) :: nbasins

    ! Local variables:
    CHARACTER(LEN=256), PARAMETER                      :: routine_name = 'merge_basins_ANT'
    INTEGER                                            :: vi,k
    INTEGER,  DIMENSION( 27)                           :: T
    INTEGER,  DIMENSION(:    ), POINTER                ::  basin_ID_old
    INTEGER                                            :: wbasin_ID_old

    ! Add routine to path
    CALL init_routine( routine_name)

    ! Allocate shared memory
    CALL allocate_shared_int_1D( mesh%nV, basin_ID_old, wbasin_ID_old)

    ! Copy data
    basin_ID_old( mesh%vi1:mesh%vi2) = basin_ID( mesh%vi1:mesh%vi2)
    CALL sync

    ! Define the merging table
    T(  1) = 1
    T(  2) = 1
    T(  3) = 1
    T(  4) = 2
    T(  5) = 3
    T(  6) = 4
    T(  7) = 5
    T(  8) = 6
    T(  9) = 6
    T( 10) = 6
    T( 11) = 6
    T( 12) = 7
    T( 13) = 8
    T( 14) = 9
    T( 15) = 10
    T( 16) = 11
    T( 17) = 11
    T( 18) = 11
    T( 19) = 11
    T( 20) = 12
    T( 21) = 13
    T( 22) = 13
    T( 23) = 13
    T( 24) = 14
    T( 25) = 15
    T( 26) = 16
    T( 27) = 17

    ! Perform the merge
    DO vi = mesh%vi1, mesh%vi2
      DO k = 1, 27
        IF (basin_ID_old( vi) == k) basin_ID( vi) = T( k)
      END DO
    END DO
    IF (par%master) nbasins = 17
    CALL sync

    ! Clean up after yourself
    CALL deallocate_shared( wbasin_ID_old)

    ! Finalise routine path
    CALL finalise_routine( routine_name)

  END SUBROUTINE merge_basins_ANT

  SUBROUTINE merge_basins_GRL(  mesh, basin_ID, nbasins)
    ! Merge some of the Greenland basins to match the more common definitions

    IMPLICIT NONE

    ! In- and output variables:
    TYPE(type_mesh),                     INTENT(IN)    :: mesh
    INTEGER,  DIMENSION(:    ),          INTENT(INOUT) :: basin_ID
    INTEGER,                             INTENT(INOUT) :: nbasins

    ! Local variables:
    CHARACTER(LEN=256), PARAMETER                      :: routine_name = 'merge_basins_GRL'
    INTEGER                                            :: vi,k
    INTEGER,  DIMENSION( 19)                           :: T
    INTEGER,  DIMENSION(:    ), POINTER                ::  basin_ID_old
    INTEGER                                            :: wbasin_ID_old

    ! Add routine to path
    CALL init_routine( routine_name)

    ! Allocate shared memory
    CALL allocate_shared_int_1D( mesh%nV, basin_ID_old, wbasin_ID_old)

    ! Copy data
    basin_ID_old( mesh%vi1:mesh%vi2) = basin_ID( mesh%vi1:mesh%vi2)
    CALL sync

    ! Define the merging table
    T(  1) = 1
    T(  2) = 1
    T(  3) = 1
    T(  4) = 1
    T(  5) = 2
    T(  6) = 2
    T(  7) = 3
    T(  8) = 3
    T(  9) = 3
    T( 10) = 4
    T( 11) = 4
    T( 12) = 4
    T( 13) = 5
    T( 14) = 6
    T( 15) = 6
    T( 16) = 7
    T( 17) = 7
    T( 18) = 8
    T( 19) = 8

    ! Perform the merge
    DO vi = mesh%vi1, mesh%vi2
      DO k = 1, 19
        IF (basin_ID_old( vi) == k) basin_ID( vi) = T( k)
      END DO
    END DO
    IF (par%master) nbasins = 8
    CALL sync

    ! Clean up after yourself
    CALL deallocate_shared( wbasin_ID_old)

    ! Finalise routine path
    CALL finalise_routine( routine_name)

  END SUBROUTINE merge_basins_GRL

! ===== Ice drainage basins from an external polygon file (grid version) =====
! ============================================================================

  SUBROUTINE initialise_basins_grid( grid, basin_ID, nbasins, region_name)
    ! Define the ice basins mask from an external text file

    IMPLICIT NONE

    ! In/output variables:
    TYPE(type_grid),                     INTENT(IN)    :: grid
    INTEGER,  DIMENSION(:,:  ),          INTENT(INOUT) :: basin_ID
    INTEGER,                             INTENT(INOUT) :: nbasins
    CHARACTER(LEN=3)                                   :: region_name

    ! Local variables:
    CHARACTER(LEN=256), PARAMETER                      :: routine_name = 'initialise_basins_grid'
    INTEGER                                            :: i,j,vi,vj,bi
    CHARACTER(LEN=256)                                 :: choice_basin_scheme
    CHARACTER(LEN=256)                                 :: filename_basins
    LOGICAL                                            :: recognised_file
    INTEGER                                            :: n_skip
    INTEGER                                            :: n_header_lines, n_vertices
    REAL(dp), DIMENSION(:    ), POINTER                :: Vlat, Vlon, Vx, Vy
    INTEGER,  DIMENSION(:    ), POINTER                :: Vid
    INTEGER                                            :: wVlat, wVlon, wVx, wVy, wVid
    REAL(dp)                                           :: VID_dp
    INTEGER                                            :: ios, dummy
    INTEGER                                            :: vi1, vi2
    REAL(dp), DIMENSION(:,:  ), POINTER                :: poly_bi
    INTEGER                                            :: wpoly_bi
    REAL(dp)                                           :: xmin,xmax,ymin,ymax
    REAL(dp), DIMENSION(2)                             :: p
    INTEGER,  DIMENSION(:,:  ), POINTER                ::  basin_ID_loc,  basin_ID_ext_loc
    INTEGER                                            :: wbasin_ID_loc, wbasin_ID_ext_loc
    INTEGER                                            :: n_front
    INTEGER,  DIMENSION(:,:  ), POINTER                :: ij_front
    INTEGER                                            :: wij_front
    INTEGER                                            :: ii,jj,k,i_nearest,j_nearest
    REAL(dp)                                           :: dist,dist_min

    ! Add routine to path
    CALL init_routine( routine_name)

    ! Determine what to do for this region
    choice_basin_scheme = 'none'
    filename_basins     = ''
    IF (region_name == 'NAM') THEN
      choice_basin_scheme = C%choice_basin_scheme_NAM
      filename_basins     = C%filename_basins_NAM
    ELSEIF (region_name == 'EAS') THEN
      choice_basin_scheme = C%choice_basin_scheme_EAS
      filename_basins     = C%filename_basins_EAS
    ELSEIF (region_name == 'GRL') THEN
      choice_basin_scheme = C%choice_basin_scheme_GRL
      filename_basins     = C%filename_basins_GRL
    ELSEIF (region_name == 'ANT') THEN
      choice_basin_scheme = C%choice_basin_scheme_ANT
      filename_basins     = C%filename_basins_ANT
    END IF

    IF     (choice_basin_scheme == 'none') THEN
      ! No basins are defined (i.e. the whole region is one big, big basin)

      basin_ID( grid%i1:grid%i2,:) = 1
      IF (par%master) nbasins = 1
      CALL sync

    ELSEIF (choice_basin_scheme == 'file') THEN
      ! Define basins from an external text file describing the polygons

      IF (par%master) WRITE(0,*) '    Reading basins for ', TRIM(region_name), ' from file "', TRIM(filename_basins), '"...'

      IF (region_name == 'ANT') THEN
        ! Antarctica: ant_full_drainagesystem_polygons.txt
        ! Can be downloaded from: https: // earth.gsfc.nasa.gov/cryo/data/polar-altimetry/antarctic-and-greenland-drainage-systems
        ! A text file with 7 header lines, followed by three columns of data:
        !    Lat, Lon, basin ID

      ! ===== Check if this is really the file we're reading =====
      ! ==========================================================

        recognised_file = .FALSE.
        n_header_lines  = 0
        n_vertices      = 0
        n_skip          = 0

        DO i = 1, 256-36
          IF (filename_basins(i:i+35) == 'ant_full_drainagesystem_polygons.txt') THEN
            recognised_file = .TRUE.
            n_header_lines  = 7
            n_skip          = 5 ! Since the polygon file is at a ridiculously high resolution, downscale it a bit for efficiency
            n_vertices      = CEILING( REAL(901322,dp) / REAL(n_skip,dp))
          END IF
        END DO

        IF ((.NOT. recognised_file) .AND. par%master) THEN
          CALL warning('for Antarctica, we expect the file "ant_full_drainagesystem_polygons.txt". ' // &
                       'This can be downloaded from https: // earth.gsfc.nasa.gov/cryo/data/polar-altimetry/antarctic-and-greenland-drainage-systems. ' // &
                       'If another file is used, make sure that it has 7 header lines, or alternatively just change the code in initialise_basins.')
        END IF

        ! Allocate shared memory
        CALL allocate_shared_dp_1D(  n_vertices, Vlat, wVlat)
        CALL allocate_shared_dp_1D(  n_vertices, Vlon, wVlon)
        CALL allocate_shared_dp_1D(  n_vertices, Vx,   wVx  )
        CALL allocate_shared_dp_1D(  n_vertices, Vy,   wVy  )
        CALL allocate_shared_int_1D( n_vertices, VID,  wVID )

      ! ===== Read the file =====
      ! =========================

        IF (par%master) THEN

          ! Open the file
          OPEN( UNIT = 1337, FILE=filename_basins, ACTION='READ')

          ! Skip the header lines
          DO i = 1, n_header_lines
            READ( UNIT = 1337, FMT=*, IOSTAT=ios) dummy
          END DO

          ! Read the actual data
          DO vi = 1, n_vertices
            READ( UNIT = 1337, FMT=*, IOSTAT=ios) Vlat( vi), Vlon( vi), VID( vi)
            IF (ios /= 0) THEN
              CALL crash('length of text file "' // TRIM( filename_basins) // '" does not match n_vertices = {int_01}!', int_01 = n_vertices)
            END IF

            DO vj = 1, n_skip-1
              READ( UNIT = 1337, FMT=*, IOSTAT=ios) dummy
            END DO
          END DO

          ! Close the file
          CLOSE( UNIT = 1337)

        END IF ! IF (par%master) THEN
        CALL sync

        ! Project [lat,lon] to [x,y]
        CALL partition_list( n_vertices, par%i, par%n, vi1, vi2)
        DO vi = vi1, vi2
          CALL oblique_sg_projection( Vlon( vi), Vlat( vi), grid%lambda_M, grid%phi_M, grid%alpha_stereo, Vx( vi), Vy( vi))
        END DO

      ELSEIF (region_name == 'GRL') THEN
        ! Greenland: grndrainagesystems_ekholm.txt
        ! Can be downloaded from: https: // earth.gsfc.nasa.gov/cryo/data/polar-altimetry/antarctic-and-greenland-drainage-systems
        ! A text file with 7 header lines, followed by three columns of data:
        !    basin ID, Lat, Lon   (NOTE: here basin ID is a floating-point rather than an integer!)

      ! ===== Check if this is really the file we're reading =====
      ! ==========================================================

        recognised_file = .FALSE.
        n_header_lines  = 0
        n_vertices      = 0
        n_skip          = 0

        DO i = 1, 256-29
          IF (filename_basins(i:i+28) == 'grndrainagesystems_ekholm.txt') THEN
            recognised_file = .TRUE.
            n_header_lines  = 7
            n_skip          = 5 ! Since the polygon file is at a ridiculously high resolution, downscale it a bit for efficiency
            n_vertices      = CEILING( REAL(272965,dp) / REAL(n_skip,dp))
          END IF
        END DO

        IF ((.NOT. recognised_file) .AND. par%master) THEN
          CALL warning('for Greenland, we expect the file "grndrainagesystems_ekholm.txt". ' // &
                       'This can be downloaded from https: // earth.gsfc.nasa.gov/cryo/data/polar-altimetry/antarctic-and-greenland-drainage-systems. ' // &
                       'If another file is used, make sure that it has 7 header lines, or alternatively just change the code in initialise_basins.')
        END IF

        ! Allocate shared memory
        CALL allocate_shared_dp_1D(  n_vertices, Vlat,   wVlat  )
        CALL allocate_shared_dp_1D(  n_vertices, Vlon,   wVlon  )
        CALL allocate_shared_dp_1D(  n_vertices, Vx,     wVx    )
        CALL allocate_shared_dp_1D(  n_vertices, Vy,     wVy    )
        CALL allocate_shared_int_1D( n_vertices, VID,    wVID   )

      ! ===== Read the file =====
      ! =========================

        IF (par%master) THEN

          ! Open the file
          OPEN( UNIT = 1337, FILE=filename_basins, ACTION='READ')

          ! Skip the header lines
          DO i = 1, n_header_lines
            READ( UNIT = 1337, FMT=*, IOSTAT=ios) dummy
          END DO

          ! Read the actual data
          DO vi = 1, n_vertices
            READ( UNIT = 1337, FMT=*, IOSTAT=ios) VID_dp, Vlat( vi), Vlon( vi)
            IF (ios /= 0) THEN
              CALL crash('length of text file "' // TRIM( filename_basins) // '" does not match n_vertices = {int_01}!', int_01 = n_vertices)
            END IF

            DO vj = 1, n_skip-1
              READ( UNIT = 1337, FMT=*, IOSTAT=ios) dummy
            END DO

            ! Convert basin ID from floating point to integer
            IF     ( viD_dp == 1.1_dp) THEN
              VID( vi) = 1
            ELSEIF ( viD_dp == 1.2_dp) THEN
              VID( vi) = 2
            ELSEIF ( viD_dp == 1.3_dp) THEN
              VID( vi) = 3
            ELSEIF ( viD_dp == 1.4_dp) THEN
              VID( vi) = 4
            ELSEIF ( viD_dp == 2.1_dp) THEN
              VID( vi) = 5
            ELSEIF ( viD_dp == 2.2_dp) THEN
              VID( vi) = 6
            ELSEIF ( viD_dp == 3.1_dp) THEN
              VID( vi) = 7
            ELSEIF ( viD_dp == 3.2_dp) THEN
              VID( vi) = 8
            ELSEIF ( viD_dp == 3.3_dp) THEN
              VID( vi) = 9
            ELSEIF ( viD_dp == 4.1_dp) THEN
              VID( vi) = 10
            ELSEIF ( viD_dp == 4.2_dp) THEN
              VID( vi) = 11
            ELSEIF ( viD_dp == 4.3_dp) THEN
              VID( vi) = 12
            ELSEIF ( viD_dp == 5.0_dp) THEN
              VID( vi) = 13
            ELSEIF ( viD_dp == 6.1_dp) THEN
              VID( vi) = 14
            ELSEIF ( viD_dp == 6.2_dp) THEN
              VID( vi) = 15
            ELSEIF ( viD_dp == 7.1_dp) THEN
              VID( vi) = 16
            ELSEIF ( viD_dp == 7.2_dp) THEN
              VID( vi) = 17
            ELSEIF ( viD_dp == 8.1_dp) THEN
              VID( vi) = 18
            ELSEIF ( viD_dp == 8.2_dp) THEN
              VID( vi) = 19
            ELSE
              CALL crash('unrecognised floating-point basin ID in file "' // TRIM( filename_basins) // '"!')
            END IF

          END DO

          ! Close the file
          CLOSE( UNIT = 1337)

        END IF ! IF (par%master) THEN
        CALL sync

        ! Project [lat,lon] to [x,y]
        CALL partition_list( n_vertices, par%i, par%n, vi1, vi2)
        DO vi = vi1, vi2
          CALL oblique_sg_projection( Vlon( vi), Vlat( vi), grid%lambda_M, grid%phi_M, grid%alpha_stereo, Vx( vi), Vy( vi))
        END DO

      END IF ! IF (region_name == 'ANT') THEN

    ! ===== Fill in the basins =====
    ! ==============================

      IF (par%master) WRITE(0,*) '    Filling in the basins...'

      ! Allocate shared memory
      CALL allocate_shared_int_2D( grid%nx, grid%ny, basin_ID_loc, wbasin_ID_loc)

      ! Determine number of basins
      IF (par%master) nbasins = MAXVAL( VID)
      CALL sync

      DO bi = 1, nbasins

        ! Find range of vertices [vi1,vi2] for this basin
        vi1 = 1
        DO WHILE (VID( vi1) /= bi)
          vi1 = vi1 + 1
        END DO
        vi2 = vi1
        DO WHILE (VID( vi2) == bi .AND. vi2 < n_vertices)
          vi2 = vi2 + 1
        END DO
        vi2 = vi2 - 1

        ! Copy these vertices to a single array
        CALL allocate_shared_dp_2D( vi2+1-vi1, 2, poly_bi, wpoly_bi)
        IF (par%master) THEN
          poly_bi( :,1) = Vx( vi1:vi2)
          poly_bi( :,2) = Vy( vi1:vi2)
        END IF
        CALL sync

        ! Determine maximum polygon extent, for quick checks
        xmin = MINVAL( poly_bi(:,1))
        xmax = MAXVAL( poly_bi(:,1))
        ymin = MINVAL( poly_bi(:,2))
        ymax = MAXVAL( poly_bi(:,2))

        ! Check which grid cells lie inside the polygon spanned by these vertices
        DO j = 1, grid%ny
        DO i = grid%i1, grid%i2
          p = [grid%x( i), grid%y( j)]

          ! Quick test
          IF (p(1) < xmin .OR. p(1) > xmax .OR. &
              p(2) < ymin .OR. p(2) > ymax) THEN
            ! p cannot lie in the polygon, don't bother checking
          ElSE
            IF (is_in_polygon( poly_bi, p)) basin_ID_loc( i,j) = bi
          END IF

        END DO
        END DO
        CALL sync

        ! Clean up this basin's polygon
        CALL deallocate_shared( wpoly_bi)

      END DO ! DO bi = 1, nbasins

    ! ===== Extend basins into the ocean =====
    ! ========================================

      IF (par%master) WRITE(0,*) '    Extending basins into the ocean...'

      ! Allocate shared memory
      CALL allocate_shared_int_2D( grid%nx, grid%ny, basin_ID_ext_loc, wbasin_ID_ext_loc)

      ! Copy data
      basin_ID_ext_loc( grid%i1:grid%i2,:) = basin_ID_loc( grid%i1:grid%i2,:)
      CALL sync

      ! Compile list of ice-front pixels and their basin ID's
      IF (par%master) THEN
        n_front = 0
        DO j = 2, grid%ny-1
        DO i = 2, grid%nx-1
          IF (basin_ID_loc( i,j) > 0) THEN
            IF (MINVAL( basin_ID_loc( i-1:i+1,j-1:j+1)) == 0) THEN
              n_front = n_front + 1
            END IF
          END IF
        END DO
        END DO
      END IF
      CALL MPI_BCAST( n_front, 1, MPI_INTEGER, 0, MPI_COMM_WORLD, ierr)

      CALL allocate_shared_int_2D( n_front, 2, ij_front, wij_front)

      IF (par%master) THEN
        k = 0
        DO j = 2, grid%ny-1
        DO i = 2, grid%nx-1
          IF (basin_ID_loc( i,j) > 0) THEN
            IF (MINVAL( basin_ID_loc( i-1:i+1,j-1:j+1)) == 0) THEN
              k = k + 1
              ij_front( k,:) = [i,j]
            END IF
          END IF
        END DO
        END DO
      END IF
      CALL sync

      ! For all non-assigned grid cells, find the nearest front cell and copy that basin ID
      DO j = 1, grid%ny
      DO i = grid%i1, grid%i2

        IF (basin_ID_ext_loc( i,j) == 0) THEN

          ! Go over all front cells, find the nearest
          dist_min  = REAL(MAX(grid%nx,grid%ny),dp) * grid%dx
          i_nearest = 0
          j_nearest = 0
          DO k = 1, n_front
            ii = ij_front( k,1)
            jj = ij_front( k,2)
            dist = SQRT( REAL(ii-i,dp)**2 + REAL(jj-j,dp)**2) * grid%dx
            IF (dist < dist_min) THEN
              dist_min = dist
              i_nearest = ii
              j_nearest = jj
            END IF
          END DO ! DO k = 1, n_front

          ! Assign basin ID of nearest front cell
          basin_ID_ext_loc( i,j) = basin_ID_loc( i_nearest, j_nearest)

        END IF

      END DO
      END DO
      CALL sync

    ! ===== Copy final result to the ice structure =====
    ! ==================================================

      basin_ID( grid%i1:grid%i2,:) = basin_ID_ext_loc( grid%i1:grid%i2,:)
      CALL sync

      ! Clean up after yourself
      CALL deallocate_shared( wVlat            )
      CALL deallocate_shared( wVlon            )
      CALL deallocate_shared( wVx              )
      CALL deallocate_shared( wVy              )
      CALL deallocate_shared( wVID             )
      CALL deallocate_shared( wbasin_ID_loc    )
      CALL deallocate_shared( wbasin_ID_ext_loc)
      CALL deallocate_shared( wij_front        )

    ! ==== If so specified, merge certain ice basins =====
    ! ====================================================

      IF (par%master .AND. (C%do_merge_basins_ANT .OR. &
                            C%do_merge_basins_GRL)) THEN
        WRITE(0,*) '    Merging specific basins...'
      END IF

      IF     (region_name == 'ANT' .AND. C%do_merge_basins_ANT) THEN
        CALL merge_basins_ANT_grid( grid, basin_ID, nbasins)
      ELSEIF (region_name == 'GRL' .AND. C%do_merge_basins_GRL) THEN
        CALL merge_basins_GRL_grid( grid, basin_ID, nbasins)
      END IF

    ELSE
      CALL crash('unknown choice_basin_scheme "' // TRIM(choice_basin_scheme) // '"!')
    END IF

    ! Finalise routine path
    CALL finalise_routine( routine_name)

  END SUBROUTINE initialise_basins_grid

  SUBROUTINE merge_basins_ANT_grid(  grid, basin_ID, nbasins)
    ! Merge some of the Antarctic basins to match the more common definitions

    IMPLICIT NONE

    ! In- and output variables:
    TYPE(type_grid),                     INTENT(IN)    :: grid
    INTEGER,  DIMENSION(:,:  ),          INTENT(INOUT) :: basin_ID
    INTEGER,                             INTENT(INOUT) :: nbasins

    ! Local variables:
    CHARACTER(LEN=256), PARAMETER                      :: routine_name = 'merge_basins_ANT_grid'
    INTEGER                                            :: i,j,k
    INTEGER,  DIMENSION( 27)                           :: T
    INTEGER,  DIMENSION(:,:  ), POINTER                ::  basin_ID_old
    INTEGER                                            :: wbasin_ID_old

    ! Add routine to path
    CALL init_routine( routine_name)

    ! Allocate shared memory
    CALL allocate_shared_int_2D( grid%nx, grid%ny, basin_ID_old, wbasin_ID_old)

    ! Copy data
    basin_ID_old( grid%i1:grid%i2,:) = basin_ID( grid%i1:grid%i2,:)
    CALL sync

    ! Define the merging table
    T(  1) = 1
    T(  2) = 1
    T(  3) = 1
    T(  4) = 2
    T(  5) = 3
    T(  6) = 4
    T(  7) = 5
    T(  8) = 6
    T(  9) = 6
    T( 10) = 6
    T( 11) = 6
    T( 12) = 7
    T( 13) = 8
    T( 14) = 9
    T( 15) = 10
    T( 16) = 11
    T( 17) = 11
    T( 18) = 11
    T( 19) = 11
    T( 20) = 12
    T( 21) = 13
    T( 22) = 13
    T( 23) = 13
    T( 24) = 14
    T( 25) = 15
    T( 26) = 16
    T( 27) = 17

    ! Perform the merge
    DO j = 1, grid%ny
    DO i = grid%i1, grid%i2
      DO k = 1, 27
        IF (basin_ID_old( i,j) == k) basin_ID( i,j) = T( k)
      END DO
    END DO
    END DO
    IF (par%master) nbasins = 17
    CALL sync

    ! Clean up after yourself
    CALL deallocate_shared( wbasin_ID_old)

    ! Finalise routine path
    CALL finalise_routine( routine_name)

  END SUBROUTINE merge_basins_ANT_grid

  SUBROUTINE merge_basins_GRL_grid(  grid, basin_ID, nbasins)
    ! Merge some of the Greenland basins to match the more common definitions

    IMPLICIT NONE

    ! In- and output variables:
    TYPE(type_grid),                     INTENT(IN)    :: grid
    INTEGER,  DIMENSION(:,:  ),          INTENT(INOUT) :: basin_ID
    INTEGER,                             INTENT(INOUT) :: nbasins

    ! Local variables:
    CHARACTER(LEN=256), PARAMETER                      :: routine_name = 'merge_basins_GRL_grid'
    INTEGER                                            :: i,j,k
    INTEGER,  DIMENSION( 19)                           :: T
    INTEGER,  DIMENSION(:,:  ), POINTER                ::  basin_ID_old
    INTEGER                                            :: wbasin_ID_old

    ! Add routine to path
    CALL init_routine( routine_name)

    ! Allocate shared memory
    CALL allocate_shared_int_2D( grid%nx, grid%ny, basin_ID_old, wbasin_ID_old)

    ! Copy data
    basin_ID_old( grid%i1:grid%i2,:) = basin_ID( grid%i1:grid%i2,:)
    CALL sync

    ! Define the merging table
    T(  1) = 1
    T(  2) = 1
    T(  3) = 1
    T(  4) = 1
    T(  5) = 2
    T(  6) = 2
    T(  7) = 3
    T(  8) = 3
    T(  9) = 3
    T( 10) = 4
    T( 11) = 4
    T( 12) = 4
    T( 13) = 5
    T( 14) = 6
    T( 15) = 6
    T( 16) = 7
    T( 17) = 7
    T( 18) = 8
    T( 19) = 8

    ! Perform the merge
    DO j = 1, grid%ny
    DO i = grid%i1, grid%i2
      DO k = 1, 19
        IF (basin_ID_old( i,j) == k) basin_ID( i,j) = T( k)
      END DO
    END DO
    END DO
    IF (par%master) nbasins = 8
    CALL sync

    ! Clean up after yourself
    CALL deallocate_shared( wbasin_ID_old)

    ! Finalise routine path
    CALL finalise_routine( routine_name)

  END SUBROUTINE merge_basins_GRL_grid

END MODULE general_ice_model_data_module<|MERGE_RESOLUTION|>--- conflicted
+++ resolved
@@ -1052,19 +1052,10 @@
     INTEGER,  DIMENSION(:    ),    INTENT(OUT)   :: mask_noice
 
     ! Local variables:
-<<<<<<< HEAD
-    CHARACTER(LEN=256), PARAMETER                :: routine_name = 'initialise_mask_noice_GRL_remove_Ellesmere'
-    INTEGER                                      :: vi
-    REAL(dp), DIMENSION(2)                       :: pa_latlon, pb_latlon
-    REAL(dp)                                     :: xa,ya,xb,yb
-    REAL(dp), DIMENSION(2)                       :: pa, pb
-    REAL(dp)                                     :: yl_ab
-=======
     CHARACTER(LEN=256), PARAMETER                      :: routine_name = 'initialise_mask_noice_GRL_remove_Ellesmere'
     INTEGER                                            :: vi
     REAL(dp), DIMENSION(2)                             :: pa_latlon, pb_latlon, pa, pb
     REAL(dp)                                           :: xa, ya, xb, yb, yl_ab
->>>>>>> 0cdbf329
 
     ! Add routine to path
     CALL init_routine( routine_name)
@@ -1074,13 +1065,8 @@
     pb_latlon = [82.19_dp, -60.00_dp]
 
     ! The two endpoints in x,y
-<<<<<<< HEAD
-    CALL oblique_sg_projection( pa_latlon(2), pa_latlon(1), mesh%lambda_M, mesh%phi_M, mesh%alpha_stereo, xa, ya)
-    CALL oblique_sg_projection( pb_latlon(2), pb_latlon(1), mesh%lambda_M, mesh%phi_M, mesh%alpha_stereo, xb, yb)
-=======
     CALL oblique_sg_projection( pa_latlon(2), pa_latlon(1), mesh%lambda_M, mesh%phi_M, mesh%beta_stereo, xa, ya)
     CALL oblique_sg_projection( pb_latlon(2), pb_latlon(1), mesh%lambda_M, mesh%phi_M, mesh%beta_stereo, xb, yb)
->>>>>>> 0cdbf329
 
     pa = [xa,ya]
     pb = [xb,yb]
@@ -1864,7 +1850,7 @@
         ! Project [lat,lon] to [x,y]
         CALL partition_list( n_vertices, par%i, par%n, vi1, vi2)
         DO vi = vi1, vi2
-          CALL oblique_sg_projection( Vlon( vi), Vlat( vi), grid%lambda_M, grid%phi_M, grid%alpha_stereo, Vx( vi), Vy( vi))
+          CALL oblique_sg_projection( Vlon( vi), Vlat( vi), grid%lambda_M, grid%phi_M, grid%beta_stereo, Vx( vi), Vy( vi))
         END DO
 
       ELSEIF (region_name == 'GRL') THEN
@@ -1981,7 +1967,7 @@
         ! Project [lat,lon] to [x,y]
         CALL partition_list( n_vertices, par%i, par%n, vi1, vi2)
         DO vi = vi1, vi2
-          CALL oblique_sg_projection( Vlon( vi), Vlat( vi), grid%lambda_M, grid%phi_M, grid%alpha_stereo, Vx( vi), Vy( vi))
+          CALL oblique_sg_projection( Vlon( vi), Vlat( vi), grid%lambda_M, grid%phi_M, grid%beta_stereo, Vx( vi), Vy( vi))
         END DO
 
       END IF ! IF (region_name == 'ANT') THEN
