--- conflicted
+++ resolved
@@ -12,13 +12,10 @@
   USE data_types_netcdf_module,    ONLY: type_netcdf_climate_data, type_netcdf_reference_geometry, &
                                          type_netcdf_insolation, type_netcdf_restart, type_netcdf_help_fields, &
                                          type_netcdf_debug, type_netcdf_ICE5G_data, type_netcdf_geothermal_heat_flux, &
-<<<<<<< HEAD
                                          type_netcdf_direct_climate_forcing_global, type_netcdf_direct_SMB_forcing_global, &
                                          type_netcdf_direct_climate_forcing_regional, type_netcdf_direct_SMB_forcing_regional, &
-                                         type_netcdf_ocean_data, type_netcdf_extrapolated_ocean_data
-=======
+                                         type_netcdf_ocean_data, type_netcdf_extrapolated_ocean_data, &
                                          type_netcdf_resource_tracker
->>>>>>> 32b3a2ff
 
   IMPLICIT NONE
   
@@ -793,7 +790,7 @@
     INTEGER(KIND=MPI_ADDRESS_KIND)      :: total                     ! Total amount of allocated shared memory (in bytes)
     INTEGER                             :: n                         ! Number of entries
     INTEGER(KIND=MPI_ADDRESS_KIND), DIMENSION(:), ALLOCATABLE :: h   ! Memory use history over the past coupling interval
-    
+
   END TYPE type_memory_use_tracker
 
   !===============================
@@ -1283,7 +1280,6 @@
     INTEGER :: wtcomp_total, wtcomp_ice, wtcomp_thermo, wtcomp_climate, wtcomp_GIA, wtcomp_mesh
 
   END TYPE type_model_region
-<<<<<<< HEAD
 
   TYPE type_restart_data
     ! Restart data and NetCDF file
@@ -1322,9 +1318,6 @@
 
   END TYPE type_restart_data
 
-=======
-  
->>>>>>> 32b3a2ff
 CONTAINS
 
 END MODULE data_types_module